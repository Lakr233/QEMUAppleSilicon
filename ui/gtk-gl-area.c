--- conflicted
+++ resolved
@@ -126,10 +126,7 @@
     gd_update_monitor_refresh_rate(vc, vc->window ? vc->window : vc->gfx.drawing_area);
 
     if (vc->gfx.guest_fb.dmabuf && vc->gfx.guest_fb.dmabuf->draw_submitted) {
-<<<<<<< HEAD
-=======
         gd_gl_area_draw(vc);
->>>>>>> 5ebde3b5
         return;
     }
 
