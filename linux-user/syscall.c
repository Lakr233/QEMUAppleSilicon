/*
 *  Linux syscalls
 *
 *  Copyright (c) 2003 Fabrice Bellard
 *
 *  This program is free software; you can redistribute it and/or modify
 *  it under the terms of the GNU General Public License as published by
 *  the Free Software Foundation; either version 2 of the License, or
 *  (at your option) any later version.
 *
 *  This program is distributed in the hope that it will be useful,
 *  but WITHOUT ANY WARRANTY; without even the implied warranty of
 *  MERCHANTABILITY or FITNESS FOR A PARTICULAR PURPOSE.  See the
 *  GNU General Public License for more details.
 *
 *  You should have received a copy of the GNU General Public License
 *  along with this program; if not, see <http://www.gnu.org/licenses/>.
 */
#define _ATFILE_SOURCE
#include "qemu/osdep.h"
#include "qemu/cutils.h"
#include "qemu/path.h"
#include "qemu/memfd.h"
#include "qemu/queue.h"
#include "qemu/plugin.h"
#include "tcg/startup.h"
#include "target_mman.h"
#include <elf.h>
#include <endian.h>
#include <grp.h>
#include <sys/ipc.h>
#include <sys/msg.h>
#include <sys/wait.h>
#include <sys/mount.h>
#include <sys/file.h>
#include <sys/fsuid.h>
#include <sys/personality.h>
#include <sys/prctl.h>
#include <sys/resource.h>
#include <sys/swap.h>
#include <linux/capability.h>
#include <sched.h>
#include <sys/timex.h>
#include <sys/socket.h>
#include <linux/sockios.h>
#include <sys/un.h>
#include <sys/uio.h>
#include <poll.h>
#include <sys/times.h>
#include <sys/shm.h>
#include <sys/sem.h>
#include <sys/statfs.h>
#include <utime.h>
#include <sys/sysinfo.h>
#include <sys/signalfd.h>
//#include <sys/user.h>
#include <netinet/in.h>
#include <netinet/ip.h>
#include <netinet/tcp.h>
#include <netinet/udp.h>
#include <linux/wireless.h>
#include <linux/icmp.h>
#include <linux/icmpv6.h>
#include <linux/if_tun.h>
#include <linux/in6.h>
#include <linux/errqueue.h>
#include <linux/random.h>
#ifdef CONFIG_TIMERFD
#include <sys/timerfd.h>
#endif
#ifdef CONFIG_EVENTFD
#include <sys/eventfd.h>
#endif
#ifdef CONFIG_EPOLL
#include <sys/epoll.h>
#endif
#ifdef CONFIG_ATTR
#include "qemu/xattr.h"
#endif
#ifdef CONFIG_SENDFILE
#include <sys/sendfile.h>
#endif
#ifdef HAVE_SYS_KCOV_H
#include <sys/kcov.h>
#endif

#define termios host_termios
#define winsize host_winsize
#define termio host_termio
#define sgttyb host_sgttyb /* same as target */
#define tchars host_tchars /* same as target */
#define ltchars host_ltchars /* same as target */

#include <linux/termios.h>
#include <linux/unistd.h>
#include <linux/cdrom.h>
#include <linux/hdreg.h>
#include <linux/soundcard.h>
#include <linux/kd.h>
#include <linux/mtio.h>
#include <linux/fs.h>
#include <linux/fd.h>
#if defined(CONFIG_FIEMAP)
#include <linux/fiemap.h>
#endif
#include <linux/fb.h>
#if defined(CONFIG_USBFS)
#include <linux/usbdevice_fs.h>
#include <linux/usb/ch9.h>
#endif
#include <linux/vt.h>
#include <linux/dm-ioctl.h>
#include <linux/reboot.h>
#include <linux/route.h>
#include <linux/filter.h>
#include <linux/blkpg.h>
#include <netpacket/packet.h>
#include <linux/netlink.h>
#include <linux/if_alg.h>
#include <linux/rtc.h>
#include <sound/asound.h>
#ifdef HAVE_BTRFS_H
#include <linux/btrfs.h>
#endif
#ifdef HAVE_DRM_H
#include <libdrm/drm.h>
#include <libdrm/i915_drm.h>
#endif
#include "linux_loop.h"
#include "uname.h"

#include "qemu.h"
#include "user-internals.h"
#include "strace.h"
#include "signal-common.h"
#include "loader.h"
#include "user-mmap.h"
#include "user/safe-syscall.h"
#include "qemu/guest-random.h"
#include "qemu/selfmap.h"
#include "user/syscall-trace.h"
#include "special-errno.h"
#include "qapi/error.h"
#include "fd-trans.h"
#include "cpu_loop-common.h"

#ifndef CLONE_IO
#define CLONE_IO                0x80000000      /* Clone io context */
#endif

/* We can't directly call the host clone syscall, because this will
 * badly confuse libc (breaking mutexes, for example). So we must
 * divide clone flags into:
 *  * flag combinations that look like pthread_create()
 *  * flag combinations that look like fork()
 *  * flags we can implement within QEMU itself
 *  * flags we can't support and will return an error for
 */
/* For thread creation, all these flags must be present; for
 * fork, none must be present.
 */
#define CLONE_THREAD_FLAGS                              \
    (CLONE_VM | CLONE_FS | CLONE_FILES |                \
     CLONE_SIGHAND | CLONE_THREAD | CLONE_SYSVSEM)

/* These flags are ignored:
 * CLONE_DETACHED is now ignored by the kernel;
 * CLONE_IO is just an optimisation hint to the I/O scheduler
 */
#define CLONE_IGNORED_FLAGS                     \
    (CLONE_DETACHED | CLONE_IO)

#ifndef CLONE_PIDFD
# define CLONE_PIDFD 0x00001000
#endif

/* Flags for fork which we can implement within QEMU itself */
#define CLONE_OPTIONAL_FORK_FLAGS               \
    (CLONE_SETTLS | CLONE_PARENT_SETTID | CLONE_PIDFD | \
     CLONE_CHILD_CLEARTID | CLONE_CHILD_SETTID)

/* Flags for thread creation which we can implement within QEMU itself */
#define CLONE_OPTIONAL_THREAD_FLAGS                             \
    (CLONE_SETTLS | CLONE_PARENT_SETTID |                       \
     CLONE_CHILD_CLEARTID | CLONE_CHILD_SETTID | CLONE_PARENT)

#define CLONE_INVALID_FORK_FLAGS                                        \
    (~(CSIGNAL | CLONE_OPTIONAL_FORK_FLAGS | CLONE_IGNORED_FLAGS))

#define CLONE_INVALID_THREAD_FLAGS                                      \
    (~(CSIGNAL | CLONE_THREAD_FLAGS | CLONE_OPTIONAL_THREAD_FLAGS |     \
       CLONE_IGNORED_FLAGS))

/* CLONE_VFORK is special cased early in do_fork(). The other flag bits
 * have almost all been allocated. We cannot support any of
 * CLONE_NEWNS, CLONE_NEWCGROUP, CLONE_NEWUTS, CLONE_NEWIPC,
 * CLONE_NEWUSER, CLONE_NEWPID, CLONE_NEWNET, CLONE_PTRACE, CLONE_UNTRACED.
 * The checks against the invalid thread masks above will catch these.
 * (The one remaining unallocated bit is 0x1000 which used to be CLONE_PID.)
 */

/* Define DEBUG_ERESTARTSYS to force every syscall to be restarted
 * once. This exercises the codepaths for restart.
 */
//#define DEBUG_ERESTARTSYS

//#include <linux/msdos_fs.h>
#define VFAT_IOCTL_READDIR_BOTH \
    _IOC(_IOC_READ, 'r', 1, (sizeof(struct linux_dirent) + 256) * 2)
#define VFAT_IOCTL_READDIR_SHORT \
    _IOC(_IOC_READ, 'r', 2, (sizeof(struct linux_dirent) + 256) * 2)

#undef _syscall0
#undef _syscall1
#undef _syscall2
#undef _syscall3
#undef _syscall4
#undef _syscall5
#undef _syscall6

#define _syscall0(type,name)		\
static type name (void)			\
{					\
	return syscall(__NR_##name);	\
}

#define _syscall1(type,name,type1,arg1)		\
static type name (type1 arg1)			\
{						\
	return syscall(__NR_##name, arg1);	\
}

#define _syscall2(type,name,type1,arg1,type2,arg2)	\
static type name (type1 arg1,type2 arg2)		\
{							\
	return syscall(__NR_##name, arg1, arg2);	\
}

#define _syscall3(type,name,type1,arg1,type2,arg2,type3,arg3)	\
static type name (type1 arg1,type2 arg2,type3 arg3)		\
{								\
	return syscall(__NR_##name, arg1, arg2, arg3);		\
}

#define _syscall4(type,name,type1,arg1,type2,arg2,type3,arg3,type4,arg4)	\
static type name (type1 arg1,type2 arg2,type3 arg3,type4 arg4)			\
{										\
	return syscall(__NR_##name, arg1, arg2, arg3, arg4);			\
}

#define _syscall5(type,name,type1,arg1,type2,arg2,type3,arg3,type4,arg4,	\
		  type5,arg5)							\
static type name (type1 arg1,type2 arg2,type3 arg3,type4 arg4,type5 arg5)	\
{										\
	return syscall(__NR_##name, arg1, arg2, arg3, arg4, arg5);		\
}


#define _syscall6(type,name,type1,arg1,type2,arg2,type3,arg3,type4,arg4,	\
		  type5,arg5,type6,arg6)					\
static type name (type1 arg1,type2 arg2,type3 arg3,type4 arg4,type5 arg5,	\
                  type6 arg6)							\
{										\
	return syscall(__NR_##name, arg1, arg2, arg3, arg4, arg5, arg6);	\
}


#define __NR_sys_uname __NR_uname
#define __NR_sys_getcwd1 __NR_getcwd
#define __NR_sys_getdents __NR_getdents
#define __NR_sys_getdents64 __NR_getdents64
#define __NR_sys_getpriority __NR_getpriority
#define __NR_sys_rt_sigqueueinfo __NR_rt_sigqueueinfo
#define __NR_sys_rt_tgsigqueueinfo __NR_rt_tgsigqueueinfo
#define __NR_sys_syslog __NR_syslog
#if defined(__NR_futex)
# define __NR_sys_futex __NR_futex
#endif
#if defined(__NR_futex_time64)
# define __NR_sys_futex_time64 __NR_futex_time64
#endif
#define __NR_sys_statx __NR_statx

#if defined(__alpha__) || defined(__x86_64__) || defined(__s390x__)
#define __NR__llseek __NR_lseek
#endif

/* Newer kernel ports have llseek() instead of _llseek() */
#if defined(TARGET_NR_llseek) && !defined(TARGET_NR__llseek)
#define TARGET_NR__llseek TARGET_NR_llseek
#endif

/* some platforms need to mask more bits than just TARGET_O_NONBLOCK */
#ifndef TARGET_O_NONBLOCK_MASK
#define TARGET_O_NONBLOCK_MASK TARGET_O_NONBLOCK
#endif

#define __NR_sys_gettid __NR_gettid
_syscall0(int, sys_gettid)

/* For the 64-bit guest on 32-bit host case we must emulate
 * getdents using getdents64, because otherwise the host
 * might hand us back more dirent records than we can fit
 * into the guest buffer after structure format conversion.
 * Otherwise we emulate getdents with getdents if the host has it.
 */
#if defined(__NR_getdents) && HOST_LONG_BITS >= TARGET_ABI_BITS
#define EMULATE_GETDENTS_WITH_GETDENTS
#endif

#if defined(TARGET_NR_getdents) && defined(EMULATE_GETDENTS_WITH_GETDENTS)
_syscall3(int, sys_getdents, unsigned int, fd, struct linux_dirent *, dirp, unsigned int, count);
#endif
#if (defined(TARGET_NR_getdents) && \
      !defined(EMULATE_GETDENTS_WITH_GETDENTS)) || \
    (defined(TARGET_NR_getdents64) && defined(__NR_getdents64))
_syscall3(int, sys_getdents64, unsigned int, fd, struct linux_dirent64 *, dirp, unsigned int, count);
#endif
#if defined(TARGET_NR__llseek) && defined(__NR_llseek)
_syscall5(int, _llseek,  unsigned int,  fd, unsigned long, hi, unsigned long, lo,
          loff_t *, res, unsigned int, wh);
#endif
_syscall3(int, sys_rt_sigqueueinfo, pid_t, pid, int, sig, siginfo_t *, uinfo)
_syscall4(int, sys_rt_tgsigqueueinfo, pid_t, pid, pid_t, tid, int, sig,
          siginfo_t *, uinfo)
_syscall3(int,sys_syslog,int,type,char*,bufp,int,len)
#ifdef __NR_exit_group
_syscall1(int,exit_group,int,error_code)
#endif
#if defined(__NR_close_range) && defined(TARGET_NR_close_range)
#define __NR_sys_close_range __NR_close_range
_syscall3(int,sys_close_range,int,first,int,last,int,flags)
#ifndef CLOSE_RANGE_CLOEXEC
#define CLOSE_RANGE_CLOEXEC     (1U << 2)
#endif
#endif
#if defined(__NR_futex)
_syscall6(int,sys_futex,int *,uaddr,int,op,int,val,
          const struct timespec *,timeout,int *,uaddr2,int,val3)
#endif
#if defined(__NR_futex_time64)
_syscall6(int,sys_futex_time64,int *,uaddr,int,op,int,val,
          const struct timespec *,timeout,int *,uaddr2,int,val3)
#endif
#if defined(__NR_pidfd_open) && defined(TARGET_NR_pidfd_open)
_syscall2(int, pidfd_open, pid_t, pid, unsigned int, flags);
#endif
#if defined(__NR_pidfd_send_signal) && defined(TARGET_NR_pidfd_send_signal)
_syscall4(int, pidfd_send_signal, int, pidfd, int, sig, siginfo_t *, info,
                             unsigned int, flags);
#endif
#if defined(__NR_pidfd_getfd) && defined(TARGET_NR_pidfd_getfd)
_syscall3(int, pidfd_getfd, int, pidfd, int, targetfd, unsigned int, flags);
#endif
#define __NR_sys_sched_getaffinity __NR_sched_getaffinity
_syscall3(int, sys_sched_getaffinity, pid_t, pid, unsigned int, len,
          unsigned long *, user_mask_ptr);
#define __NR_sys_sched_setaffinity __NR_sched_setaffinity
_syscall3(int, sys_sched_setaffinity, pid_t, pid, unsigned int, len,
          unsigned long *, user_mask_ptr);
/* sched_attr is not defined in glibc */
struct sched_attr {
    uint32_t size;
    uint32_t sched_policy;
    uint64_t sched_flags;
    int32_t sched_nice;
    uint32_t sched_priority;
    uint64_t sched_runtime;
    uint64_t sched_deadline;
    uint64_t sched_period;
    uint32_t sched_util_min;
    uint32_t sched_util_max;
};
#define __NR_sys_sched_getattr __NR_sched_getattr
_syscall4(int, sys_sched_getattr, pid_t, pid, struct sched_attr *, attr,
          unsigned int, size, unsigned int, flags);
#define __NR_sys_sched_setattr __NR_sched_setattr
_syscall3(int, sys_sched_setattr, pid_t, pid, struct sched_attr *, attr,
          unsigned int, flags);
#define __NR_sys_sched_getscheduler __NR_sched_getscheduler
_syscall1(int, sys_sched_getscheduler, pid_t, pid);
#define __NR_sys_sched_setscheduler __NR_sched_setscheduler
_syscall3(int, sys_sched_setscheduler, pid_t, pid, int, policy,
          const struct sched_param *, param);
#define __NR_sys_sched_getparam __NR_sched_getparam
_syscall2(int, sys_sched_getparam, pid_t, pid,
          struct sched_param *, param);
#define __NR_sys_sched_setparam __NR_sched_setparam
_syscall2(int, sys_sched_setparam, pid_t, pid,
          const struct sched_param *, param);
#define __NR_sys_getcpu __NR_getcpu
_syscall3(int, sys_getcpu, unsigned *, cpu, unsigned *, node, void *, tcache);
_syscall4(int, reboot, int, magic1, int, magic2, unsigned int, cmd,
          void *, arg);
_syscall2(int, capget, struct __user_cap_header_struct *, header,
          struct __user_cap_data_struct *, data);
_syscall2(int, capset, struct __user_cap_header_struct *, header,
          struct __user_cap_data_struct *, data);
#if defined(TARGET_NR_ioprio_get) && defined(__NR_ioprio_get)
_syscall2(int, ioprio_get, int, which, int, who)
#endif
#if defined(TARGET_NR_ioprio_set) && defined(__NR_ioprio_set)
_syscall3(int, ioprio_set, int, which, int, who, int, ioprio)
#endif
#if defined(TARGET_NR_getrandom) && defined(__NR_getrandom)
_syscall3(int, getrandom, void *, buf, size_t, buflen, unsigned int, flags)
#endif

#if defined(TARGET_NR_kcmp) && defined(__NR_kcmp)
_syscall5(int, kcmp, pid_t, pid1, pid_t, pid2, int, type,
          unsigned long, idx1, unsigned long, idx2)
#endif

/*
 * It is assumed that struct statx is architecture independent.
 */
#if defined(TARGET_NR_statx) && defined(__NR_statx)
_syscall5(int, sys_statx, int, dirfd, const char *, pathname, int, flags,
          unsigned int, mask, struct target_statx *, statxbuf)
#endif
#if defined(TARGET_NR_membarrier) && defined(__NR_membarrier)
_syscall2(int, membarrier, int, cmd, int, flags)
#endif

static const bitmask_transtbl fcntl_flags_tbl[] = {
  { TARGET_O_ACCMODE,   TARGET_O_WRONLY,    O_ACCMODE,   O_WRONLY,    },
  { TARGET_O_ACCMODE,   TARGET_O_RDWR,      O_ACCMODE,   O_RDWR,      },
  { TARGET_O_CREAT,     TARGET_O_CREAT,     O_CREAT,     O_CREAT,     },
  { TARGET_O_EXCL,      TARGET_O_EXCL,      O_EXCL,      O_EXCL,      },
  { TARGET_O_NOCTTY,    TARGET_O_NOCTTY,    O_NOCTTY,    O_NOCTTY,    },
  { TARGET_O_TRUNC,     TARGET_O_TRUNC,     O_TRUNC,     O_TRUNC,     },
  { TARGET_O_APPEND,    TARGET_O_APPEND,    O_APPEND,    O_APPEND,    },
  { TARGET_O_NONBLOCK,  TARGET_O_NONBLOCK,  O_NONBLOCK,  O_NONBLOCK,  },
  { TARGET_O_SYNC,      TARGET_O_DSYNC,     O_SYNC,      O_DSYNC,     },
  { TARGET_O_SYNC,      TARGET_O_SYNC,      O_SYNC,      O_SYNC,      },
  { TARGET_FASYNC,      TARGET_FASYNC,      FASYNC,      FASYNC,      },
  { TARGET_O_DIRECTORY, TARGET_O_DIRECTORY, O_DIRECTORY, O_DIRECTORY, },
  { TARGET_O_NOFOLLOW,  TARGET_O_NOFOLLOW,  O_NOFOLLOW,  O_NOFOLLOW,  },
#if defined(O_DIRECT)
  { TARGET_O_DIRECT,    TARGET_O_DIRECT,    O_DIRECT,    O_DIRECT,    },
#endif
#if defined(O_NOATIME)
  { TARGET_O_NOATIME,   TARGET_O_NOATIME,   O_NOATIME,   O_NOATIME    },
#endif
#if defined(O_CLOEXEC)
  { TARGET_O_CLOEXEC,   TARGET_O_CLOEXEC,   O_CLOEXEC,   O_CLOEXEC    },
#endif
#if defined(O_PATH)
  { TARGET_O_PATH,      TARGET_O_PATH,      O_PATH,      O_PATH       },
#endif
#if defined(O_TMPFILE)
  { TARGET_O_TMPFILE,   TARGET_O_TMPFILE,   O_TMPFILE,   O_TMPFILE    },
#endif
  /* Don't terminate the list prematurely on 64-bit host+guest.  */
#if TARGET_O_LARGEFILE != 0 || O_LARGEFILE != 0
  { TARGET_O_LARGEFILE, TARGET_O_LARGEFILE, O_LARGEFILE, O_LARGEFILE, },
#endif
};

_syscall2(int, sys_getcwd1, char *, buf, size_t, size)

#if defined(TARGET_NR_utimensat) || defined(TARGET_NR_utimensat_time64)
#if defined(__NR_utimensat)
#define __NR_sys_utimensat __NR_utimensat
_syscall4(int,sys_utimensat,int,dirfd,const char *,pathname,
          const struct timespec *,tsp,int,flags)
#else
static int sys_utimensat(int dirfd, const char *pathname,
                         const struct timespec times[2], int flags)
{
    errno = ENOSYS;
    return -1;
}
#endif
#endif /* TARGET_NR_utimensat */

#ifdef TARGET_NR_renameat2
#if defined(__NR_renameat2)
#define __NR_sys_renameat2 __NR_renameat2
_syscall5(int, sys_renameat2, int, oldfd, const char *, old, int, newfd,
          const char *, new, unsigned int, flags)
#else
static int sys_renameat2(int oldfd, const char *old,
                         int newfd, const char *new, int flags)
{
    if (flags == 0) {
        return renameat(oldfd, old, newfd, new);
    }
    errno = ENOSYS;
    return -1;
}
#endif
#endif /* TARGET_NR_renameat2 */

#ifdef CONFIG_INOTIFY
#include <sys/inotify.h>
#else
/* Userspace can usually survive runtime without inotify */
#undef TARGET_NR_inotify_init
#undef TARGET_NR_inotify_init1
#undef TARGET_NR_inotify_add_watch
#undef TARGET_NR_inotify_rm_watch
#endif /* CONFIG_INOTIFY  */

#if defined(TARGET_NR_prlimit64)
#ifndef __NR_prlimit64
# define __NR_prlimit64 -1
#endif
#define __NR_sys_prlimit64 __NR_prlimit64
/* The glibc rlimit structure may not be that used by the underlying syscall */
struct host_rlimit64 {
    uint64_t rlim_cur;
    uint64_t rlim_max;
};
_syscall4(int, sys_prlimit64, pid_t, pid, int, resource,
          const struct host_rlimit64 *, new_limit,
          struct host_rlimit64 *, old_limit)
#endif


#if defined(TARGET_NR_timer_create)
/* Maximum of 32 active POSIX timers allowed at any one time. */
#define GUEST_TIMER_MAX 32
static timer_t g_posix_timers[GUEST_TIMER_MAX];
static int g_posix_timer_allocated[GUEST_TIMER_MAX];

static inline int next_free_host_timer(void)
{
    int k;
    for (k = 0; k < ARRAY_SIZE(g_posix_timer_allocated); k++) {
        if (qatomic_xchg(g_posix_timer_allocated + k, 1) == 0) {
            return k;
        }
    }
    return -1;
}

static inline void free_host_timer_slot(int id)
{
    qatomic_store_release(g_posix_timer_allocated + id, 0);
}
#endif

static inline int host_to_target_errno(int host_errno)
{
    switch (host_errno) {
#define E(X)  case X: return TARGET_##X;
#include "errnos.c.inc"
#undef E
    default:
        return host_errno;
    }
}

static inline int target_to_host_errno(int target_errno)
{
    switch (target_errno) {
#define E(X)  case TARGET_##X: return X;
#include "errnos.c.inc"
#undef E
    default:
        return target_errno;
    }
}

abi_long get_errno(abi_long ret)
{
    if (ret == -1)
        return -host_to_target_errno(errno);
    else
        return ret;
}

const char *target_strerror(int err)
{
    if (err == QEMU_ERESTARTSYS) {
        return "To be restarted";
    }
    if (err == QEMU_ESIGRETURN) {
        return "Successful exit from sigreturn";
    }

    return strerror(target_to_host_errno(err));
}

static int check_zeroed_user(abi_long addr, size_t ksize, size_t usize)
{
    int i;
    uint8_t b;
    if (usize <= ksize) {
        return 1;
    }
    for (i = ksize; i < usize; i++) {
        if (get_user_u8(b, addr + i)) {
            return -TARGET_EFAULT;
        }
        if (b != 0) {
            return 0;
        }
    }
    return 1;
}

#define safe_syscall0(type, name) \
static type safe_##name(void) \
{ \
    return safe_syscall(__NR_##name); \
}

#define safe_syscall1(type, name, type1, arg1) \
static type safe_##name(type1 arg1) \
{ \
    return safe_syscall(__NR_##name, arg1); \
}

#define safe_syscall2(type, name, type1, arg1, type2, arg2) \
static type safe_##name(type1 arg1, type2 arg2) \
{ \
    return safe_syscall(__NR_##name, arg1, arg2); \
}

#define safe_syscall3(type, name, type1, arg1, type2, arg2, type3, arg3) \
static type safe_##name(type1 arg1, type2 arg2, type3 arg3) \
{ \
    return safe_syscall(__NR_##name, arg1, arg2, arg3); \
}

#define safe_syscall4(type, name, type1, arg1, type2, arg2, type3, arg3, \
    type4, arg4) \
static type safe_##name(type1 arg1, type2 arg2, type3 arg3, type4 arg4) \
{ \
    return safe_syscall(__NR_##name, arg1, arg2, arg3, arg4); \
}

#define safe_syscall5(type, name, type1, arg1, type2, arg2, type3, arg3, \
    type4, arg4, type5, arg5) \
static type safe_##name(type1 arg1, type2 arg2, type3 arg3, type4 arg4, \
    type5 arg5) \
{ \
    return safe_syscall(__NR_##name, arg1, arg2, arg3, arg4, arg5); \
}

#define safe_syscall6(type, name, type1, arg1, type2, arg2, type3, arg3, \
    type4, arg4, type5, arg5, type6, arg6) \
static type safe_##name(type1 arg1, type2 arg2, type3 arg3, type4 arg4, \
    type5 arg5, type6 arg6) \
{ \
    return safe_syscall(__NR_##name, arg1, arg2, arg3, arg4, arg5, arg6); \
}

safe_syscall3(ssize_t, read, int, fd, void *, buff, size_t, count)
safe_syscall3(ssize_t, write, int, fd, const void *, buff, size_t, count)
safe_syscall4(int, openat, int, dirfd, const char *, pathname, \
              int, flags, mode_t, mode)
#if defined(TARGET_NR_wait4) || defined(TARGET_NR_waitpid)
safe_syscall4(pid_t, wait4, pid_t, pid, int *, status, int, options, \
              struct rusage *, rusage)
#endif
safe_syscall5(int, waitid, idtype_t, idtype, id_t, id, siginfo_t *, infop, \
              int, options, struct rusage *, rusage)
safe_syscall3(int, execve, const char *, filename, char **, argv, char **, envp)
safe_syscall5(int, execveat, int, dirfd, const char *, filename,
              char **, argv, char **, envp, int, flags)
#if defined(TARGET_NR_select) || defined(TARGET_NR__newselect) || \
    defined(TARGET_NR_pselect6) || defined(TARGET_NR_pselect6_time64)
safe_syscall6(int, pselect6, int, nfds, fd_set *, readfds, fd_set *, writefds, \
              fd_set *, exceptfds, struct timespec *, timeout, void *, sig)
#endif
#if defined(TARGET_NR_ppoll) || defined(TARGET_NR_ppoll_time64)
safe_syscall5(int, ppoll, struct pollfd *, ufds, unsigned int, nfds,
              struct timespec *, tsp, const sigset_t *, sigmask,
              size_t, sigsetsize)
#endif
safe_syscall6(int, epoll_pwait, int, epfd, struct epoll_event *, events,
              int, maxevents, int, timeout, const sigset_t *, sigmask,
              size_t, sigsetsize)
#if defined(__NR_futex)
safe_syscall6(int,futex,int *,uaddr,int,op,int,val, \
              const struct timespec *,timeout,int *,uaddr2,int,val3)
#endif
#if defined(__NR_futex_time64)
safe_syscall6(int,futex_time64,int *,uaddr,int,op,int,val, \
              const struct timespec *,timeout,int *,uaddr2,int,val3)
#endif
safe_syscall2(int, rt_sigsuspend, sigset_t *, newset, size_t, sigsetsize)
safe_syscall2(int, kill, pid_t, pid, int, sig)
safe_syscall2(int, tkill, int, tid, int, sig)
safe_syscall3(int, tgkill, int, tgid, int, pid, int, sig)
safe_syscall3(ssize_t, readv, int, fd, const struct iovec *, iov, int, iovcnt)
safe_syscall3(ssize_t, writev, int, fd, const struct iovec *, iov, int, iovcnt)
safe_syscall5(ssize_t, preadv, int, fd, const struct iovec *, iov, int, iovcnt,
              unsigned long, pos_l, unsigned long, pos_h)
safe_syscall5(ssize_t, pwritev, int, fd, const struct iovec *, iov, int, iovcnt,
              unsigned long, pos_l, unsigned long, pos_h)
safe_syscall3(int, connect, int, fd, const struct sockaddr *, addr,
              socklen_t, addrlen)
safe_syscall6(ssize_t, sendto, int, fd, const void *, buf, size_t, len,
              int, flags, const struct sockaddr *, addr, socklen_t, addrlen)
safe_syscall6(ssize_t, recvfrom, int, fd, void *, buf, size_t, len,
              int, flags, struct sockaddr *, addr, socklen_t *, addrlen)
safe_syscall3(ssize_t, sendmsg, int, fd, const struct msghdr *, msg, int, flags)
safe_syscall3(ssize_t, recvmsg, int, fd, struct msghdr *, msg, int, flags)
safe_syscall2(int, flock, int, fd, int, operation)
#if defined(TARGET_NR_rt_sigtimedwait) || defined(TARGET_NR_rt_sigtimedwait_time64)
safe_syscall4(int, rt_sigtimedwait, const sigset_t *, these, siginfo_t *, uinfo,
              const struct timespec *, uts, size_t, sigsetsize)
#endif
safe_syscall4(int, accept4, int, fd, struct sockaddr *, addr, socklen_t *, len,
              int, flags)
#if defined(TARGET_NR_nanosleep)
safe_syscall2(int, nanosleep, const struct timespec *, req,
              struct timespec *, rem)
#endif
#if defined(TARGET_NR_clock_nanosleep) || \
    defined(TARGET_NR_clock_nanosleep_time64)
safe_syscall4(int, clock_nanosleep, const clockid_t, clock, int, flags,
              const struct timespec *, req, struct timespec *, rem)
#endif
#ifdef __NR_ipc
#ifdef __s390x__
safe_syscall5(int, ipc, int, call, long, first, long, second, long, third,
              void *, ptr)
#else
safe_syscall6(int, ipc, int, call, long, first, long, second, long, third,
              void *, ptr, long, fifth)
#endif
#endif
#ifdef __NR_msgsnd
safe_syscall4(int, msgsnd, int, msgid, const void *, msgp, size_t, sz,
              int, flags)
#endif
#ifdef __NR_msgrcv
safe_syscall5(int, msgrcv, int, msgid, void *, msgp, size_t, sz,
              long, msgtype, int, flags)
#endif
#ifdef __NR_semtimedop
safe_syscall4(int, semtimedop, int, semid, struct sembuf *, tsops,
              unsigned, nsops, const struct timespec *, timeout)
#endif
#if defined(TARGET_NR_mq_timedsend) || \
    defined(TARGET_NR_mq_timedsend_time64)
safe_syscall5(int, mq_timedsend, int, mqdes, const char *, msg_ptr,
              size_t, len, unsigned, prio, const struct timespec *, timeout)
#endif
#if defined(TARGET_NR_mq_timedreceive) || \
    defined(TARGET_NR_mq_timedreceive_time64)
safe_syscall5(int, mq_timedreceive, int, mqdes, char *, msg_ptr,
              size_t, len, unsigned *, prio, const struct timespec *, timeout)
#endif
#if defined(TARGET_NR_copy_file_range) && defined(__NR_copy_file_range)
safe_syscall6(ssize_t, copy_file_range, int, infd, loff_t *, pinoff,
              int, outfd, loff_t *, poutoff, size_t, length,
              unsigned int, flags)
#endif

/* We do ioctl like this rather than via safe_syscall3 to preserve the
 * "third argument might be integer or pointer or not present" behaviour of
 * the libc function.
 */
#define safe_ioctl(...) safe_syscall(__NR_ioctl, __VA_ARGS__)
/* Similarly for fcntl. Note that callers must always:
 *  pass the F_GETLK64 etc constants rather than the unsuffixed F_GETLK
 *  use the flock64 struct rather than unsuffixed flock
 * This will then work and use a 64-bit offset for both 32-bit and 64-bit hosts.
 */
#ifdef __NR_fcntl64
#define safe_fcntl(...) safe_syscall(__NR_fcntl64, __VA_ARGS__)
#else
#define safe_fcntl(...) safe_syscall(__NR_fcntl, __VA_ARGS__)
#endif

static inline int host_to_target_sock_type(int host_type)
{
    int target_type;

    switch (host_type & 0xf /* SOCK_TYPE_MASK */) {
    case SOCK_DGRAM:
        target_type = TARGET_SOCK_DGRAM;
        break;
    case SOCK_STREAM:
        target_type = TARGET_SOCK_STREAM;
        break;
    default:
        target_type = host_type & 0xf /* SOCK_TYPE_MASK */;
        break;
    }

#if defined(SOCK_CLOEXEC)
    if (host_type & SOCK_CLOEXEC) {
        target_type |= TARGET_SOCK_CLOEXEC;
    }
#endif

#if defined(SOCK_NONBLOCK)
    if (host_type & SOCK_NONBLOCK) {
        target_type |= TARGET_SOCK_NONBLOCK;
    }
#endif

    return target_type;
}

static abi_ulong target_brk, initial_target_brk;

void target_set_brk(abi_ulong new_brk)
{
    target_brk = TARGET_PAGE_ALIGN(new_brk);
    initial_target_brk = target_brk;
}

/* do_brk() must return target values and target errnos. */
abi_long do_brk(abi_ulong brk_val)
{
    abi_long mapped_addr;
    abi_ulong new_brk;
    abi_ulong old_brk;

    /* brk pointers are always untagged */

    /* do not allow to shrink below initial brk value */
    if (brk_val < initial_target_brk) {
        return target_brk;
    }

    new_brk = TARGET_PAGE_ALIGN(brk_val);
    old_brk = TARGET_PAGE_ALIGN(target_brk);

    /* new and old target_brk might be on the same page */
    if (new_brk == old_brk) {
        target_brk = brk_val;
        return target_brk;
    }

    /* Release heap if necessary */
    if (new_brk < old_brk) {
        target_munmap(new_brk, old_brk - new_brk);

        target_brk = brk_val;
        return target_brk;
    }

    mapped_addr = target_mmap(old_brk, new_brk - old_brk,
                              PROT_READ | PROT_WRITE,
                              MAP_FIXED_NOREPLACE | MAP_ANON | MAP_PRIVATE,
                              -1, 0);

    if (mapped_addr == old_brk) {
        target_brk = brk_val;
        return target_brk;
    }

#if defined(TARGET_ALPHA)
    /* We (partially) emulate OSF/1 on Alpha, which requires we
       return a proper errno, not an unchanged brk value.  */
    return -TARGET_ENOMEM;
#endif
    /* For everything else, return the previous break. */
    return target_brk;
}

#if defined(TARGET_NR_select) || defined(TARGET_NR__newselect) || \
    defined(TARGET_NR_pselect6) || defined(TARGET_NR_pselect6_time64)
static inline abi_long copy_from_user_fdset(fd_set *fds,
                                            abi_ulong target_fds_addr,
                                            int n)
{
    int i, nw, j, k;
    abi_ulong b, *target_fds;

    nw = DIV_ROUND_UP(n, TARGET_ABI_BITS);
    if (!(target_fds = lock_user(VERIFY_READ,
                                 target_fds_addr,
                                 sizeof(abi_ulong) * nw,
                                 1)))
        return -TARGET_EFAULT;

    FD_ZERO(fds);
    k = 0;
    for (i = 0; i < nw; i++) {
        /* grab the abi_ulong */
        __get_user(b, &target_fds[i]);
        for (j = 0; j < TARGET_ABI_BITS; j++) {
            /* check the bit inside the abi_ulong */
            if ((b >> j) & 1)
                FD_SET(k, fds);
            k++;
        }
    }

    unlock_user(target_fds, target_fds_addr, 0);

    return 0;
}

static inline abi_ulong copy_from_user_fdset_ptr(fd_set *fds, fd_set **fds_ptr,
                                                 abi_ulong target_fds_addr,
                                                 int n)
{
    if (target_fds_addr) {
        if (copy_from_user_fdset(fds, target_fds_addr, n))
            return -TARGET_EFAULT;
        *fds_ptr = fds;
    } else {
        *fds_ptr = NULL;
    }
    return 0;
}

static inline abi_long copy_to_user_fdset(abi_ulong target_fds_addr,
                                          const fd_set *fds,
                                          int n)
{
    int i, nw, j, k;
    abi_long v;
    abi_ulong *target_fds;

    nw = DIV_ROUND_UP(n, TARGET_ABI_BITS);
    if (!(target_fds = lock_user(VERIFY_WRITE,
                                 target_fds_addr,
                                 sizeof(abi_ulong) * nw,
                                 0)))
        return -TARGET_EFAULT;

    k = 0;
    for (i = 0; i < nw; i++) {
        v = 0;
        for (j = 0; j < TARGET_ABI_BITS; j++) {
            v |= ((abi_ulong)(FD_ISSET(k, fds) != 0) << j);
            k++;
        }
        __put_user(v, &target_fds[i]);
    }

    unlock_user(target_fds, target_fds_addr, sizeof(abi_ulong) * nw);

    return 0;
}
#endif

#if defined(__alpha__)
#define HOST_HZ 1024
#else
#define HOST_HZ 100
#endif

static inline abi_long host_to_target_clock_t(long ticks)
{
#if HOST_HZ == TARGET_HZ
    return ticks;
#else
    return ((int64_t)ticks * TARGET_HZ) / HOST_HZ;
#endif
}

static inline abi_long host_to_target_rusage(abi_ulong target_addr,
                                             const struct rusage *rusage)
{
    struct target_rusage *target_rusage;

    if (!lock_user_struct(VERIFY_WRITE, target_rusage, target_addr, 0))
        return -TARGET_EFAULT;
    target_rusage->ru_utime.tv_sec = tswapal(rusage->ru_utime.tv_sec);
    target_rusage->ru_utime.tv_usec = tswapal(rusage->ru_utime.tv_usec);
    target_rusage->ru_stime.tv_sec = tswapal(rusage->ru_stime.tv_sec);
    target_rusage->ru_stime.tv_usec = tswapal(rusage->ru_stime.tv_usec);
    target_rusage->ru_maxrss = tswapal(rusage->ru_maxrss);
    target_rusage->ru_ixrss = tswapal(rusage->ru_ixrss);
    target_rusage->ru_idrss = tswapal(rusage->ru_idrss);
    target_rusage->ru_isrss = tswapal(rusage->ru_isrss);
    target_rusage->ru_minflt = tswapal(rusage->ru_minflt);
    target_rusage->ru_majflt = tswapal(rusage->ru_majflt);
    target_rusage->ru_nswap = tswapal(rusage->ru_nswap);
    target_rusage->ru_inblock = tswapal(rusage->ru_inblock);
    target_rusage->ru_oublock = tswapal(rusage->ru_oublock);
    target_rusage->ru_msgsnd = tswapal(rusage->ru_msgsnd);
    target_rusage->ru_msgrcv = tswapal(rusage->ru_msgrcv);
    target_rusage->ru_nsignals = tswapal(rusage->ru_nsignals);
    target_rusage->ru_nvcsw = tswapal(rusage->ru_nvcsw);
    target_rusage->ru_nivcsw = tswapal(rusage->ru_nivcsw);
    unlock_user_struct(target_rusage, target_addr, 1);

    return 0;
}

#ifdef TARGET_NR_setrlimit
static inline rlim_t target_to_host_rlim(abi_ulong target_rlim)
{
    abi_ulong target_rlim_swap;
    rlim_t result;
    
    target_rlim_swap = tswapal(target_rlim);
    if (target_rlim_swap == TARGET_RLIM_INFINITY)
        return RLIM_INFINITY;

    result = target_rlim_swap;
    if (target_rlim_swap != (rlim_t)result)
        return RLIM_INFINITY;
    
    return result;
}
#endif

#if defined(TARGET_NR_getrlimit) || defined(TARGET_NR_ugetrlimit)
static inline abi_ulong host_to_target_rlim(rlim_t rlim)
{
    abi_ulong target_rlim_swap;
    abi_ulong result;
    
    if (rlim == RLIM_INFINITY || rlim != (abi_long)rlim)
        target_rlim_swap = TARGET_RLIM_INFINITY;
    else
        target_rlim_swap = rlim;
    result = tswapal(target_rlim_swap);
    
    return result;
}
#endif

static inline int target_to_host_resource(int code)
{
    switch (code) {
    case TARGET_RLIMIT_AS:
        return RLIMIT_AS;
    case TARGET_RLIMIT_CORE:
        return RLIMIT_CORE;
    case TARGET_RLIMIT_CPU:
        return RLIMIT_CPU;
    case TARGET_RLIMIT_DATA:
        return RLIMIT_DATA;
    case TARGET_RLIMIT_FSIZE:
        return RLIMIT_FSIZE;
    case TARGET_RLIMIT_LOCKS:
        return RLIMIT_LOCKS;
    case TARGET_RLIMIT_MEMLOCK:
        return RLIMIT_MEMLOCK;
    case TARGET_RLIMIT_MSGQUEUE:
        return RLIMIT_MSGQUEUE;
    case TARGET_RLIMIT_NICE:
        return RLIMIT_NICE;
    case TARGET_RLIMIT_NOFILE:
        return RLIMIT_NOFILE;
    case TARGET_RLIMIT_NPROC:
        return RLIMIT_NPROC;
    case TARGET_RLIMIT_RSS:
        return RLIMIT_RSS;
    case TARGET_RLIMIT_RTPRIO:
        return RLIMIT_RTPRIO;
#ifdef RLIMIT_RTTIME
    case TARGET_RLIMIT_RTTIME:
        return RLIMIT_RTTIME;
#endif
    case TARGET_RLIMIT_SIGPENDING:
        return RLIMIT_SIGPENDING;
    case TARGET_RLIMIT_STACK:
        return RLIMIT_STACK;
    default:
        return code;
    }
}

static inline abi_long copy_from_user_timeval(struct timeval *tv,
                                              abi_ulong target_tv_addr)
{
    struct target_timeval *target_tv;

    if (!lock_user_struct(VERIFY_READ, target_tv, target_tv_addr, 1)) {
        return -TARGET_EFAULT;
    }

    __get_user(tv->tv_sec, &target_tv->tv_sec);
    __get_user(tv->tv_usec, &target_tv->tv_usec);

    unlock_user_struct(target_tv, target_tv_addr, 0);

    return 0;
}

static inline abi_long copy_to_user_timeval(abi_ulong target_tv_addr,
                                            const struct timeval *tv)
{
    struct target_timeval *target_tv;

    if (!lock_user_struct(VERIFY_WRITE, target_tv, target_tv_addr, 0)) {
        return -TARGET_EFAULT;
    }

    __put_user(tv->tv_sec, &target_tv->tv_sec);
    __put_user(tv->tv_usec, &target_tv->tv_usec);

    unlock_user_struct(target_tv, target_tv_addr, 1);

    return 0;
}

#if defined(TARGET_NR_clock_adjtime64) && defined(CONFIG_CLOCK_ADJTIME)
static inline abi_long copy_from_user_timeval64(struct timeval *tv,
                                                abi_ulong target_tv_addr)
{
    struct target__kernel_sock_timeval *target_tv;

    if (!lock_user_struct(VERIFY_READ, target_tv, target_tv_addr, 1)) {
        return -TARGET_EFAULT;
    }

    __get_user(tv->tv_sec, &target_tv->tv_sec);
    __get_user(tv->tv_usec, &target_tv->tv_usec);

    unlock_user_struct(target_tv, target_tv_addr, 0);

    return 0;
}
#endif

static inline abi_long copy_to_user_timeval64(abi_ulong target_tv_addr,
                                              const struct timeval *tv)
{
    struct target__kernel_sock_timeval *target_tv;

    if (!lock_user_struct(VERIFY_WRITE, target_tv, target_tv_addr, 0)) {
        return -TARGET_EFAULT;
    }

    __put_user(tv->tv_sec, &target_tv->tv_sec);
    __put_user(tv->tv_usec, &target_tv->tv_usec);

    unlock_user_struct(target_tv, target_tv_addr, 1);

    return 0;
}

#if defined(TARGET_NR_futex) || \
    defined(TARGET_NR_rt_sigtimedwait) || \
    defined(TARGET_NR_pselect6) || defined(TARGET_NR_pselect6) || \
    defined(TARGET_NR_nanosleep) || defined(TARGET_NR_clock_settime) || \
    defined(TARGET_NR_utimensat) || defined(TARGET_NR_mq_timedsend) || \
    defined(TARGET_NR_mq_timedreceive) || defined(TARGET_NR_ipc) || \
    defined(TARGET_NR_semop) || defined(TARGET_NR_semtimedop) || \
    defined(TARGET_NR_timer_settime) || \
    (defined(TARGET_NR_timerfd_settime) && defined(CONFIG_TIMERFD))
static inline abi_long target_to_host_timespec(struct timespec *host_ts,
                                               abi_ulong target_addr)
{
    struct target_timespec *target_ts;

    if (!lock_user_struct(VERIFY_READ, target_ts, target_addr, 1)) {
        return -TARGET_EFAULT;
    }
    __get_user(host_ts->tv_sec, &target_ts->tv_sec);
    __get_user(host_ts->tv_nsec, &target_ts->tv_nsec);
    unlock_user_struct(target_ts, target_addr, 0);
    return 0;
}
#endif

#if defined(TARGET_NR_clock_settime64) || defined(TARGET_NR_futex_time64) || \
    defined(TARGET_NR_timer_settime64) || \
    defined(TARGET_NR_mq_timedsend_time64) || \
    defined(TARGET_NR_mq_timedreceive_time64) || \
    (defined(TARGET_NR_timerfd_settime64) && defined(CONFIG_TIMERFD)) || \
    defined(TARGET_NR_clock_nanosleep_time64) || \
    defined(TARGET_NR_rt_sigtimedwait_time64) || \
    defined(TARGET_NR_utimensat) || \
    defined(TARGET_NR_utimensat_time64) || \
    defined(TARGET_NR_semtimedop_time64) || \
    defined(TARGET_NR_pselect6_time64) || defined(TARGET_NR_ppoll_time64)
static inline abi_long target_to_host_timespec64(struct timespec *host_ts,
                                                 abi_ulong target_addr)
{
    struct target__kernel_timespec *target_ts;

    if (!lock_user_struct(VERIFY_READ, target_ts, target_addr, 1)) {
        return -TARGET_EFAULT;
    }
    __get_user(host_ts->tv_sec, &target_ts->tv_sec);
    __get_user(host_ts->tv_nsec, &target_ts->tv_nsec);
    /* in 32bit mode, this drops the padding */
    host_ts->tv_nsec = (long)(abi_long)host_ts->tv_nsec;
    unlock_user_struct(target_ts, target_addr, 0);
    return 0;
}
#endif

static inline abi_long host_to_target_timespec(abi_ulong target_addr,
                                               struct timespec *host_ts)
{
    struct target_timespec *target_ts;

    if (!lock_user_struct(VERIFY_WRITE, target_ts, target_addr, 0)) {
        return -TARGET_EFAULT;
    }
    __put_user(host_ts->tv_sec, &target_ts->tv_sec);
    __put_user(host_ts->tv_nsec, &target_ts->tv_nsec);
    unlock_user_struct(target_ts, target_addr, 1);
    return 0;
}

static inline abi_long host_to_target_timespec64(abi_ulong target_addr,
                                                 struct timespec *host_ts)
{
    struct target__kernel_timespec *target_ts;

    if (!lock_user_struct(VERIFY_WRITE, target_ts, target_addr, 0)) {
        return -TARGET_EFAULT;
    }
    __put_user(host_ts->tv_sec, &target_ts->tv_sec);
    __put_user(host_ts->tv_nsec, &target_ts->tv_nsec);
    unlock_user_struct(target_ts, target_addr, 1);
    return 0;
}

#if defined(TARGET_NR_gettimeofday)
static inline abi_long copy_to_user_timezone(abi_ulong target_tz_addr,
                                             struct timezone *tz)
{
    struct target_timezone *target_tz;

    if (!lock_user_struct(VERIFY_WRITE, target_tz, target_tz_addr, 1)) {
        return -TARGET_EFAULT;
    }

    __put_user(tz->tz_minuteswest, &target_tz->tz_minuteswest);
    __put_user(tz->tz_dsttime, &target_tz->tz_dsttime);

    unlock_user_struct(target_tz, target_tz_addr, 1);

    return 0;
}
#endif

#if defined(TARGET_NR_settimeofday)
static inline abi_long copy_from_user_timezone(struct timezone *tz,
                                               abi_ulong target_tz_addr)
{
    struct target_timezone *target_tz;

    if (!lock_user_struct(VERIFY_READ, target_tz, target_tz_addr, 1)) {
        return -TARGET_EFAULT;
    }

    __get_user(tz->tz_minuteswest, &target_tz->tz_minuteswest);
    __get_user(tz->tz_dsttime, &target_tz->tz_dsttime);

    unlock_user_struct(target_tz, target_tz_addr, 0);

    return 0;
}
#endif

#if defined(TARGET_NR_mq_open) && defined(__NR_mq_open)
#include <mqueue.h>

static inline abi_long copy_from_user_mq_attr(struct mq_attr *attr,
                                              abi_ulong target_mq_attr_addr)
{
    struct target_mq_attr *target_mq_attr;

    if (!lock_user_struct(VERIFY_READ, target_mq_attr,
                          target_mq_attr_addr, 1))
        return -TARGET_EFAULT;

    __get_user(attr->mq_flags, &target_mq_attr->mq_flags);
    __get_user(attr->mq_maxmsg, &target_mq_attr->mq_maxmsg);
    __get_user(attr->mq_msgsize, &target_mq_attr->mq_msgsize);
    __get_user(attr->mq_curmsgs, &target_mq_attr->mq_curmsgs);

    unlock_user_struct(target_mq_attr, target_mq_attr_addr, 0);

    return 0;
}

static inline abi_long copy_to_user_mq_attr(abi_ulong target_mq_attr_addr,
                                            const struct mq_attr *attr)
{
    struct target_mq_attr *target_mq_attr;

    if (!lock_user_struct(VERIFY_WRITE, target_mq_attr,
                          target_mq_attr_addr, 0))
        return -TARGET_EFAULT;

    __put_user(attr->mq_flags, &target_mq_attr->mq_flags);
    __put_user(attr->mq_maxmsg, &target_mq_attr->mq_maxmsg);
    __put_user(attr->mq_msgsize, &target_mq_attr->mq_msgsize);
    __put_user(attr->mq_curmsgs, &target_mq_attr->mq_curmsgs);

    unlock_user_struct(target_mq_attr, target_mq_attr_addr, 1);

    return 0;
}
#endif

#if defined(TARGET_NR_select) || defined(TARGET_NR__newselect)
/* do_select() must return target values and target errnos. */
static abi_long do_select(int n,
                          abi_ulong rfd_addr, abi_ulong wfd_addr,
                          abi_ulong efd_addr, abi_ulong target_tv_addr)
{
    fd_set rfds, wfds, efds;
    fd_set *rfds_ptr, *wfds_ptr, *efds_ptr;
    struct timeval tv;
    struct timespec ts, *ts_ptr;
    abi_long ret;

    ret = copy_from_user_fdset_ptr(&rfds, &rfds_ptr, rfd_addr, n);
    if (ret) {
        return ret;
    }
    ret = copy_from_user_fdset_ptr(&wfds, &wfds_ptr, wfd_addr, n);
    if (ret) {
        return ret;
    }
    ret = copy_from_user_fdset_ptr(&efds, &efds_ptr, efd_addr, n);
    if (ret) {
        return ret;
    }

    if (target_tv_addr) {
        if (copy_from_user_timeval(&tv, target_tv_addr))
            return -TARGET_EFAULT;
        ts.tv_sec = tv.tv_sec;
        ts.tv_nsec = tv.tv_usec * 1000;
        ts_ptr = &ts;
    } else {
        ts_ptr = NULL;
    }

    ret = get_errno(safe_pselect6(n, rfds_ptr, wfds_ptr, efds_ptr,
                                  ts_ptr, NULL));

    if (!is_error(ret)) {
        if (rfd_addr && copy_to_user_fdset(rfd_addr, &rfds, n))
            return -TARGET_EFAULT;
        if (wfd_addr && copy_to_user_fdset(wfd_addr, &wfds, n))
            return -TARGET_EFAULT;
        if (efd_addr && copy_to_user_fdset(efd_addr, &efds, n))
            return -TARGET_EFAULT;

        if (target_tv_addr) {
            tv.tv_sec = ts.tv_sec;
            tv.tv_usec = ts.tv_nsec / 1000;
            if (copy_to_user_timeval(target_tv_addr, &tv)) {
                return -TARGET_EFAULT;
            }
        }
    }

    return ret;
}

#if defined(TARGET_WANT_OLD_SYS_SELECT)
static abi_long do_old_select(abi_ulong arg1)
{
    struct target_sel_arg_struct *sel;
    abi_ulong inp, outp, exp, tvp;
    long nsel;

    if (!lock_user_struct(VERIFY_READ, sel, arg1, 1)) {
        return -TARGET_EFAULT;
    }

    nsel = tswapal(sel->n);
    inp = tswapal(sel->inp);
    outp = tswapal(sel->outp);
    exp = tswapal(sel->exp);
    tvp = tswapal(sel->tvp);

    unlock_user_struct(sel, arg1, 0);

    return do_select(nsel, inp, outp, exp, tvp);
}
#endif
#endif

#if defined(TARGET_NR_pselect6) || defined(TARGET_NR_pselect6_time64)
static abi_long do_pselect6(abi_long arg1, abi_long arg2, abi_long arg3,
                            abi_long arg4, abi_long arg5, abi_long arg6,
                            bool time64)
{
    abi_long rfd_addr, wfd_addr, efd_addr, n, ts_addr;
    fd_set rfds, wfds, efds;
    fd_set *rfds_ptr, *wfds_ptr, *efds_ptr;
    struct timespec ts, *ts_ptr;
    abi_long ret;

    /*
     * The 6th arg is actually two args smashed together,
     * so we cannot use the C library.
     */
    struct {
        sigset_t *set;
        size_t size;
    } sig, *sig_ptr;

    abi_ulong arg_sigset, arg_sigsize, *arg7;

    n = arg1;
    rfd_addr = arg2;
    wfd_addr = arg3;
    efd_addr = arg4;
    ts_addr = arg5;

    ret = copy_from_user_fdset_ptr(&rfds, &rfds_ptr, rfd_addr, n);
    if (ret) {
        return ret;
    }
    ret = copy_from_user_fdset_ptr(&wfds, &wfds_ptr, wfd_addr, n);
    if (ret) {
        return ret;
    }
    ret = copy_from_user_fdset_ptr(&efds, &efds_ptr, efd_addr, n);
    if (ret) {
        return ret;
    }

    /*
     * This takes a timespec, and not a timeval, so we cannot
     * use the do_select() helper ...
     */
    if (ts_addr) {
        if (time64) {
            if (target_to_host_timespec64(&ts, ts_addr)) {
                return -TARGET_EFAULT;
            }
        } else {
            if (target_to_host_timespec(&ts, ts_addr)) {
                return -TARGET_EFAULT;
            }
        }
            ts_ptr = &ts;
    } else {
        ts_ptr = NULL;
    }

    /* Extract the two packed args for the sigset */
    sig_ptr = NULL;
    if (arg6) {
        arg7 = lock_user(VERIFY_READ, arg6, sizeof(*arg7) * 2, 1);
        if (!arg7) {
            return -TARGET_EFAULT;
        }
        arg_sigset = tswapal(arg7[0]);
        arg_sigsize = tswapal(arg7[1]);
        unlock_user(arg7, arg6, 0);

        if (arg_sigset) {
            ret = process_sigsuspend_mask(&sig.set, arg_sigset, arg_sigsize);
            if (ret != 0) {
                return ret;
            }
            sig_ptr = &sig;
            sig.size = SIGSET_T_SIZE;
        }
    }

    ret = get_errno(safe_pselect6(n, rfds_ptr, wfds_ptr, efds_ptr,
                                  ts_ptr, sig_ptr));

    if (sig_ptr) {
        finish_sigsuspend_mask(ret);
    }

    if (!is_error(ret)) {
        if (rfd_addr && copy_to_user_fdset(rfd_addr, &rfds, n)) {
            return -TARGET_EFAULT;
        }
        if (wfd_addr && copy_to_user_fdset(wfd_addr, &wfds, n)) {
            return -TARGET_EFAULT;
        }
        if (efd_addr && copy_to_user_fdset(efd_addr, &efds, n)) {
            return -TARGET_EFAULT;
        }
        if (time64) {
            if (ts_addr && host_to_target_timespec64(ts_addr, &ts)) {
                return -TARGET_EFAULT;
            }
        } else {
            if (ts_addr && host_to_target_timespec(ts_addr, &ts)) {
                return -TARGET_EFAULT;
            }
        }
    }
    return ret;
}
#endif

#if defined(TARGET_NR_poll) || defined(TARGET_NR_ppoll) || \
    defined(TARGET_NR_ppoll_time64)
static abi_long do_ppoll(abi_long arg1, abi_long arg2, abi_long arg3,
                         abi_long arg4, abi_long arg5, bool ppoll, bool time64)
{
    struct target_pollfd *target_pfd;
    unsigned int nfds = arg2;
    struct pollfd *pfd;
    unsigned int i;
    abi_long ret;

    pfd = NULL;
    target_pfd = NULL;
    if (nfds) {
        if (nfds > (INT_MAX / sizeof(struct target_pollfd))) {
            return -TARGET_EINVAL;
        }
        target_pfd = lock_user(VERIFY_WRITE, arg1,
                               sizeof(struct target_pollfd) * nfds, 1);
        if (!target_pfd) {
            return -TARGET_EFAULT;
        }

        pfd = alloca(sizeof(struct pollfd) * nfds);
        for (i = 0; i < nfds; i++) {
            pfd[i].fd = tswap32(target_pfd[i].fd);
            pfd[i].events = tswap16(target_pfd[i].events);
        }
    }
    if (ppoll) {
        struct timespec _timeout_ts, *timeout_ts = &_timeout_ts;
        sigset_t *set = NULL;

        if (arg3) {
            if (time64) {
                if (target_to_host_timespec64(timeout_ts, arg3)) {
                    unlock_user(target_pfd, arg1, 0);
                    return -TARGET_EFAULT;
                }
            } else {
                if (target_to_host_timespec(timeout_ts, arg3)) {
                    unlock_user(target_pfd, arg1, 0);
                    return -TARGET_EFAULT;
                }
            }
        } else {
            timeout_ts = NULL;
        }

        if (arg4) {
            ret = process_sigsuspend_mask(&set, arg4, arg5);
            if (ret != 0) {
                unlock_user(target_pfd, arg1, 0);
                return ret;
            }
        }

        ret = get_errno(safe_ppoll(pfd, nfds, timeout_ts,
                                   set, SIGSET_T_SIZE));

        if (set) {
            finish_sigsuspend_mask(ret);
        }
        if (!is_error(ret) && arg3) {
            if (time64) {
                if (host_to_target_timespec64(arg3, timeout_ts)) {
                    return -TARGET_EFAULT;
                }
            } else {
                if (host_to_target_timespec(arg3, timeout_ts)) {
                    return -TARGET_EFAULT;
                }
            }
        }
    } else {
          struct timespec ts, *pts;

          if (arg3 >= 0) {
              /* Convert ms to secs, ns */
              ts.tv_sec = arg3 / 1000;
              ts.tv_nsec = (arg3 % 1000) * 1000000LL;
              pts = &ts;
          } else {
              /* -ve poll() timeout means "infinite" */
              pts = NULL;
          }
          ret = get_errno(safe_ppoll(pfd, nfds, pts, NULL, 0));
    }

    if (!is_error(ret)) {
        for (i = 0; i < nfds; i++) {
            target_pfd[i].revents = tswap16(pfd[i].revents);
        }
    }
    unlock_user(target_pfd, arg1, sizeof(struct target_pollfd) * nfds);
    return ret;
}
#endif

static abi_long do_pipe(CPUArchState *cpu_env, abi_ulong pipedes,
                        int flags, int is_pipe2)
{
    int host_pipe[2];
    abi_long ret;
    ret = pipe2(host_pipe, flags);

    if (is_error(ret))
        return get_errno(ret);

    /* Several targets have special calling conventions for the original
       pipe syscall, but didn't replicate this into the pipe2 syscall.  */
    if (!is_pipe2) {
#if defined(TARGET_ALPHA)
        cpu_env->ir[IR_A4] = host_pipe[1];
        return host_pipe[0];
#elif defined(TARGET_MIPS)
        cpu_env->active_tc.gpr[3] = host_pipe[1];
        return host_pipe[0];
#elif defined(TARGET_SH4)
        cpu_env->gregs[1] = host_pipe[1];
        return host_pipe[0];
#elif defined(TARGET_SPARC)
        cpu_env->regwptr[1] = host_pipe[1];
        return host_pipe[0];
#endif
    }

    if (put_user_s32(host_pipe[0], pipedes)
        || put_user_s32(host_pipe[1], pipedes + sizeof(abi_int)))
        return -TARGET_EFAULT;
    return get_errno(ret);
}

static inline abi_long target_to_host_ip_mreq(struct ip_mreqn *mreqn,
                                              abi_ulong target_addr,
                                              socklen_t len)
{
    struct target_ip_mreqn *target_smreqn;

    target_smreqn = lock_user(VERIFY_READ, target_addr, len, 1);
    if (!target_smreqn)
        return -TARGET_EFAULT;
    mreqn->imr_multiaddr.s_addr = target_smreqn->imr_multiaddr.s_addr;
    mreqn->imr_address.s_addr = target_smreqn->imr_address.s_addr;
    if (len == sizeof(struct target_ip_mreqn))
        mreqn->imr_ifindex = tswapal(target_smreqn->imr_ifindex);
    unlock_user(target_smreqn, target_addr, 0);

    return 0;
}

static inline abi_long target_to_host_sockaddr(int fd, struct sockaddr *addr,
                                               abi_ulong target_addr,
                                               socklen_t len)
{
    const socklen_t unix_maxlen = sizeof (struct sockaddr_un);
    sa_family_t sa_family;
    struct target_sockaddr *target_saddr;

    if (fd_trans_target_to_host_addr(fd)) {
        return fd_trans_target_to_host_addr(fd)(addr, target_addr, len);
    }

    target_saddr = lock_user(VERIFY_READ, target_addr, len, 1);
    if (!target_saddr)
        return -TARGET_EFAULT;

    sa_family = tswap16(target_saddr->sa_family);

    /* Oops. The caller might send a incomplete sun_path; sun_path
     * must be terminated by \0 (see the manual page), but
     * unfortunately it is quite common to specify sockaddr_un
     * length as "strlen(x->sun_path)" while it should be
     * "strlen(...) + 1". We'll fix that here if needed.
     * Linux kernel has a similar feature.
     */

    if (sa_family == AF_UNIX) {
        if (len < unix_maxlen && len > 0) {
            char *cp = (char*)target_saddr;

            if ( cp[len-1] && !cp[len] )
                len++;
        }
        if (len > unix_maxlen)
            len = unix_maxlen;
    }

    memcpy(addr, target_saddr, len);
    addr->sa_family = sa_family;
    if (sa_family == AF_NETLINK) {
        struct sockaddr_nl *nladdr;

        nladdr = (struct sockaddr_nl *)addr;
        nladdr->nl_pid = tswap32(nladdr->nl_pid);
        nladdr->nl_groups = tswap32(nladdr->nl_groups);
    } else if (sa_family == AF_PACKET) {
	struct target_sockaddr_ll *lladdr;

	lladdr = (struct target_sockaddr_ll *)addr;
	lladdr->sll_ifindex = tswap32(lladdr->sll_ifindex);
	lladdr->sll_hatype = tswap16(lladdr->sll_hatype);
    } else if (sa_family == AF_INET6) {
        struct sockaddr_in6 *in6addr;

        in6addr = (struct sockaddr_in6 *)addr;
        in6addr->sin6_scope_id = tswap32(in6addr->sin6_scope_id);
    }
    unlock_user(target_saddr, target_addr, 0);

    return 0;
}

static inline abi_long host_to_target_sockaddr(abi_ulong target_addr,
                                               struct sockaddr *addr,
                                               socklen_t len)
{
    struct target_sockaddr *target_saddr;

    if (len == 0) {
        return 0;
    }
    assert(addr);

    target_saddr = lock_user(VERIFY_WRITE, target_addr, len, 0);
    if (!target_saddr)
        return -TARGET_EFAULT;
    memcpy(target_saddr, addr, len);
    if (len >= offsetof(struct target_sockaddr, sa_family) +
        sizeof(target_saddr->sa_family)) {
        target_saddr->sa_family = tswap16(addr->sa_family);
    }
    if (addr->sa_family == AF_NETLINK &&
        len >= sizeof(struct target_sockaddr_nl)) {
        struct target_sockaddr_nl *target_nl =
               (struct target_sockaddr_nl *)target_saddr;
        target_nl->nl_pid = tswap32(target_nl->nl_pid);
        target_nl->nl_groups = tswap32(target_nl->nl_groups);
    } else if (addr->sa_family == AF_PACKET) {
        struct sockaddr_ll *target_ll = (struct sockaddr_ll *)target_saddr;
        target_ll->sll_ifindex = tswap32(target_ll->sll_ifindex);
        target_ll->sll_hatype = tswap16(target_ll->sll_hatype);
    } else if (addr->sa_family == AF_INET6 &&
               len >= sizeof(struct target_sockaddr_in6)) {
        struct target_sockaddr_in6 *target_in6 =
               (struct target_sockaddr_in6 *)target_saddr;
        target_in6->sin6_scope_id = tswap16(target_in6->sin6_scope_id);
    }
    unlock_user(target_saddr, target_addr, len);

    return 0;
}

static inline abi_long target_to_host_cmsg(struct msghdr *msgh,
                                           struct target_msghdr *target_msgh)
{
    struct cmsghdr *cmsg = CMSG_FIRSTHDR(msgh);
    abi_long msg_controllen;
    abi_ulong target_cmsg_addr;
    struct target_cmsghdr *target_cmsg, *target_cmsg_start;
    socklen_t space = 0;
    
    msg_controllen = tswapal(target_msgh->msg_controllen);
    if (msg_controllen < sizeof (struct target_cmsghdr)) 
        goto the_end;
    target_cmsg_addr = tswapal(target_msgh->msg_control);
    target_cmsg = lock_user(VERIFY_READ, target_cmsg_addr, msg_controllen, 1);
    target_cmsg_start = target_cmsg;
    if (!target_cmsg)
        return -TARGET_EFAULT;

    while (cmsg && target_cmsg) {
        void *data = CMSG_DATA(cmsg);
        void *target_data = TARGET_CMSG_DATA(target_cmsg);

        int len = tswapal(target_cmsg->cmsg_len)
            - sizeof(struct target_cmsghdr);

        space += CMSG_SPACE(len);
        if (space > msgh->msg_controllen) {
            space -= CMSG_SPACE(len);
            /* This is a QEMU bug, since we allocated the payload
             * area ourselves (unlike overflow in host-to-target
             * conversion, which is just the guest giving us a buffer
             * that's too small). It can't happen for the payload types
             * we currently support; if it becomes an issue in future
             * we would need to improve our allocation strategy to
             * something more intelligent than "twice the size of the
             * target buffer we're reading from".
             */
            qemu_log_mask(LOG_UNIMP,
                          ("Unsupported ancillary data %d/%d: "
                           "unhandled msg size\n"),
                          tswap32(target_cmsg->cmsg_level),
                          tswap32(target_cmsg->cmsg_type));
            break;
        }

        if (tswap32(target_cmsg->cmsg_level) == TARGET_SOL_SOCKET) {
            cmsg->cmsg_level = SOL_SOCKET;
        } else {
            cmsg->cmsg_level = tswap32(target_cmsg->cmsg_level);
        }
        cmsg->cmsg_type = tswap32(target_cmsg->cmsg_type);
        cmsg->cmsg_len = CMSG_LEN(len);

        if (cmsg->cmsg_level == SOL_SOCKET && cmsg->cmsg_type == SCM_RIGHTS) {
            int *fd = (int *)data;
            int *target_fd = (int *)target_data;
            int i, numfds = len / sizeof(int);

            for (i = 0; i < numfds; i++) {
                __get_user(fd[i], target_fd + i);
            }
        } else if (cmsg->cmsg_level == SOL_SOCKET
               &&  cmsg->cmsg_type == SCM_CREDENTIALS) {
            struct ucred *cred = (struct ucred *)data;
            struct target_ucred *target_cred =
                (struct target_ucred *)target_data;

            __get_user(cred->pid, &target_cred->pid);
            __get_user(cred->uid, &target_cred->uid);
            __get_user(cred->gid, &target_cred->gid);
        } else if (cmsg->cmsg_level == SOL_ALG) {
            uint32_t *dst = (uint32_t *)data;

            memcpy(dst, target_data, len);
            /* fix endianness of first 32-bit word */
            if (len >= sizeof(uint32_t)) {
                *dst = tswap32(*dst);
            }
        } else {
            qemu_log_mask(LOG_UNIMP, "Unsupported ancillary data: %d/%d\n",
                          cmsg->cmsg_level, cmsg->cmsg_type);
            memcpy(data, target_data, len);
        }

        cmsg = CMSG_NXTHDR(msgh, cmsg);
        target_cmsg = TARGET_CMSG_NXTHDR(target_msgh, target_cmsg,
                                         target_cmsg_start);
    }
    unlock_user(target_cmsg, target_cmsg_addr, 0);
 the_end:
    msgh->msg_controllen = space;
    return 0;
}

static inline abi_long host_to_target_cmsg(struct target_msghdr *target_msgh,
                                           struct msghdr *msgh)
{
    struct cmsghdr *cmsg = CMSG_FIRSTHDR(msgh);
    abi_long msg_controllen;
    abi_ulong target_cmsg_addr;
    struct target_cmsghdr *target_cmsg, *target_cmsg_start;
    socklen_t space = 0;

    msg_controllen = tswapal(target_msgh->msg_controllen);
    if (msg_controllen < sizeof (struct target_cmsghdr)) 
        goto the_end;
    target_cmsg_addr = tswapal(target_msgh->msg_control);
    target_cmsg = lock_user(VERIFY_WRITE, target_cmsg_addr, msg_controllen, 0);
    target_cmsg_start = target_cmsg;
    if (!target_cmsg)
        return -TARGET_EFAULT;

    while (cmsg && target_cmsg) {
        void *data = CMSG_DATA(cmsg);
        void *target_data = TARGET_CMSG_DATA(target_cmsg);

        int len = cmsg->cmsg_len - sizeof(struct cmsghdr);
        int tgt_len, tgt_space;

        /* We never copy a half-header but may copy half-data;
         * this is Linux's behaviour in put_cmsg(). Note that
         * truncation here is a guest problem (which we report
         * to the guest via the CTRUNC bit), unlike truncation
         * in target_to_host_cmsg, which is a QEMU bug.
         */
        if (msg_controllen < sizeof(struct target_cmsghdr)) {
            target_msgh->msg_flags |= tswap32(MSG_CTRUNC);
            break;
        }

        if (cmsg->cmsg_level == SOL_SOCKET) {
            target_cmsg->cmsg_level = tswap32(TARGET_SOL_SOCKET);
        } else {
            target_cmsg->cmsg_level = tswap32(cmsg->cmsg_level);
        }
        target_cmsg->cmsg_type = tswap32(cmsg->cmsg_type);

        /* Payload types which need a different size of payload on
         * the target must adjust tgt_len here.
         */
        tgt_len = len;
        switch (cmsg->cmsg_level) {
        case SOL_SOCKET:
            switch (cmsg->cmsg_type) {
            case SO_TIMESTAMP:
                tgt_len = sizeof(struct target_timeval);
                break;
            default:
                break;
            }
            break;
        default:
            break;
        }

        if (msg_controllen < TARGET_CMSG_LEN(tgt_len)) {
            target_msgh->msg_flags |= tswap32(MSG_CTRUNC);
            tgt_len = msg_controllen - sizeof(struct target_cmsghdr);
        }

        /* We must now copy-and-convert len bytes of payload
         * into tgt_len bytes of destination space. Bear in mind
         * that in both source and destination we may be dealing
         * with a truncated value!
         */
        switch (cmsg->cmsg_level) {
        case SOL_SOCKET:
            switch (cmsg->cmsg_type) {
            case SCM_RIGHTS:
            {
                int *fd = (int *)data;
                int *target_fd = (int *)target_data;
                int i, numfds = tgt_len / sizeof(int);

                for (i = 0; i < numfds; i++) {
                    __put_user(fd[i], target_fd + i);
                }
                break;
            }
            case SO_TIMESTAMP:
            {
                struct timeval *tv = (struct timeval *)data;
                struct target_timeval *target_tv =
                    (struct target_timeval *)target_data;

                if (len != sizeof(struct timeval) ||
                    tgt_len != sizeof(struct target_timeval)) {
                    goto unimplemented;
                }

                /* copy struct timeval to target */
                __put_user(tv->tv_sec, &target_tv->tv_sec);
                __put_user(tv->tv_usec, &target_tv->tv_usec);
                break;
            }
            case SCM_CREDENTIALS:
            {
                struct ucred *cred = (struct ucred *)data;
                struct target_ucred *target_cred =
                    (struct target_ucred *)target_data;

                __put_user(cred->pid, &target_cred->pid);
                __put_user(cred->uid, &target_cred->uid);
                __put_user(cred->gid, &target_cred->gid);
                break;
            }
            default:
                goto unimplemented;
            }
            break;

        case SOL_IP:
            switch (cmsg->cmsg_type) {
            case IP_TTL:
            {
                uint32_t *v = (uint32_t *)data;
                uint32_t *t_int = (uint32_t *)target_data;

                if (len != sizeof(uint32_t) ||
                    tgt_len != sizeof(uint32_t)) {
                    goto unimplemented;
                }
                __put_user(*v, t_int);
                break;
            }
            case IP_RECVERR:
            {
                struct errhdr_t {
                   struct sock_extended_err ee;
                   struct sockaddr_in offender;
                };
                struct errhdr_t *errh = (struct errhdr_t *)data;
                struct errhdr_t *target_errh =
                    (struct errhdr_t *)target_data;

                if (len != sizeof(struct errhdr_t) ||
                    tgt_len != sizeof(struct errhdr_t)) {
                    goto unimplemented;
                }
                __put_user(errh->ee.ee_errno, &target_errh->ee.ee_errno);
                __put_user(errh->ee.ee_origin, &target_errh->ee.ee_origin);
                __put_user(errh->ee.ee_type,  &target_errh->ee.ee_type);
                __put_user(errh->ee.ee_code, &target_errh->ee.ee_code);
                __put_user(errh->ee.ee_pad, &target_errh->ee.ee_pad);
                __put_user(errh->ee.ee_info, &target_errh->ee.ee_info);
                __put_user(errh->ee.ee_data, &target_errh->ee.ee_data);
                host_to_target_sockaddr((unsigned long) &target_errh->offender,
                    (void *) &errh->offender, sizeof(errh->offender));
                break;
            }
            default:
                goto unimplemented;
            }
            break;

        case SOL_IPV6:
            switch (cmsg->cmsg_type) {
            case IPV6_HOPLIMIT:
            {
                uint32_t *v = (uint32_t *)data;
                uint32_t *t_int = (uint32_t *)target_data;

                if (len != sizeof(uint32_t) ||
                    tgt_len != sizeof(uint32_t)) {
                    goto unimplemented;
                }
                __put_user(*v, t_int);
                break;
            }
            case IPV6_RECVERR:
            {
                struct errhdr6_t {
                   struct sock_extended_err ee;
                   struct sockaddr_in6 offender;
                };
                struct errhdr6_t *errh = (struct errhdr6_t *)data;
                struct errhdr6_t *target_errh =
                    (struct errhdr6_t *)target_data;

                if (len != sizeof(struct errhdr6_t) ||
                    tgt_len != sizeof(struct errhdr6_t)) {
                    goto unimplemented;
                }
                __put_user(errh->ee.ee_errno, &target_errh->ee.ee_errno);
                __put_user(errh->ee.ee_origin, &target_errh->ee.ee_origin);
                __put_user(errh->ee.ee_type,  &target_errh->ee.ee_type);
                __put_user(errh->ee.ee_code, &target_errh->ee.ee_code);
                __put_user(errh->ee.ee_pad, &target_errh->ee.ee_pad);
                __put_user(errh->ee.ee_info, &target_errh->ee.ee_info);
                __put_user(errh->ee.ee_data, &target_errh->ee.ee_data);
                host_to_target_sockaddr((unsigned long) &target_errh->offender,
                    (void *) &errh->offender, sizeof(errh->offender));
                break;
            }
            default:
                goto unimplemented;
            }
            break;

        default:
        unimplemented:
            qemu_log_mask(LOG_UNIMP, "Unsupported ancillary data: %d/%d\n",
                          cmsg->cmsg_level, cmsg->cmsg_type);
            memcpy(target_data, data, MIN(len, tgt_len));
            if (tgt_len > len) {
                memset(target_data + len, 0, tgt_len - len);
            }
        }

        target_cmsg->cmsg_len = tswapal(TARGET_CMSG_LEN(tgt_len));
        tgt_space = TARGET_CMSG_SPACE(tgt_len);
        if (msg_controllen < tgt_space) {
            tgt_space = msg_controllen;
        }
        msg_controllen -= tgt_space;
        space += tgt_space;
        cmsg = CMSG_NXTHDR(msgh, cmsg);
        target_cmsg = TARGET_CMSG_NXTHDR(target_msgh, target_cmsg,
                                         target_cmsg_start);
    }
    unlock_user(target_cmsg, target_cmsg_addr, space);
 the_end:
    target_msgh->msg_controllen = tswapal(space);
    return 0;
}

/* do_setsockopt() Must return target values and target errnos. */
static abi_long do_setsockopt(int sockfd, int level, int optname,
                              abi_ulong optval_addr, socklen_t optlen)
{
    abi_long ret;
    int val;
    struct ip_mreqn *ip_mreq;
    struct ip_mreq_source *ip_mreq_source;

    switch(level) {
    case SOL_TCP:
    case SOL_UDP:
        /* TCP and UDP options all take an 'int' value.  */
        if (optlen < sizeof(uint32_t))
            return -TARGET_EINVAL;

        if (get_user_u32(val, optval_addr))
            return -TARGET_EFAULT;
        ret = get_errno(setsockopt(sockfd, level, optname, &val, sizeof(val)));
        break;
    case SOL_IP:
        switch(optname) {
        case IP_TOS:
        case IP_TTL:
        case IP_HDRINCL:
        case IP_ROUTER_ALERT:
        case IP_RECVOPTS:
        case IP_RETOPTS:
        case IP_PKTINFO:
        case IP_MTU_DISCOVER:
        case IP_RECVERR:
        case IP_RECVTTL:
        case IP_RECVTOS:
#ifdef IP_FREEBIND
        case IP_FREEBIND:
#endif
        case IP_MULTICAST_TTL:
        case IP_MULTICAST_LOOP:
            val = 0;
            if (optlen >= sizeof(uint32_t)) {
                if (get_user_u32(val, optval_addr))
                    return -TARGET_EFAULT;
            } else if (optlen >= 1) {
                if (get_user_u8(val, optval_addr))
                    return -TARGET_EFAULT;
            }
            ret = get_errno(setsockopt(sockfd, level, optname, &val, sizeof(val)));
            break;
        case IP_ADD_MEMBERSHIP:
        case IP_DROP_MEMBERSHIP:
            if (optlen < sizeof (struct target_ip_mreq) ||
                optlen > sizeof (struct target_ip_mreqn))
                return -TARGET_EINVAL;

            ip_mreq = (struct ip_mreqn *) alloca(optlen);
            target_to_host_ip_mreq(ip_mreq, optval_addr, optlen);
            ret = get_errno(setsockopt(sockfd, level, optname, ip_mreq, optlen));
            break;

        case IP_BLOCK_SOURCE:
        case IP_UNBLOCK_SOURCE:
        case IP_ADD_SOURCE_MEMBERSHIP:
        case IP_DROP_SOURCE_MEMBERSHIP:
            if (optlen != sizeof (struct target_ip_mreq_source))
                return -TARGET_EINVAL;

            ip_mreq_source = lock_user(VERIFY_READ, optval_addr, optlen, 1);
            if (!ip_mreq_source) {
                return -TARGET_EFAULT;
            }
            ret = get_errno(setsockopt(sockfd, level, optname, ip_mreq_source, optlen));
            unlock_user (ip_mreq_source, optval_addr, 0);
            break;

        default:
            goto unimplemented;
        }
        break;
    case SOL_IPV6:
        switch (optname) {
        case IPV6_MTU_DISCOVER:
        case IPV6_MTU:
        case IPV6_V6ONLY:
        case IPV6_RECVPKTINFO:
        case IPV6_UNICAST_HOPS:
        case IPV6_MULTICAST_HOPS:
        case IPV6_MULTICAST_LOOP:
        case IPV6_RECVERR:
        case IPV6_RECVHOPLIMIT:
        case IPV6_2292HOPLIMIT:
        case IPV6_CHECKSUM:
        case IPV6_ADDRFORM:
        case IPV6_2292PKTINFO:
        case IPV6_RECVTCLASS:
        case IPV6_RECVRTHDR:
        case IPV6_2292RTHDR:
        case IPV6_RECVHOPOPTS:
        case IPV6_2292HOPOPTS:
        case IPV6_RECVDSTOPTS:
        case IPV6_2292DSTOPTS:
        case IPV6_TCLASS:
        case IPV6_ADDR_PREFERENCES:
#ifdef IPV6_RECVPATHMTU
        case IPV6_RECVPATHMTU:
#endif
#ifdef IPV6_TRANSPARENT
        case IPV6_TRANSPARENT:
#endif
#ifdef IPV6_FREEBIND
        case IPV6_FREEBIND:
#endif
#ifdef IPV6_RECVORIGDSTADDR
        case IPV6_RECVORIGDSTADDR:
#endif
            val = 0;
            if (optlen < sizeof(uint32_t)) {
                return -TARGET_EINVAL;
            }
            if (get_user_u32(val, optval_addr)) {
                return -TARGET_EFAULT;
            }
            ret = get_errno(setsockopt(sockfd, level, optname,
                                       &val, sizeof(val)));
            break;
        case IPV6_PKTINFO:
        {
            struct in6_pktinfo pki;

            if (optlen < sizeof(pki)) {
                return -TARGET_EINVAL;
            }

            if (copy_from_user(&pki, optval_addr, sizeof(pki))) {
                return -TARGET_EFAULT;
            }

            pki.ipi6_ifindex = tswap32(pki.ipi6_ifindex);

            ret = get_errno(setsockopt(sockfd, level, optname,
                                       &pki, sizeof(pki)));
            break;
        }
        case IPV6_ADD_MEMBERSHIP:
        case IPV6_DROP_MEMBERSHIP:
        {
            struct ipv6_mreq ipv6mreq;

            if (optlen < sizeof(ipv6mreq)) {
                return -TARGET_EINVAL;
            }

            if (copy_from_user(&ipv6mreq, optval_addr, sizeof(ipv6mreq))) {
                return -TARGET_EFAULT;
            }

            ipv6mreq.ipv6mr_interface = tswap32(ipv6mreq.ipv6mr_interface);

            ret = get_errno(setsockopt(sockfd, level, optname,
                                       &ipv6mreq, sizeof(ipv6mreq)));
            break;
        }
        default:
            goto unimplemented;
        }
        break;
    case SOL_ICMPV6:
        switch (optname) {
        case ICMPV6_FILTER:
        {
            struct icmp6_filter icmp6f;

            if (optlen > sizeof(icmp6f)) {
                optlen = sizeof(icmp6f);
            }

            if (copy_from_user(&icmp6f, optval_addr, optlen)) {
                return -TARGET_EFAULT;
            }

            for (val = 0; val < 8; val++) {
                icmp6f.data[val] = tswap32(icmp6f.data[val]);
            }

            ret = get_errno(setsockopt(sockfd, level, optname,
                                       &icmp6f, optlen));
            break;
        }
        default:
            goto unimplemented;
        }
        break;
    case SOL_RAW:
        switch (optname) {
        case ICMP_FILTER:
        case IPV6_CHECKSUM:
            /* those take an u32 value */
            if (optlen < sizeof(uint32_t)) {
                return -TARGET_EINVAL;
            }

            if (get_user_u32(val, optval_addr)) {
                return -TARGET_EFAULT;
            }
            ret = get_errno(setsockopt(sockfd, level, optname,
                                       &val, sizeof(val)));
            break;

        default:
            goto unimplemented;
        }
        break;
#if defined(SOL_ALG) && defined(ALG_SET_KEY) && defined(ALG_SET_AEAD_AUTHSIZE)
    case SOL_ALG:
        switch (optname) {
        case ALG_SET_KEY:
        {
            char *alg_key = lock_user(VERIFY_READ, optval_addr, optlen, 1);
            if (!alg_key) {
                return -TARGET_EFAULT;
            }
            ret = get_errno(setsockopt(sockfd, level, optname,
                                       alg_key, optlen));
            unlock_user(alg_key, optval_addr, optlen);
            break;
        }
        case ALG_SET_AEAD_AUTHSIZE:
        {
            ret = get_errno(setsockopt(sockfd, level, optname,
                                       NULL, optlen));
            break;
        }
        default:
            goto unimplemented;
        }
        break;
#endif
    case TARGET_SOL_SOCKET:
        switch (optname) {
        case TARGET_SO_RCVTIMEO:
        {
                struct timeval tv;

                optname = SO_RCVTIMEO;

set_timeout:
                if (optlen != sizeof(struct target_timeval)) {
                    return -TARGET_EINVAL;
                }

                if (copy_from_user_timeval(&tv, optval_addr)) {
                    return -TARGET_EFAULT;
                }

                ret = get_errno(setsockopt(sockfd, SOL_SOCKET, optname,
                                &tv, sizeof(tv)));
                return ret;
        }
        case TARGET_SO_SNDTIMEO:
                optname = SO_SNDTIMEO;
                goto set_timeout;
        case TARGET_SO_ATTACH_FILTER:
        {
                struct target_sock_fprog *tfprog;
                struct target_sock_filter *tfilter;
                struct sock_fprog fprog;
                struct sock_filter *filter;
                int i;

                if (optlen != sizeof(*tfprog)) {
                    return -TARGET_EINVAL;
                }
                if (!lock_user_struct(VERIFY_READ, tfprog, optval_addr, 0)) {
                    return -TARGET_EFAULT;
                }
                if (!lock_user_struct(VERIFY_READ, tfilter,
                                      tswapal(tfprog->filter), 0)) {
                    unlock_user_struct(tfprog, optval_addr, 1);
                    return -TARGET_EFAULT;
                }

                fprog.len = tswap16(tfprog->len);
                filter = g_try_new(struct sock_filter, fprog.len);
                if (filter == NULL) {
                    unlock_user_struct(tfilter, tfprog->filter, 1);
                    unlock_user_struct(tfprog, optval_addr, 1);
                    return -TARGET_ENOMEM;
                }
                for (i = 0; i < fprog.len; i++) {
                    filter[i].code = tswap16(tfilter[i].code);
                    filter[i].jt = tfilter[i].jt;
                    filter[i].jf = tfilter[i].jf;
                    filter[i].k = tswap32(tfilter[i].k);
                }
                fprog.filter = filter;

                ret = get_errno(setsockopt(sockfd, SOL_SOCKET,
                                SO_ATTACH_FILTER, &fprog, sizeof(fprog)));
                g_free(filter);

                unlock_user_struct(tfilter, tfprog->filter, 1);
                unlock_user_struct(tfprog, optval_addr, 1);
                return ret;
        }
	case TARGET_SO_BINDTODEVICE:
	{
		char *dev_ifname, *addr_ifname;

		if (optlen > IFNAMSIZ - 1) {
		    optlen = IFNAMSIZ - 1;
		}
		dev_ifname = lock_user(VERIFY_READ, optval_addr, optlen, 1);
		if (!dev_ifname) {
		    return -TARGET_EFAULT;
		}
		optname = SO_BINDTODEVICE;
		addr_ifname = alloca(IFNAMSIZ);
		memcpy(addr_ifname, dev_ifname, optlen);
		addr_ifname[optlen] = 0;
		ret = get_errno(setsockopt(sockfd, SOL_SOCKET, optname,
                                           addr_ifname, optlen));
		unlock_user (dev_ifname, optval_addr, 0);
		return ret;
	}
        case TARGET_SO_LINGER:
        {
                struct linger lg;
                struct target_linger *tlg;

                if (optlen != sizeof(struct target_linger)) {
                    return -TARGET_EINVAL;
                }
                if (!lock_user_struct(VERIFY_READ, tlg, optval_addr, 1)) {
                    return -TARGET_EFAULT;
                }
                __get_user(lg.l_onoff, &tlg->l_onoff);
                __get_user(lg.l_linger, &tlg->l_linger);
                ret = get_errno(setsockopt(sockfd, SOL_SOCKET, SO_LINGER,
                                &lg, sizeof(lg)));
                unlock_user_struct(tlg, optval_addr, 0);
                return ret;
        }
            /* Options with 'int' argument.  */
        case TARGET_SO_DEBUG:
		optname = SO_DEBUG;
		break;
        case TARGET_SO_REUSEADDR:
		optname = SO_REUSEADDR;
		break;
#ifdef SO_REUSEPORT
        case TARGET_SO_REUSEPORT:
                optname = SO_REUSEPORT;
                break;
#endif
        case TARGET_SO_TYPE:
		optname = SO_TYPE;
		break;
        case TARGET_SO_ERROR:
		optname = SO_ERROR;
		break;
        case TARGET_SO_DONTROUTE:
		optname = SO_DONTROUTE;
		break;
        case TARGET_SO_BROADCAST:
		optname = SO_BROADCAST;
		break;
        case TARGET_SO_SNDBUF:
		optname = SO_SNDBUF;
		break;
        case TARGET_SO_SNDBUFFORCE:
                optname = SO_SNDBUFFORCE;
                break;
        case TARGET_SO_RCVBUF:
		optname = SO_RCVBUF;
		break;
        case TARGET_SO_RCVBUFFORCE:
                optname = SO_RCVBUFFORCE;
                break;
        case TARGET_SO_KEEPALIVE:
		optname = SO_KEEPALIVE;
		break;
        case TARGET_SO_OOBINLINE:
		optname = SO_OOBINLINE;
		break;
        case TARGET_SO_NO_CHECK:
		optname = SO_NO_CHECK;
		break;
        case TARGET_SO_PRIORITY:
		optname = SO_PRIORITY;
		break;
#ifdef SO_BSDCOMPAT
        case TARGET_SO_BSDCOMPAT:
		optname = SO_BSDCOMPAT;
		break;
#endif
        case TARGET_SO_PASSCRED:
		optname = SO_PASSCRED;
		break;
        case TARGET_SO_PASSSEC:
                optname = SO_PASSSEC;
                break;
        case TARGET_SO_TIMESTAMP:
		optname = SO_TIMESTAMP;
		break;
        case TARGET_SO_RCVLOWAT:
		optname = SO_RCVLOWAT;
		break;
        default:
            goto unimplemented;
        }
	if (optlen < sizeof(uint32_t))
            return -TARGET_EINVAL;

	if (get_user_u32(val, optval_addr))
            return -TARGET_EFAULT;
	ret = get_errno(setsockopt(sockfd, SOL_SOCKET, optname, &val, sizeof(val)));
        break;
#ifdef SOL_NETLINK
    case SOL_NETLINK:
        switch (optname) {
        case NETLINK_PKTINFO:
        case NETLINK_ADD_MEMBERSHIP:
        case NETLINK_DROP_MEMBERSHIP:
        case NETLINK_BROADCAST_ERROR:
        case NETLINK_NO_ENOBUFS:
#if LINUX_VERSION_CODE >= KERNEL_VERSION(4, 2, 0)
        case NETLINK_LISTEN_ALL_NSID:
        case NETLINK_CAP_ACK:
#endif /* LINUX_VERSION_CODE >= KERNEL_VERSION(4, 2, 0) */
#if LINUX_VERSION_CODE >= KERNEL_VERSION(4, 12, 0)
        case NETLINK_EXT_ACK:
#endif /* LINUX_VERSION_CODE >= KERNEL_VERSION(4, 12, 0) */
#if LINUX_VERSION_CODE >= KERNEL_VERSION(4, 20, 0)
        case NETLINK_GET_STRICT_CHK:
#endif /* LINUX_VERSION_CODE >= KERNEL_VERSION(4, 12, 0) */
            break;
        default:
            goto unimplemented;
        }
        val = 0;
        if (optlen < sizeof(uint32_t)) {
            return -TARGET_EINVAL;
        }
        if (get_user_u32(val, optval_addr)) {
            return -TARGET_EFAULT;
        }
        ret = get_errno(setsockopt(sockfd, SOL_NETLINK, optname, &val,
                                   sizeof(val)));
        break;
#endif /* SOL_NETLINK */
    default:
    unimplemented:
        qemu_log_mask(LOG_UNIMP, "Unsupported setsockopt level=%d optname=%d\n",
                      level, optname);
        ret = -TARGET_ENOPROTOOPT;
    }
    return ret;
}

/* do_getsockopt() Must return target values and target errnos. */
static abi_long do_getsockopt(int sockfd, int level, int optname,
                              abi_ulong optval_addr, abi_ulong optlen)
{
    abi_long ret;
    int len, val;
    socklen_t lv;

    switch(level) {
    case TARGET_SOL_SOCKET:
        level = SOL_SOCKET;
        switch (optname) {
        /* These don't just return a single integer */
        case TARGET_SO_PEERNAME:
            goto unimplemented;
        case TARGET_SO_RCVTIMEO: {
            struct timeval tv;
            socklen_t tvlen;

            optname = SO_RCVTIMEO;

get_timeout:
            if (get_user_u32(len, optlen)) {
                return -TARGET_EFAULT;
            }
            if (len < 0) {
                return -TARGET_EINVAL;
            }

            tvlen = sizeof(tv);
            ret = get_errno(getsockopt(sockfd, level, optname,
                                       &tv, &tvlen));
            if (ret < 0) {
                return ret;
            }
            if (len > sizeof(struct target_timeval)) {
                len = sizeof(struct target_timeval);
            }
            if (copy_to_user_timeval(optval_addr, &tv)) {
                return -TARGET_EFAULT;
            }
            if (put_user_u32(len, optlen)) {
                return -TARGET_EFAULT;
            }
            break;
        }
        case TARGET_SO_SNDTIMEO:
            optname = SO_SNDTIMEO;
            goto get_timeout;
        case TARGET_SO_PEERCRED: {
            struct ucred cr;
            socklen_t crlen;
            struct target_ucred *tcr;

            if (get_user_u32(len, optlen)) {
                return -TARGET_EFAULT;
            }
            if (len < 0) {
                return -TARGET_EINVAL;
            }

            crlen = sizeof(cr);
            ret = get_errno(getsockopt(sockfd, level, SO_PEERCRED,
                                       &cr, &crlen));
            if (ret < 0) {
                return ret;
            }
            if (len > crlen) {
                len = crlen;
            }
            if (!lock_user_struct(VERIFY_WRITE, tcr, optval_addr, 0)) {
                return -TARGET_EFAULT;
            }
            __put_user(cr.pid, &tcr->pid);
            __put_user(cr.uid, &tcr->uid);
            __put_user(cr.gid, &tcr->gid);
            unlock_user_struct(tcr, optval_addr, 1);
            if (put_user_u32(len, optlen)) {
                return -TARGET_EFAULT;
            }
            break;
        }
        case TARGET_SO_PEERSEC: {
            char *name;

            if (get_user_u32(len, optlen)) {
                return -TARGET_EFAULT;
            }
            if (len < 0) {
                return -TARGET_EINVAL;
            }
            name = lock_user(VERIFY_WRITE, optval_addr, len, 0);
            if (!name) {
                return -TARGET_EFAULT;
            }
            lv = len;
            ret = get_errno(getsockopt(sockfd, level, SO_PEERSEC,
                                       name, &lv));
            if (put_user_u32(lv, optlen)) {
                ret = -TARGET_EFAULT;
            }
            unlock_user(name, optval_addr, lv);
            break;
        }
        case TARGET_SO_LINGER:
        {
            struct linger lg;
            socklen_t lglen;
            struct target_linger *tlg;

            if (get_user_u32(len, optlen)) {
                return -TARGET_EFAULT;
            }
            if (len < 0) {
                return -TARGET_EINVAL;
            }

            lglen = sizeof(lg);
            ret = get_errno(getsockopt(sockfd, level, SO_LINGER,
                                       &lg, &lglen));
            if (ret < 0) {
                return ret;
            }
            if (len > lglen) {
                len = lglen;
            }
            if (!lock_user_struct(VERIFY_WRITE, tlg, optval_addr, 0)) {
                return -TARGET_EFAULT;
            }
            __put_user(lg.l_onoff, &tlg->l_onoff);
            __put_user(lg.l_linger, &tlg->l_linger);
            unlock_user_struct(tlg, optval_addr, 1);
            if (put_user_u32(len, optlen)) {
                return -TARGET_EFAULT;
            }
            break;
        }
        /* Options with 'int' argument.  */
        case TARGET_SO_DEBUG:
            optname = SO_DEBUG;
            goto int_case;
        case TARGET_SO_REUSEADDR:
            optname = SO_REUSEADDR;
            goto int_case;
#ifdef SO_REUSEPORT
        case TARGET_SO_REUSEPORT:
            optname = SO_REUSEPORT;
            goto int_case;
#endif
        case TARGET_SO_TYPE:
            optname = SO_TYPE;
            goto int_case;
        case TARGET_SO_ERROR:
            optname = SO_ERROR;
            goto int_case;
        case TARGET_SO_DONTROUTE:
            optname = SO_DONTROUTE;
            goto int_case;
        case TARGET_SO_BROADCAST:
            optname = SO_BROADCAST;
            goto int_case;
        case TARGET_SO_SNDBUF:
            optname = SO_SNDBUF;
            goto int_case;
        case TARGET_SO_RCVBUF:
            optname = SO_RCVBUF;
            goto int_case;
        case TARGET_SO_KEEPALIVE:
            optname = SO_KEEPALIVE;
            goto int_case;
        case TARGET_SO_OOBINLINE:
            optname = SO_OOBINLINE;
            goto int_case;
        case TARGET_SO_NO_CHECK:
            optname = SO_NO_CHECK;
            goto int_case;
        case TARGET_SO_PRIORITY:
            optname = SO_PRIORITY;
            goto int_case;
#ifdef SO_BSDCOMPAT
        case TARGET_SO_BSDCOMPAT:
            optname = SO_BSDCOMPAT;
            goto int_case;
#endif
        case TARGET_SO_PASSCRED:
            optname = SO_PASSCRED;
            goto int_case;
        case TARGET_SO_TIMESTAMP:
            optname = SO_TIMESTAMP;
            goto int_case;
        case TARGET_SO_RCVLOWAT:
            optname = SO_RCVLOWAT;
            goto int_case;
        case TARGET_SO_ACCEPTCONN:
            optname = SO_ACCEPTCONN;
            goto int_case;
        case TARGET_SO_PROTOCOL:
            optname = SO_PROTOCOL;
            goto int_case;
        case TARGET_SO_DOMAIN:
            optname = SO_DOMAIN;
            goto int_case;
        default:
            goto int_case;
        }
        break;
    case SOL_TCP:
    case SOL_UDP:
        /* TCP and UDP options all take an 'int' value.  */
    int_case:
        if (get_user_u32(len, optlen))
            return -TARGET_EFAULT;
        if (len < 0)
            return -TARGET_EINVAL;
        lv = sizeof(lv);
        ret = get_errno(getsockopt(sockfd, level, optname, &val, &lv));
        if (ret < 0)
            return ret;
        switch (optname) {
        case SO_TYPE:
            val = host_to_target_sock_type(val);
            break;
        case SO_ERROR:
            val = host_to_target_errno(val);
            break;
        }
        if (len > lv)
            len = lv;
        if (len == 4) {
            if (put_user_u32(val, optval_addr))
                return -TARGET_EFAULT;
        } else {
            if (put_user_u8(val, optval_addr))
                return -TARGET_EFAULT;
        }
        if (put_user_u32(len, optlen))
            return -TARGET_EFAULT;
        break;
    case SOL_IP:
        switch(optname) {
        case IP_TOS:
        case IP_TTL:
        case IP_HDRINCL:
        case IP_ROUTER_ALERT:
        case IP_RECVOPTS:
        case IP_RETOPTS:
        case IP_PKTINFO:
        case IP_MTU_DISCOVER:
        case IP_RECVERR:
        case IP_RECVTOS:
#ifdef IP_FREEBIND
        case IP_FREEBIND:
#endif
        case IP_MULTICAST_TTL:
        case IP_MULTICAST_LOOP:
            if (get_user_u32(len, optlen))
                return -TARGET_EFAULT;
            if (len < 0)
                return -TARGET_EINVAL;
            lv = sizeof(lv);
            ret = get_errno(getsockopt(sockfd, level, optname, &val, &lv));
            if (ret < 0)
                return ret;
            if (len < sizeof(int) && len > 0 && val >= 0 && val < 255) {
                len = 1;
                if (put_user_u32(len, optlen)
                    || put_user_u8(val, optval_addr))
                    return -TARGET_EFAULT;
            } else {
                if (len > sizeof(int))
                    len = sizeof(int);
                if (put_user_u32(len, optlen)
                    || put_user_u32(val, optval_addr))
                    return -TARGET_EFAULT;
            }
            break;
        default:
            ret = -TARGET_ENOPROTOOPT;
            break;
        }
        break;
    case SOL_IPV6:
        switch (optname) {
        case IPV6_MTU_DISCOVER:
        case IPV6_MTU:
        case IPV6_V6ONLY:
        case IPV6_RECVPKTINFO:
        case IPV6_UNICAST_HOPS:
        case IPV6_MULTICAST_HOPS:
        case IPV6_MULTICAST_LOOP:
        case IPV6_RECVERR:
        case IPV6_RECVHOPLIMIT:
        case IPV6_2292HOPLIMIT:
        case IPV6_CHECKSUM:
        case IPV6_ADDRFORM:
        case IPV6_2292PKTINFO:
        case IPV6_RECVTCLASS:
        case IPV6_RECVRTHDR:
        case IPV6_2292RTHDR:
        case IPV6_RECVHOPOPTS:
        case IPV6_2292HOPOPTS:
        case IPV6_RECVDSTOPTS:
        case IPV6_2292DSTOPTS:
        case IPV6_TCLASS:
        case IPV6_ADDR_PREFERENCES:
#ifdef IPV6_RECVPATHMTU
        case IPV6_RECVPATHMTU:
#endif
#ifdef IPV6_TRANSPARENT
        case IPV6_TRANSPARENT:
#endif
#ifdef IPV6_FREEBIND
        case IPV6_FREEBIND:
#endif
#ifdef IPV6_RECVORIGDSTADDR
        case IPV6_RECVORIGDSTADDR:
#endif
            if (get_user_u32(len, optlen))
                return -TARGET_EFAULT;
            if (len < 0)
                return -TARGET_EINVAL;
            lv = sizeof(lv);
            ret = get_errno(getsockopt(sockfd, level, optname, &val, &lv));
            if (ret < 0)
                return ret;
            if (len < sizeof(int) && len > 0 && val >= 0 && val < 255) {
                len = 1;
                if (put_user_u32(len, optlen)
                    || put_user_u8(val, optval_addr))
                    return -TARGET_EFAULT;
            } else {
                if (len > sizeof(int))
                    len = sizeof(int);
                if (put_user_u32(len, optlen)
                    || put_user_u32(val, optval_addr))
                    return -TARGET_EFAULT;
            }
            break;
        default:
            ret = -TARGET_ENOPROTOOPT;
            break;
        }
        break;
#ifdef SOL_NETLINK
    case SOL_NETLINK:
        switch (optname) {
        case NETLINK_PKTINFO:
        case NETLINK_BROADCAST_ERROR:
        case NETLINK_NO_ENOBUFS:
#if LINUX_VERSION_CODE >= KERNEL_VERSION(4, 2, 0)
        case NETLINK_LISTEN_ALL_NSID:
        case NETLINK_CAP_ACK:
#endif /* LINUX_VERSION_CODE >= KERNEL_VERSION(4, 2, 0) */
#if LINUX_VERSION_CODE >= KERNEL_VERSION(4, 12, 0)
        case NETLINK_EXT_ACK:
#endif /* LINUX_VERSION_CODE >= KERNEL_VERSION(4, 12, 0) */
#if LINUX_VERSION_CODE >= KERNEL_VERSION(4, 20, 0)
        case NETLINK_GET_STRICT_CHK:
#endif /* LINUX_VERSION_CODE >= KERNEL_VERSION(4, 12, 0) */
            if (get_user_u32(len, optlen)) {
                return -TARGET_EFAULT;
            }
            if (len != sizeof(val)) {
                return -TARGET_EINVAL;
            }
            lv = len;
            ret = get_errno(getsockopt(sockfd, level, optname, &val, &lv));
            if (ret < 0) {
                return ret;
            }
            if (put_user_u32(lv, optlen)
                || put_user_u32(val, optval_addr)) {
                return -TARGET_EFAULT;
            }
            break;
#if LINUX_VERSION_CODE >= KERNEL_VERSION(4, 2, 0)
        case NETLINK_LIST_MEMBERSHIPS:
        {
            uint32_t *results;
            int i;
            if (get_user_u32(len, optlen)) {
                return -TARGET_EFAULT;
            }
            if (len < 0) {
                return -TARGET_EINVAL;
            }
            results = lock_user(VERIFY_WRITE, optval_addr, len, 1);
            if (!results && len > 0) {
                return -TARGET_EFAULT;
            }
            lv = len;
            ret = get_errno(getsockopt(sockfd, level, optname, results, &lv));
            if (ret < 0) {
                unlock_user(results, optval_addr, 0);
                return ret;
            }
            /* swap host endianness to target endianness. */
            for (i = 0; i < (len / sizeof(uint32_t)); i++) {
                results[i] = tswap32(results[i]);
            }
            if (put_user_u32(lv, optlen)) {
                return -TARGET_EFAULT;
            }
            unlock_user(results, optval_addr, 0);
            break;
        }
#endif /* LINUX_VERSION_CODE >= KERNEL_VERSION(4, 2, 0) */
        default:
            goto unimplemented;
        }
        break;
#endif /* SOL_NETLINK */
    default:
    unimplemented:
        qemu_log_mask(LOG_UNIMP,
                      "getsockopt level=%d optname=%d not yet supported\n",
                      level, optname);
        ret = -TARGET_EOPNOTSUPP;
        break;
    }
    return ret;
}

/* Convert target low/high pair representing file offset into the host
 * low/high pair. This function doesn't handle offsets bigger than 64 bits
 * as the kernel doesn't handle them either.
 */
static void target_to_host_low_high(abi_ulong tlow,
                                    abi_ulong thigh,
                                    unsigned long *hlow,
                                    unsigned long *hhigh)
{
    uint64_t off = tlow |
        ((unsigned long long)thigh << TARGET_LONG_BITS / 2) <<
        TARGET_LONG_BITS / 2;

    *hlow = off;
    *hhigh = (off >> HOST_LONG_BITS / 2) >> HOST_LONG_BITS / 2;
}

static struct iovec *lock_iovec(int type, abi_ulong target_addr,
                                abi_ulong count, int copy)
{
    struct target_iovec *target_vec;
    struct iovec *vec;
    abi_ulong total_len, max_len;
    int i;
    int err = 0;
    bool bad_address = false;

    if (count == 0) {
        errno = 0;
        return NULL;
    }
    if (count > IOV_MAX) {
        errno = EINVAL;
        return NULL;
    }

    vec = g_try_new0(struct iovec, count);
    if (vec == NULL) {
        errno = ENOMEM;
        return NULL;
    }

    target_vec = lock_user(VERIFY_READ, target_addr,
                           count * sizeof(struct target_iovec), 1);
    if (target_vec == NULL) {
        err = EFAULT;
        goto fail2;
    }

    /* ??? If host page size > target page size, this will result in a
       value larger than what we can actually support.  */
    max_len = 0x7fffffff & TARGET_PAGE_MASK;
    total_len = 0;

    for (i = 0; i < count; i++) {
        abi_ulong base = tswapal(target_vec[i].iov_base);
        abi_long len = tswapal(target_vec[i].iov_len);

        if (len < 0) {
            err = EINVAL;
            goto fail;
        } else if (len == 0) {
            /* Zero length pointer is ignored.  */
            vec[i].iov_base = 0;
        } else {
            vec[i].iov_base = lock_user(type, base, len, copy);
            /* If the first buffer pointer is bad, this is a fault.  But
             * subsequent bad buffers will result in a partial write; this
             * is realized by filling the vector with null pointers and
             * zero lengths. */
            if (!vec[i].iov_base) {
                if (i == 0) {
                    err = EFAULT;
                    goto fail;
                } else {
                    bad_address = true;
                }
            }
            if (bad_address) {
                len = 0;
            }
            if (len > max_len - total_len) {
                len = max_len - total_len;
            }
        }
        vec[i].iov_len = len;
        total_len += len;
    }

    unlock_user(target_vec, target_addr, 0);
    return vec;

 fail:
    while (--i >= 0) {
        if (tswapal(target_vec[i].iov_len) > 0) {
            unlock_user(vec[i].iov_base, tswapal(target_vec[i].iov_base), 0);
        }
    }
    unlock_user(target_vec, target_addr, 0);
 fail2:
    g_free(vec);
    errno = err;
    return NULL;
}

static void unlock_iovec(struct iovec *vec, abi_ulong target_addr,
                         abi_ulong count, int copy)
{
    struct target_iovec *target_vec;
    int i;

    target_vec = lock_user(VERIFY_READ, target_addr,
                           count * sizeof(struct target_iovec), 1);
    if (target_vec) {
        for (i = 0; i < count; i++) {
            abi_ulong base = tswapal(target_vec[i].iov_base);
            abi_long len = tswapal(target_vec[i].iov_len);
            if (len < 0) {
                break;
            }
            unlock_user(vec[i].iov_base, base, copy ? vec[i].iov_len : 0);
        }
        unlock_user(target_vec, target_addr, 0);
    }

    g_free(vec);
}

static inline int target_to_host_sock_type(int *type)
{
    int host_type = 0;
    int target_type = *type;

    switch (target_type & TARGET_SOCK_TYPE_MASK) {
    case TARGET_SOCK_DGRAM:
        host_type = SOCK_DGRAM;
        break;
    case TARGET_SOCK_STREAM:
        host_type = SOCK_STREAM;
        break;
    default:
        host_type = target_type & TARGET_SOCK_TYPE_MASK;
        break;
    }
    if (target_type & TARGET_SOCK_CLOEXEC) {
#if defined(SOCK_CLOEXEC)
        host_type |= SOCK_CLOEXEC;
#else
        return -TARGET_EINVAL;
#endif
    }
    if (target_type & TARGET_SOCK_NONBLOCK) {
#if defined(SOCK_NONBLOCK)
        host_type |= SOCK_NONBLOCK;
#elif !defined(O_NONBLOCK)
        return -TARGET_EINVAL;
#endif
    }
    *type = host_type;
    return 0;
}

/* Try to emulate socket type flags after socket creation.  */
static int sock_flags_fixup(int fd, int target_type)
{
#if !defined(SOCK_NONBLOCK) && defined(O_NONBLOCK)
    if (target_type & TARGET_SOCK_NONBLOCK) {
        int flags = fcntl(fd, F_GETFL);
        if (fcntl(fd, F_SETFL, O_NONBLOCK | flags) == -1) {
            close(fd);
            return -TARGET_EINVAL;
        }
    }
#endif
    return fd;
}

/* do_socket() Must return target values and target errnos. */
static abi_long do_socket(int domain, int type, int protocol)
{
    int target_type = type;
    int ret;

    ret = target_to_host_sock_type(&type);
    if (ret) {
        return ret;
    }

    if (domain == PF_NETLINK && !(
#ifdef CONFIG_RTNETLINK
         protocol == NETLINK_ROUTE ||
#endif
         protocol == NETLINK_KOBJECT_UEVENT ||
         protocol == NETLINK_AUDIT)) {
        return -TARGET_EPROTONOSUPPORT;
    }

    if (domain == AF_PACKET ||
        (domain == AF_INET && type == SOCK_PACKET)) {
        protocol = tswap16(protocol);
    }

    ret = get_errno(socket(domain, type, protocol));
    if (ret >= 0) {
        ret = sock_flags_fixup(ret, target_type);
        if (type == SOCK_PACKET) {
            /* Manage an obsolete case :
             * if socket type is SOCK_PACKET, bind by name
             */
            fd_trans_register(ret, &target_packet_trans);
        } else if (domain == PF_NETLINK) {
            switch (protocol) {
#ifdef CONFIG_RTNETLINK
            case NETLINK_ROUTE:
                fd_trans_register(ret, &target_netlink_route_trans);
                break;
#endif
            case NETLINK_KOBJECT_UEVENT:
                /* nothing to do: messages are strings */
                break;
            case NETLINK_AUDIT:
                fd_trans_register(ret, &target_netlink_audit_trans);
                break;
            default:
                g_assert_not_reached();
            }
        }
    }
    return ret;
}

/* do_bind() Must return target values and target errnos. */
static abi_long do_bind(int sockfd, abi_ulong target_addr,
                        socklen_t addrlen)
{
    void *addr;
    abi_long ret;

    if ((int)addrlen < 0) {
        return -TARGET_EINVAL;
    }

    addr = alloca(addrlen+1);

    ret = target_to_host_sockaddr(sockfd, addr, target_addr, addrlen);
    if (ret)
        return ret;

    return get_errno(bind(sockfd, addr, addrlen));
}

/* do_connect() Must return target values and target errnos. */
static abi_long do_connect(int sockfd, abi_ulong target_addr,
                           socklen_t addrlen)
{
    void *addr;
    abi_long ret;

    if ((int)addrlen < 0) {
        return -TARGET_EINVAL;
    }

    addr = alloca(addrlen+1);

    ret = target_to_host_sockaddr(sockfd, addr, target_addr, addrlen);
    if (ret)
        return ret;

    return get_errno(safe_connect(sockfd, addr, addrlen));
}

/* do_sendrecvmsg_locked() Must return target values and target errnos. */
static abi_long do_sendrecvmsg_locked(int fd, struct target_msghdr *msgp,
                                      int flags, int send)
{
    abi_long ret, len;
    struct msghdr msg;
    abi_ulong count;
    struct iovec *vec;
    abi_ulong target_vec;

    if (msgp->msg_name) {
        msg.msg_namelen = tswap32(msgp->msg_namelen);
        msg.msg_name = alloca(msg.msg_namelen+1);
        ret = target_to_host_sockaddr(fd, msg.msg_name,
                                      tswapal(msgp->msg_name),
                                      msg.msg_namelen);
        if (ret == -TARGET_EFAULT) {
            /* For connected sockets msg_name and msg_namelen must
             * be ignored, so returning EFAULT immediately is wrong.
             * Instead, pass a bad msg_name to the host kernel, and
             * let it decide whether to return EFAULT or not.
             */
            msg.msg_name = (void *)-1;
        } else if (ret) {
            goto out2;
        }
    } else {
        msg.msg_name = NULL;
        msg.msg_namelen = 0;
    }
    msg.msg_controllen = 2 * tswapal(msgp->msg_controllen);
    msg.msg_control = alloca(msg.msg_controllen);
    memset(msg.msg_control, 0, msg.msg_controllen);

    msg.msg_flags = tswap32(msgp->msg_flags);

    count = tswapal(msgp->msg_iovlen);
    target_vec = tswapal(msgp->msg_iov);

    if (count > IOV_MAX) {
        /* sendrcvmsg returns a different errno for this condition than
         * readv/writev, so we must catch it here before lock_iovec() does.
         */
        ret = -TARGET_EMSGSIZE;
        goto out2;
    }

    vec = lock_iovec(send ? VERIFY_READ : VERIFY_WRITE,
                     target_vec, count, send);
    if (vec == NULL) {
        ret = -host_to_target_errno(errno);
        /* allow sending packet without any iov, e.g. with MSG_MORE flag */
        if (!send || ret) {
            goto out2;
        }
    }
    msg.msg_iovlen = count;
    msg.msg_iov = vec;

    if (send) {
        if (fd_trans_target_to_host_data(fd)) {
            void *host_msg;

            host_msg = g_malloc(msg.msg_iov->iov_len);
            memcpy(host_msg, msg.msg_iov->iov_base, msg.msg_iov->iov_len);
            ret = fd_trans_target_to_host_data(fd)(host_msg,
                                                   msg.msg_iov->iov_len);
            if (ret >= 0) {
                msg.msg_iov->iov_base = host_msg;
                ret = get_errno(safe_sendmsg(fd, &msg, flags));
            }
            g_free(host_msg);
        } else {
            ret = target_to_host_cmsg(&msg, msgp);
            if (ret == 0) {
                ret = get_errno(safe_sendmsg(fd, &msg, flags));
            }
        }
    } else {
        ret = get_errno(safe_recvmsg(fd, &msg, flags));
        if (!is_error(ret)) {
            len = ret;
            if (fd_trans_host_to_target_data(fd)) {
                ret = fd_trans_host_to_target_data(fd)(msg.msg_iov->iov_base,
                                               MIN(msg.msg_iov->iov_len, len));
            }
            if (!is_error(ret)) {
                ret = host_to_target_cmsg(msgp, &msg);
            }
            if (!is_error(ret)) {
                msgp->msg_namelen = tswap32(msg.msg_namelen);
                msgp->msg_flags = tswap32(msg.msg_flags);
                if (msg.msg_name != NULL && msg.msg_name != (void *)-1) {
                    ret = host_to_target_sockaddr(tswapal(msgp->msg_name),
                                    msg.msg_name, msg.msg_namelen);
                    if (ret) {
                        goto out;
                    }
                }

                ret = len;
            }
        }
    }

out:
    if (vec) {
        unlock_iovec(vec, target_vec, count, !send);
    }
out2:
    return ret;
}

static abi_long do_sendrecvmsg(int fd, abi_ulong target_msg,
                               int flags, int send)
{
    abi_long ret;
    struct target_msghdr *msgp;

    if (!lock_user_struct(send ? VERIFY_READ : VERIFY_WRITE,
                          msgp,
                          target_msg,
                          send ? 1 : 0)) {
        return -TARGET_EFAULT;
    }
    ret = do_sendrecvmsg_locked(fd, msgp, flags, send);
    unlock_user_struct(msgp, target_msg, send ? 0 : 1);
    return ret;
}

/* We don't rely on the C library to have sendmmsg/recvmmsg support,
 * so it might not have this *mmsg-specific flag either.
 */
#ifndef MSG_WAITFORONE
#define MSG_WAITFORONE 0x10000
#endif

static abi_long do_sendrecvmmsg(int fd, abi_ulong target_msgvec,
                                unsigned int vlen, unsigned int flags,
                                int send)
{
    struct target_mmsghdr *mmsgp;
    abi_long ret = 0;
    int i;

    if (vlen > UIO_MAXIOV) {
        vlen = UIO_MAXIOV;
    }

    mmsgp = lock_user(VERIFY_WRITE, target_msgvec, sizeof(*mmsgp) * vlen, 1);
    if (!mmsgp) {
        return -TARGET_EFAULT;
    }

    for (i = 0; i < vlen; i++) {
        ret = do_sendrecvmsg_locked(fd, &mmsgp[i].msg_hdr, flags, send);
        if (is_error(ret)) {
            break;
        }
        mmsgp[i].msg_len = tswap32(ret);
        /* MSG_WAITFORONE turns on MSG_DONTWAIT after one packet */
        if (flags & MSG_WAITFORONE) {
            flags |= MSG_DONTWAIT;
        }
    }

    unlock_user(mmsgp, target_msgvec, sizeof(*mmsgp) * i);

    /* Return number of datagrams sent if we sent any at all;
     * otherwise return the error.
     */
    if (i) {
        return i;
    }
    return ret;
}

/* do_accept4() Must return target values and target errnos. */
static abi_long do_accept4(int fd, abi_ulong target_addr,
                           abi_ulong target_addrlen_addr, int flags)
{
    socklen_t addrlen, ret_addrlen;
    void *addr;
    abi_long ret;
    int host_flags;

    if (flags & ~(TARGET_SOCK_CLOEXEC | TARGET_SOCK_NONBLOCK)) {
        return -TARGET_EINVAL;
    }

    host_flags = 0;
    if (flags & TARGET_SOCK_NONBLOCK) {
        host_flags |= SOCK_NONBLOCK;
    }
    if (flags & TARGET_SOCK_CLOEXEC) {
        host_flags |= SOCK_CLOEXEC;
    }

    if (target_addr == 0) {
        return get_errno(safe_accept4(fd, NULL, NULL, host_flags));
    }

    /* linux returns EFAULT if addrlen pointer is invalid */
    if (get_user_u32(addrlen, target_addrlen_addr))
        return -TARGET_EFAULT;

    if ((int)addrlen < 0) {
        return -TARGET_EINVAL;
    }

    if (!access_ok(thread_cpu, VERIFY_WRITE, target_addr, addrlen)) {
        return -TARGET_EFAULT;
    }

    addr = alloca(addrlen);

    ret_addrlen = addrlen;
    ret = get_errno(safe_accept4(fd, addr, &ret_addrlen, host_flags));
    if (!is_error(ret)) {
        host_to_target_sockaddr(target_addr, addr, MIN(addrlen, ret_addrlen));
        if (put_user_u32(ret_addrlen, target_addrlen_addr)) {
            ret = -TARGET_EFAULT;
        }
    }
    return ret;
}

/* do_getpeername() Must return target values and target errnos. */
static abi_long do_getpeername(int fd, abi_ulong target_addr,
                               abi_ulong target_addrlen_addr)
{
    socklen_t addrlen, ret_addrlen;
    void *addr;
    abi_long ret;

    if (get_user_u32(addrlen, target_addrlen_addr))
        return -TARGET_EFAULT;

    if ((int)addrlen < 0) {
        return -TARGET_EINVAL;
    }

    if (!access_ok(thread_cpu, VERIFY_WRITE, target_addr, addrlen)) {
        return -TARGET_EFAULT;
    }

    addr = alloca(addrlen);

    ret_addrlen = addrlen;
    ret = get_errno(getpeername(fd, addr, &ret_addrlen));
    if (!is_error(ret)) {
        host_to_target_sockaddr(target_addr, addr, MIN(addrlen, ret_addrlen));
        if (put_user_u32(ret_addrlen, target_addrlen_addr)) {
            ret = -TARGET_EFAULT;
        }
    }
    return ret;
}

/* do_getsockname() Must return target values and target errnos. */
static abi_long do_getsockname(int fd, abi_ulong target_addr,
                               abi_ulong target_addrlen_addr)
{
    socklen_t addrlen, ret_addrlen;
    void *addr;
    abi_long ret;

    if (get_user_u32(addrlen, target_addrlen_addr))
        return -TARGET_EFAULT;

    if ((int)addrlen < 0) {
        return -TARGET_EINVAL;
    }

    if (!access_ok(thread_cpu, VERIFY_WRITE, target_addr, addrlen)) {
        return -TARGET_EFAULT;
    }

    addr = alloca(addrlen);

    ret_addrlen = addrlen;
    ret = get_errno(getsockname(fd, addr, &ret_addrlen));
    if (!is_error(ret)) {
        host_to_target_sockaddr(target_addr, addr, MIN(addrlen, ret_addrlen));
        if (put_user_u32(ret_addrlen, target_addrlen_addr)) {
            ret = -TARGET_EFAULT;
        }
    }
    return ret;
}

/* do_socketpair() Must return target values and target errnos. */
static abi_long do_socketpair(int domain, int type, int protocol,
                              abi_ulong target_tab_addr)
{
    int tab[2];
    abi_long ret;

    target_to_host_sock_type(&type);

    ret = get_errno(socketpair(domain, type, protocol, tab));
    if (!is_error(ret)) {
        if (put_user_s32(tab[0], target_tab_addr)
            || put_user_s32(tab[1], target_tab_addr + sizeof(tab[0])))
            ret = -TARGET_EFAULT;
    }
    return ret;
}

/* do_sendto() Must return target values and target errnos. */
static abi_long do_sendto(int fd, abi_ulong msg, size_t len, int flags,
                          abi_ulong target_addr, socklen_t addrlen)
{
    void *addr;
    void *host_msg;
    void *copy_msg = NULL;
    abi_long ret;

    if ((int)addrlen < 0) {
        return -TARGET_EINVAL;
    }

    host_msg = lock_user(VERIFY_READ, msg, len, 1);
    if (!host_msg)
        return -TARGET_EFAULT;
    if (fd_trans_target_to_host_data(fd)) {
        copy_msg = host_msg;
        host_msg = g_malloc(len);
        memcpy(host_msg, copy_msg, len);
        ret = fd_trans_target_to_host_data(fd)(host_msg, len);
        if (ret < 0) {
            goto fail;
        }
    }
    if (target_addr) {
        addr = alloca(addrlen+1);
        ret = target_to_host_sockaddr(fd, addr, target_addr, addrlen);
        if (ret) {
            goto fail;
        }
        ret = get_errno(safe_sendto(fd, host_msg, len, flags, addr, addrlen));
    } else {
        ret = get_errno(safe_sendto(fd, host_msg, len, flags, NULL, 0));
    }
fail:
    if (copy_msg) {
        g_free(host_msg);
        host_msg = copy_msg;
    }
    unlock_user(host_msg, msg, 0);
    return ret;
}

/* do_recvfrom() Must return target values and target errnos. */
static abi_long do_recvfrom(int fd, abi_ulong msg, size_t len, int flags,
                            abi_ulong target_addr,
                            abi_ulong target_addrlen)
{
    socklen_t addrlen, ret_addrlen;
    void *addr;
    void *host_msg;
    abi_long ret;

    if (!msg) {
        host_msg = NULL;
    } else {
        host_msg = lock_user(VERIFY_WRITE, msg, len, 0);
        if (!host_msg) {
            return -TARGET_EFAULT;
        }
    }
    if (target_addr) {
        if (get_user_u32(addrlen, target_addrlen)) {
            ret = -TARGET_EFAULT;
            goto fail;
        }
        if ((int)addrlen < 0) {
            ret = -TARGET_EINVAL;
            goto fail;
        }
        addr = alloca(addrlen);
        ret_addrlen = addrlen;
        ret = get_errno(safe_recvfrom(fd, host_msg, len, flags,
                                      addr, &ret_addrlen));
    } else {
        addr = NULL; /* To keep compiler quiet.  */
        addrlen = 0; /* To keep compiler quiet.  */
        ret = get_errno(safe_recvfrom(fd, host_msg, len, flags, NULL, 0));
    }
    if (!is_error(ret)) {
        if (fd_trans_host_to_target_data(fd)) {
            abi_long trans;
            trans = fd_trans_host_to_target_data(fd)(host_msg, MIN(ret, len));
            if (is_error(trans)) {
                ret = trans;
                goto fail;
            }
        }
        if (target_addr) {
            host_to_target_sockaddr(target_addr, addr,
                                    MIN(addrlen, ret_addrlen));
            if (put_user_u32(ret_addrlen, target_addrlen)) {
                ret = -TARGET_EFAULT;
                goto fail;
            }
        }
        unlock_user(host_msg, msg, len);
    } else {
fail:
        unlock_user(host_msg, msg, 0);
    }
    return ret;
}

#ifdef TARGET_NR_socketcall
/* do_socketcall() must return target values and target errnos. */
static abi_long do_socketcall(int num, abi_ulong vptr)
{
    static const unsigned nargs[] = { /* number of arguments per operation */
        [TARGET_SYS_SOCKET] = 3,      /* domain, type, protocol */
        [TARGET_SYS_BIND] = 3,        /* fd, addr, addrlen */
        [TARGET_SYS_CONNECT] = 3,     /* fd, addr, addrlen */
        [TARGET_SYS_LISTEN] = 2,      /* fd, backlog */
        [TARGET_SYS_ACCEPT] = 3,      /* fd, addr, addrlen */
        [TARGET_SYS_GETSOCKNAME] = 3, /* fd, addr, addrlen */
        [TARGET_SYS_GETPEERNAME] = 3, /* fd, addr, addrlen */
        [TARGET_SYS_SOCKETPAIR] = 4,  /* domain, type, protocol, tab */
        [TARGET_SYS_SEND] = 4,        /* fd, msg, len, flags */
        [TARGET_SYS_RECV] = 4,        /* fd, msg, len, flags */
        [TARGET_SYS_SENDTO] = 6,      /* fd, msg, len, flags, addr, addrlen */
        [TARGET_SYS_RECVFROM] = 6,    /* fd, msg, len, flags, addr, addrlen */
        [TARGET_SYS_SHUTDOWN] = 2,    /* fd, how */
        [TARGET_SYS_SETSOCKOPT] = 5,  /* fd, level, optname, optval, optlen */
        [TARGET_SYS_GETSOCKOPT] = 5,  /* fd, level, optname, optval, optlen */
        [TARGET_SYS_SENDMSG] = 3,     /* fd, msg, flags */
        [TARGET_SYS_RECVMSG] = 3,     /* fd, msg, flags */
        [TARGET_SYS_ACCEPT4] = 4,     /* fd, addr, addrlen, flags */
        [TARGET_SYS_RECVMMSG] = 4,    /* fd, msgvec, vlen, flags */
        [TARGET_SYS_SENDMMSG] = 4,    /* fd, msgvec, vlen, flags */
    };
    abi_long a[6]; /* max 6 args */
    unsigned i;

    /* check the range of the first argument num */
    /* (TARGET_SYS_SENDMMSG is the highest among TARGET_SYS_xxx) */
    if (num < 1 || num > TARGET_SYS_SENDMMSG) {
        return -TARGET_EINVAL;
    }
    /* ensure we have space for args */
    if (nargs[num] > ARRAY_SIZE(a)) {
        return -TARGET_EINVAL;
    }
    /* collect the arguments in a[] according to nargs[] */
    for (i = 0; i < nargs[num]; ++i) {
        if (get_user_ual(a[i], vptr + i * sizeof(abi_long)) != 0) {
            return -TARGET_EFAULT;
        }
    }
    /* now when we have the args, invoke the appropriate underlying function */
    switch (num) {
    case TARGET_SYS_SOCKET: /* domain, type, protocol */
        return do_socket(a[0], a[1], a[2]);
    case TARGET_SYS_BIND: /* sockfd, addr, addrlen */
        return do_bind(a[0], a[1], a[2]);
    case TARGET_SYS_CONNECT: /* sockfd, addr, addrlen */
        return do_connect(a[0], a[1], a[2]);
    case TARGET_SYS_LISTEN: /* sockfd, backlog */
        return get_errno(listen(a[0], a[1]));
    case TARGET_SYS_ACCEPT: /* sockfd, addr, addrlen */
        return do_accept4(a[0], a[1], a[2], 0);
    case TARGET_SYS_GETSOCKNAME: /* sockfd, addr, addrlen */
        return do_getsockname(a[0], a[1], a[2]);
    case TARGET_SYS_GETPEERNAME: /* sockfd, addr, addrlen */
        return do_getpeername(a[0], a[1], a[2]);
    case TARGET_SYS_SOCKETPAIR: /* domain, type, protocol, tab */
        return do_socketpair(a[0], a[1], a[2], a[3]);
    case TARGET_SYS_SEND: /* sockfd, msg, len, flags */
        return do_sendto(a[0], a[1], a[2], a[3], 0, 0);
    case TARGET_SYS_RECV: /* sockfd, msg, len, flags */
        return do_recvfrom(a[0], a[1], a[2], a[3], 0, 0);
    case TARGET_SYS_SENDTO: /* sockfd, msg, len, flags, addr, addrlen */
        return do_sendto(a[0], a[1], a[2], a[3], a[4], a[5]);
    case TARGET_SYS_RECVFROM: /* sockfd, msg, len, flags, addr, addrlen */
        return do_recvfrom(a[0], a[1], a[2], a[3], a[4], a[5]);
    case TARGET_SYS_SHUTDOWN: /* sockfd, how */
        return get_errno(shutdown(a[0], a[1]));
    case TARGET_SYS_SETSOCKOPT: /* sockfd, level, optname, optval, optlen */
        return do_setsockopt(a[0], a[1], a[2], a[3], a[4]);
    case TARGET_SYS_GETSOCKOPT: /* sockfd, level, optname, optval, optlen */
        return do_getsockopt(a[0], a[1], a[2], a[3], a[4]);
    case TARGET_SYS_SENDMSG: /* sockfd, msg, flags */
        return do_sendrecvmsg(a[0], a[1], a[2], 1);
    case TARGET_SYS_RECVMSG: /* sockfd, msg, flags */
        return do_sendrecvmsg(a[0], a[1], a[2], 0);
    case TARGET_SYS_ACCEPT4: /* sockfd, addr, addrlen, flags */
        return do_accept4(a[0], a[1], a[2], a[3]);
    case TARGET_SYS_RECVMMSG: /* sockfd, msgvec, vlen, flags */
        return do_sendrecvmmsg(a[0], a[1], a[2], a[3], 0);
    case TARGET_SYS_SENDMMSG: /* sockfd, msgvec, vlen, flags */
        return do_sendrecvmmsg(a[0], a[1], a[2], a[3], 1);
    default:
        qemu_log_mask(LOG_UNIMP, "Unsupported socketcall: %d\n", num);
        return -TARGET_EINVAL;
    }
}
#endif

#ifndef TARGET_SEMID64_DS
/* asm-generic version of this struct */
struct target_semid64_ds
{
  struct target_ipc_perm sem_perm;
  abi_ulong sem_otime;
#if TARGET_ABI_BITS == 32
  abi_ulong __unused1;
#endif
  abi_ulong sem_ctime;
#if TARGET_ABI_BITS == 32
  abi_ulong __unused2;
#endif
  abi_ulong sem_nsems;
  abi_ulong __unused3;
  abi_ulong __unused4;
};
#endif

static inline abi_long target_to_host_ipc_perm(struct ipc_perm *host_ip,
                                               abi_ulong target_addr)
{
    struct target_ipc_perm *target_ip;
    struct target_semid64_ds *target_sd;

    if (!lock_user_struct(VERIFY_READ, target_sd, target_addr, 1))
        return -TARGET_EFAULT;
    target_ip = &(target_sd->sem_perm);
    host_ip->__key = tswap32(target_ip->__key);
    host_ip->uid = tswap32(target_ip->uid);
    host_ip->gid = tswap32(target_ip->gid);
    host_ip->cuid = tswap32(target_ip->cuid);
    host_ip->cgid = tswap32(target_ip->cgid);
#if defined(TARGET_ALPHA) || defined(TARGET_MIPS) || defined(TARGET_PPC)
    host_ip->mode = tswap32(target_ip->mode);
#else
    host_ip->mode = tswap16(target_ip->mode);
#endif
#if defined(TARGET_PPC)
    host_ip->__seq = tswap32(target_ip->__seq);
#else
    host_ip->__seq = tswap16(target_ip->__seq);
#endif
    unlock_user_struct(target_sd, target_addr, 0);
    return 0;
}

static inline abi_long host_to_target_ipc_perm(abi_ulong target_addr,
                                               struct ipc_perm *host_ip)
{
    struct target_ipc_perm *target_ip;
    struct target_semid64_ds *target_sd;

    if (!lock_user_struct(VERIFY_WRITE, target_sd, target_addr, 0))
        return -TARGET_EFAULT;
    target_ip = &(target_sd->sem_perm);
    target_ip->__key = tswap32(host_ip->__key);
    target_ip->uid = tswap32(host_ip->uid);
    target_ip->gid = tswap32(host_ip->gid);
    target_ip->cuid = tswap32(host_ip->cuid);
    target_ip->cgid = tswap32(host_ip->cgid);
#if defined(TARGET_ALPHA) || defined(TARGET_MIPS) || defined(TARGET_PPC)
    target_ip->mode = tswap32(host_ip->mode);
#else
    target_ip->mode = tswap16(host_ip->mode);
#endif
#if defined(TARGET_PPC)
    target_ip->__seq = tswap32(host_ip->__seq);
#else
    target_ip->__seq = tswap16(host_ip->__seq);
#endif
    unlock_user_struct(target_sd, target_addr, 1);
    return 0;
}

static inline abi_long target_to_host_semid_ds(struct semid_ds *host_sd,
                                               abi_ulong target_addr)
{
    struct target_semid64_ds *target_sd;

    if (!lock_user_struct(VERIFY_READ, target_sd, target_addr, 1))
        return -TARGET_EFAULT;
    if (target_to_host_ipc_perm(&(host_sd->sem_perm),target_addr))
        return -TARGET_EFAULT;
    host_sd->sem_nsems = tswapal(target_sd->sem_nsems);
    host_sd->sem_otime = tswapal(target_sd->sem_otime);
    host_sd->sem_ctime = tswapal(target_sd->sem_ctime);
    unlock_user_struct(target_sd, target_addr, 0);
    return 0;
}

static inline abi_long host_to_target_semid_ds(abi_ulong target_addr,
                                               struct semid_ds *host_sd)
{
    struct target_semid64_ds *target_sd;

    if (!lock_user_struct(VERIFY_WRITE, target_sd, target_addr, 0))
        return -TARGET_EFAULT;
    if (host_to_target_ipc_perm(target_addr,&(host_sd->sem_perm)))
        return -TARGET_EFAULT;
    target_sd->sem_nsems = tswapal(host_sd->sem_nsems);
    target_sd->sem_otime = tswapal(host_sd->sem_otime);
    target_sd->sem_ctime = tswapal(host_sd->sem_ctime);
    unlock_user_struct(target_sd, target_addr, 1);
    return 0;
}

struct target_seminfo {
    int semmap;
    int semmni;
    int semmns;
    int semmnu;
    int semmsl;
    int semopm;
    int semume;
    int semusz;
    int semvmx;
    int semaem;
};

static inline abi_long host_to_target_seminfo(abi_ulong target_addr,
                                              struct seminfo *host_seminfo)
{
    struct target_seminfo *target_seminfo;
    if (!lock_user_struct(VERIFY_WRITE, target_seminfo, target_addr, 0))
        return -TARGET_EFAULT;
    __put_user(host_seminfo->semmap, &target_seminfo->semmap);
    __put_user(host_seminfo->semmni, &target_seminfo->semmni);
    __put_user(host_seminfo->semmns, &target_seminfo->semmns);
    __put_user(host_seminfo->semmnu, &target_seminfo->semmnu);
    __put_user(host_seminfo->semmsl, &target_seminfo->semmsl);
    __put_user(host_seminfo->semopm, &target_seminfo->semopm);
    __put_user(host_seminfo->semume, &target_seminfo->semume);
    __put_user(host_seminfo->semusz, &target_seminfo->semusz);
    __put_user(host_seminfo->semvmx, &target_seminfo->semvmx);
    __put_user(host_seminfo->semaem, &target_seminfo->semaem);
    unlock_user_struct(target_seminfo, target_addr, 1);
    return 0;
}

union semun {
	int val;
	struct semid_ds *buf;
	unsigned short *array;
	struct seminfo *__buf;
};

union target_semun {
	int val;
	abi_ulong buf;
	abi_ulong array;
	abi_ulong __buf;
};

static inline abi_long target_to_host_semarray(int semid, unsigned short **host_array,
                                               abi_ulong target_addr)
{
    int nsems;
    unsigned short *array;
    union semun semun;
    struct semid_ds semid_ds;
    int i, ret;

    semun.buf = &semid_ds;

    ret = semctl(semid, 0, IPC_STAT, semun);
    if (ret == -1)
        return get_errno(ret);

    nsems = semid_ds.sem_nsems;

    *host_array = g_try_new(unsigned short, nsems);
    if (!*host_array) {
        return -TARGET_ENOMEM;
    }
    array = lock_user(VERIFY_READ, target_addr,
                      nsems*sizeof(unsigned short), 1);
    if (!array) {
        g_free(*host_array);
        return -TARGET_EFAULT;
    }

    for(i=0; i<nsems; i++) {
        __get_user((*host_array)[i], &array[i]);
    }
    unlock_user(array, target_addr, 0);

    return 0;
}

static inline abi_long host_to_target_semarray(int semid, abi_ulong target_addr,
                                               unsigned short **host_array)
{
    int nsems;
    unsigned short *array;
    union semun semun;
    struct semid_ds semid_ds;
    int i, ret;

    semun.buf = &semid_ds;

    ret = semctl(semid, 0, IPC_STAT, semun);
    if (ret == -1)
        return get_errno(ret);

    nsems = semid_ds.sem_nsems;

    array = lock_user(VERIFY_WRITE, target_addr,
                      nsems*sizeof(unsigned short), 0);
    if (!array)
        return -TARGET_EFAULT;

    for(i=0; i<nsems; i++) {
        __put_user((*host_array)[i], &array[i]);
    }
    g_free(*host_array);
    unlock_user(array, target_addr, 1);

    return 0;
}

static inline abi_long do_semctl(int semid, int semnum, int cmd,
                                 abi_ulong target_arg)
{
    union target_semun target_su = { .buf = target_arg };
    union semun arg;
    struct semid_ds dsarg;
    unsigned short *array = NULL;
    struct seminfo seminfo;
    abi_long ret = -TARGET_EINVAL;
    abi_long err;
    cmd &= 0xff;

    switch( cmd ) {
	case GETVAL:
	case SETVAL:
            /* In 64 bit cross-endian situations, we will erroneously pick up
             * the wrong half of the union for the "val" element.  To rectify
             * this, the entire 8-byte structure is byteswapped, followed by
	     * a swap of the 4 byte val field. In other cases, the data is
	     * already in proper host byte order. */
	    if (sizeof(target_su.val) != (sizeof(target_su.buf))) {
		target_su.buf = tswapal(target_su.buf);
		arg.val = tswap32(target_su.val);
	    } else {
		arg.val = target_su.val;
	    }
            ret = get_errno(semctl(semid, semnum, cmd, arg));
            break;
	case GETALL:
	case SETALL:
            err = target_to_host_semarray(semid, &array, target_su.array);
            if (err)
                return err;
            arg.array = array;
            ret = get_errno(semctl(semid, semnum, cmd, arg));
            err = host_to_target_semarray(semid, target_su.array, &array);
            if (err)
                return err;
            break;
	case IPC_STAT:
	case IPC_SET:
	case SEM_STAT:
            err = target_to_host_semid_ds(&dsarg, target_su.buf);
            if (err)
                return err;
            arg.buf = &dsarg;
            ret = get_errno(semctl(semid, semnum, cmd, arg));
            err = host_to_target_semid_ds(target_su.buf, &dsarg);
            if (err)
                return err;
            break;
	case IPC_INFO:
	case SEM_INFO:
            arg.__buf = &seminfo;
            ret = get_errno(semctl(semid, semnum, cmd, arg));
            err = host_to_target_seminfo(target_su.__buf, &seminfo);
            if (err)
                return err;
            break;
	case IPC_RMID:
	case GETPID:
	case GETNCNT:
	case GETZCNT:
            ret = get_errno(semctl(semid, semnum, cmd, NULL));
            break;
    }

    return ret;
}

struct target_sembuf {
    unsigned short sem_num;
    short sem_op;
    short sem_flg;
};

static inline abi_long target_to_host_sembuf(struct sembuf *host_sembuf,
                                             abi_ulong target_addr,
                                             unsigned nsops)
{
    struct target_sembuf *target_sembuf;
    int i;

    target_sembuf = lock_user(VERIFY_READ, target_addr,
                              nsops*sizeof(struct target_sembuf), 1);
    if (!target_sembuf)
        return -TARGET_EFAULT;

    for(i=0; i<nsops; i++) {
        __get_user(host_sembuf[i].sem_num, &target_sembuf[i].sem_num);
        __get_user(host_sembuf[i].sem_op, &target_sembuf[i].sem_op);
        __get_user(host_sembuf[i].sem_flg, &target_sembuf[i].sem_flg);
    }

    unlock_user(target_sembuf, target_addr, 0);

    return 0;
}

#if defined(TARGET_NR_ipc) || defined(TARGET_NR_semop) || \
    defined(TARGET_NR_semtimedop) || defined(TARGET_NR_semtimedop_time64)

/*
 * This macro is required to handle the s390 variants, which passes the
 * arguments in a different order than default.
 */
#ifdef __s390x__
#define SEMTIMEDOP_IPC_ARGS(__nsops, __sops, __timeout) \
  (__nsops), (__timeout), (__sops)
#else
#define SEMTIMEDOP_IPC_ARGS(__nsops, __sops, __timeout) \
  (__nsops), 0, (__sops), (__timeout)
#endif

static inline abi_long do_semtimedop(int semid,
                                     abi_long ptr,
                                     unsigned nsops,
                                     abi_long timeout, bool time64)
{
    struct sembuf *sops;
    struct timespec ts, *pts = NULL;
    abi_long ret;

    if (timeout) {
        pts = &ts;
        if (time64) {
            if (target_to_host_timespec64(pts, timeout)) {
                return -TARGET_EFAULT;
            }
        } else {
            if (target_to_host_timespec(pts, timeout)) {
                return -TARGET_EFAULT;
            }
        }
    }

    if (nsops > TARGET_SEMOPM) {
        return -TARGET_E2BIG;
    }

    sops = g_new(struct sembuf, nsops);

    if (target_to_host_sembuf(sops, ptr, nsops)) {
        g_free(sops);
        return -TARGET_EFAULT;
    }

    ret = -TARGET_ENOSYS;
#ifdef __NR_semtimedop
    ret = get_errno(safe_semtimedop(semid, sops, nsops, pts));
#endif
#ifdef __NR_ipc
    if (ret == -TARGET_ENOSYS) {
        ret = get_errno(safe_ipc(IPCOP_semtimedop, semid,
                                 SEMTIMEDOP_IPC_ARGS(nsops, sops, (long)pts)));
    }
#endif
    g_free(sops);
    return ret;
}
#endif

struct target_msqid_ds
{
    struct target_ipc_perm msg_perm;
    abi_ulong msg_stime;
#if TARGET_ABI_BITS == 32
    abi_ulong __unused1;
#endif
    abi_ulong msg_rtime;
#if TARGET_ABI_BITS == 32
    abi_ulong __unused2;
#endif
    abi_ulong msg_ctime;
#if TARGET_ABI_BITS == 32
    abi_ulong __unused3;
#endif
    abi_ulong __msg_cbytes;
    abi_ulong msg_qnum;
    abi_ulong msg_qbytes;
    abi_ulong msg_lspid;
    abi_ulong msg_lrpid;
    abi_ulong __unused4;
    abi_ulong __unused5;
};

static inline abi_long target_to_host_msqid_ds(struct msqid_ds *host_md,
                                               abi_ulong target_addr)
{
    struct target_msqid_ds *target_md;

    if (!lock_user_struct(VERIFY_READ, target_md, target_addr, 1))
        return -TARGET_EFAULT;
    if (target_to_host_ipc_perm(&(host_md->msg_perm),target_addr))
        return -TARGET_EFAULT;
    host_md->msg_stime = tswapal(target_md->msg_stime);
    host_md->msg_rtime = tswapal(target_md->msg_rtime);
    host_md->msg_ctime = tswapal(target_md->msg_ctime);
    host_md->__msg_cbytes = tswapal(target_md->__msg_cbytes);
    host_md->msg_qnum = tswapal(target_md->msg_qnum);
    host_md->msg_qbytes = tswapal(target_md->msg_qbytes);
    host_md->msg_lspid = tswapal(target_md->msg_lspid);
    host_md->msg_lrpid = tswapal(target_md->msg_lrpid);
    unlock_user_struct(target_md, target_addr, 0);
    return 0;
}

static inline abi_long host_to_target_msqid_ds(abi_ulong target_addr,
                                               struct msqid_ds *host_md)
{
    struct target_msqid_ds *target_md;

    if (!lock_user_struct(VERIFY_WRITE, target_md, target_addr, 0))
        return -TARGET_EFAULT;
    if (host_to_target_ipc_perm(target_addr,&(host_md->msg_perm)))
        return -TARGET_EFAULT;
    target_md->msg_stime = tswapal(host_md->msg_stime);
    target_md->msg_rtime = tswapal(host_md->msg_rtime);
    target_md->msg_ctime = tswapal(host_md->msg_ctime);
    target_md->__msg_cbytes = tswapal(host_md->__msg_cbytes);
    target_md->msg_qnum = tswapal(host_md->msg_qnum);
    target_md->msg_qbytes = tswapal(host_md->msg_qbytes);
    target_md->msg_lspid = tswapal(host_md->msg_lspid);
    target_md->msg_lrpid = tswapal(host_md->msg_lrpid);
    unlock_user_struct(target_md, target_addr, 1);
    return 0;
}

struct target_msginfo {
    int msgpool;
    int msgmap;
    int msgmax;
    int msgmnb;
    int msgmni;
    int msgssz;
    int msgtql;
    unsigned short int msgseg;
};

static inline abi_long host_to_target_msginfo(abi_ulong target_addr,
                                              struct msginfo *host_msginfo)
{
    struct target_msginfo *target_msginfo;
    if (!lock_user_struct(VERIFY_WRITE, target_msginfo, target_addr, 0))
        return -TARGET_EFAULT;
    __put_user(host_msginfo->msgpool, &target_msginfo->msgpool);
    __put_user(host_msginfo->msgmap, &target_msginfo->msgmap);
    __put_user(host_msginfo->msgmax, &target_msginfo->msgmax);
    __put_user(host_msginfo->msgmnb, &target_msginfo->msgmnb);
    __put_user(host_msginfo->msgmni, &target_msginfo->msgmni);
    __put_user(host_msginfo->msgssz, &target_msginfo->msgssz);
    __put_user(host_msginfo->msgtql, &target_msginfo->msgtql);
    __put_user(host_msginfo->msgseg, &target_msginfo->msgseg);
    unlock_user_struct(target_msginfo, target_addr, 1);
    return 0;
}

static inline abi_long do_msgctl(int msgid, int cmd, abi_long ptr)
{
    struct msqid_ds dsarg;
    struct msginfo msginfo;
    abi_long ret = -TARGET_EINVAL;

    cmd &= 0xff;

    switch (cmd) {
    case IPC_STAT:
    case IPC_SET:
    case MSG_STAT:
        if (target_to_host_msqid_ds(&dsarg,ptr))
            return -TARGET_EFAULT;
        ret = get_errno(msgctl(msgid, cmd, &dsarg));
        if (host_to_target_msqid_ds(ptr,&dsarg))
            return -TARGET_EFAULT;
        break;
    case IPC_RMID:
        ret = get_errno(msgctl(msgid, cmd, NULL));
        break;
    case IPC_INFO:
    case MSG_INFO:
        ret = get_errno(msgctl(msgid, cmd, (struct msqid_ds *)&msginfo));
        if (host_to_target_msginfo(ptr, &msginfo))
            return -TARGET_EFAULT;
        break;
    }

    return ret;
}

struct target_msgbuf {
    abi_long mtype;
    char	mtext[1];
};

static inline abi_long do_msgsnd(int msqid, abi_long msgp,
                                 ssize_t msgsz, int msgflg)
{
    struct target_msgbuf *target_mb;
    struct msgbuf *host_mb;
    abi_long ret = 0;

    if (msgsz < 0) {
        return -TARGET_EINVAL;
    }

    if (!lock_user_struct(VERIFY_READ, target_mb, msgp, 0))
        return -TARGET_EFAULT;
    host_mb = g_try_malloc(msgsz + sizeof(long));
    if (!host_mb) {
        unlock_user_struct(target_mb, msgp, 0);
        return -TARGET_ENOMEM;
    }
    host_mb->mtype = (abi_long) tswapal(target_mb->mtype);
    memcpy(host_mb->mtext, target_mb->mtext, msgsz);
    ret = -TARGET_ENOSYS;
#ifdef __NR_msgsnd
    ret = get_errno(safe_msgsnd(msqid, host_mb, msgsz, msgflg));
#endif
#ifdef __NR_ipc
    if (ret == -TARGET_ENOSYS) {
#ifdef __s390x__
        ret = get_errno(safe_ipc(IPCOP_msgsnd, msqid, msgsz, msgflg,
                                 host_mb));
#else
        ret = get_errno(safe_ipc(IPCOP_msgsnd, msqid, msgsz, msgflg,
                                 host_mb, 0));
#endif
    }
#endif
    g_free(host_mb);
    unlock_user_struct(target_mb, msgp, 0);

    return ret;
}

#ifdef __NR_ipc
#if defined(__sparc__)
/* SPARC for msgrcv it does not use the kludge on final 2 arguments.  */
#define MSGRCV_ARGS(__msgp, __msgtyp) __msgp, __msgtyp
#elif defined(__s390x__)
/* The s390 sys_ipc variant has only five parameters.  */
#define MSGRCV_ARGS(__msgp, __msgtyp) \
    ((long int[]){(long int)__msgp, __msgtyp})
#else
#define MSGRCV_ARGS(__msgp, __msgtyp) \
    ((long int[]){(long int)__msgp, __msgtyp}), 0
#endif
#endif

static inline abi_long do_msgrcv(int msqid, abi_long msgp,
                                 ssize_t msgsz, abi_long msgtyp,
                                 int msgflg)
{
    struct target_msgbuf *target_mb;
    char *target_mtext;
    struct msgbuf *host_mb;
    abi_long ret = 0;

    if (msgsz < 0) {
        return -TARGET_EINVAL;
    }

    if (!lock_user_struct(VERIFY_WRITE, target_mb, msgp, 0))
        return -TARGET_EFAULT;

    host_mb = g_try_malloc(msgsz + sizeof(long));
    if (!host_mb) {
        ret = -TARGET_ENOMEM;
        goto end;
    }
    ret = -TARGET_ENOSYS;
#ifdef __NR_msgrcv
    ret = get_errno(safe_msgrcv(msqid, host_mb, msgsz, msgtyp, msgflg));
#endif
#ifdef __NR_ipc
    if (ret == -TARGET_ENOSYS) {
        ret = get_errno(safe_ipc(IPCOP_CALL(1, IPCOP_msgrcv), msqid, msgsz,
                        msgflg, MSGRCV_ARGS(host_mb, msgtyp)));
    }
#endif

    if (ret > 0) {
        abi_ulong target_mtext_addr = msgp + sizeof(abi_ulong);
        target_mtext = lock_user(VERIFY_WRITE, target_mtext_addr, ret, 0);
        if (!target_mtext) {
            ret = -TARGET_EFAULT;
            goto end;
        }
        memcpy(target_mb->mtext, host_mb->mtext, ret);
        unlock_user(target_mtext, target_mtext_addr, ret);
    }

    target_mb->mtype = tswapal(host_mb->mtype);

end:
    if (target_mb)
        unlock_user_struct(target_mb, msgp, 1);
    g_free(host_mb);
    return ret;
}

static inline abi_long target_to_host_shmid_ds(struct shmid_ds *host_sd,
                                               abi_ulong target_addr)
{
    struct target_shmid_ds *target_sd;

    if (!lock_user_struct(VERIFY_READ, target_sd, target_addr, 1))
        return -TARGET_EFAULT;
    if (target_to_host_ipc_perm(&(host_sd->shm_perm), target_addr))
        return -TARGET_EFAULT;
    __get_user(host_sd->shm_segsz, &target_sd->shm_segsz);
    __get_user(host_sd->shm_atime, &target_sd->shm_atime);
    __get_user(host_sd->shm_dtime, &target_sd->shm_dtime);
    __get_user(host_sd->shm_ctime, &target_sd->shm_ctime);
    __get_user(host_sd->shm_cpid, &target_sd->shm_cpid);
    __get_user(host_sd->shm_lpid, &target_sd->shm_lpid);
    __get_user(host_sd->shm_nattch, &target_sd->shm_nattch);
    unlock_user_struct(target_sd, target_addr, 0);
    return 0;
}

static inline abi_long host_to_target_shmid_ds(abi_ulong target_addr,
                                               struct shmid_ds *host_sd)
{
    struct target_shmid_ds *target_sd;

    if (!lock_user_struct(VERIFY_WRITE, target_sd, target_addr, 0))
        return -TARGET_EFAULT;
    if (host_to_target_ipc_perm(target_addr, &(host_sd->shm_perm)))
        return -TARGET_EFAULT;
    __put_user(host_sd->shm_segsz, &target_sd->shm_segsz);
    __put_user(host_sd->shm_atime, &target_sd->shm_atime);
    __put_user(host_sd->shm_dtime, &target_sd->shm_dtime);
    __put_user(host_sd->shm_ctime, &target_sd->shm_ctime);
    __put_user(host_sd->shm_cpid, &target_sd->shm_cpid);
    __put_user(host_sd->shm_lpid, &target_sd->shm_lpid);
    __put_user(host_sd->shm_nattch, &target_sd->shm_nattch);
    unlock_user_struct(target_sd, target_addr, 1);
    return 0;
}

struct  target_shminfo {
    abi_ulong shmmax;
    abi_ulong shmmin;
    abi_ulong shmmni;
    abi_ulong shmseg;
    abi_ulong shmall;
};

static inline abi_long host_to_target_shminfo(abi_ulong target_addr,
                                              struct shminfo *host_shminfo)
{
    struct target_shminfo *target_shminfo;
    if (!lock_user_struct(VERIFY_WRITE, target_shminfo, target_addr, 0))
        return -TARGET_EFAULT;
    __put_user(host_shminfo->shmmax, &target_shminfo->shmmax);
    __put_user(host_shminfo->shmmin, &target_shminfo->shmmin);
    __put_user(host_shminfo->shmmni, &target_shminfo->shmmni);
    __put_user(host_shminfo->shmseg, &target_shminfo->shmseg);
    __put_user(host_shminfo->shmall, &target_shminfo->shmall);
    unlock_user_struct(target_shminfo, target_addr, 1);
    return 0;
}

struct target_shm_info {
    int used_ids;
    abi_ulong shm_tot;
    abi_ulong shm_rss;
    abi_ulong shm_swp;
    abi_ulong swap_attempts;
    abi_ulong swap_successes;
};

static inline abi_long host_to_target_shm_info(abi_ulong target_addr,
                                               struct shm_info *host_shm_info)
{
    struct target_shm_info *target_shm_info;
    if (!lock_user_struct(VERIFY_WRITE, target_shm_info, target_addr, 0))
        return -TARGET_EFAULT;
    __put_user(host_shm_info->used_ids, &target_shm_info->used_ids);
    __put_user(host_shm_info->shm_tot, &target_shm_info->shm_tot);
    __put_user(host_shm_info->shm_rss, &target_shm_info->shm_rss);
    __put_user(host_shm_info->shm_swp, &target_shm_info->shm_swp);
    __put_user(host_shm_info->swap_attempts, &target_shm_info->swap_attempts);
    __put_user(host_shm_info->swap_successes, &target_shm_info->swap_successes);
    unlock_user_struct(target_shm_info, target_addr, 1);
    return 0;
}

static inline abi_long do_shmctl(int shmid, int cmd, abi_long buf)
{
    struct shmid_ds dsarg;
    struct shminfo shminfo;
    struct shm_info shm_info;
    abi_long ret = -TARGET_EINVAL;

    cmd &= 0xff;

    switch(cmd) {
    case IPC_STAT:
    case IPC_SET:
    case SHM_STAT:
        if (target_to_host_shmid_ds(&dsarg, buf))
            return -TARGET_EFAULT;
        ret = get_errno(shmctl(shmid, cmd, &dsarg));
        if (host_to_target_shmid_ds(buf, &dsarg))
            return -TARGET_EFAULT;
        break;
    case IPC_INFO:
        ret = get_errno(shmctl(shmid, cmd, (struct shmid_ds *)&shminfo));
        if (host_to_target_shminfo(buf, &shminfo))
            return -TARGET_EFAULT;
        break;
    case SHM_INFO:
        ret = get_errno(shmctl(shmid, cmd, (struct shmid_ds *)&shm_info));
        if (host_to_target_shm_info(buf, &shm_info))
            return -TARGET_EFAULT;
        break;
    case IPC_RMID:
    case SHM_LOCK:
    case SHM_UNLOCK:
        ret = get_errno(shmctl(shmid, cmd, NULL));
        break;
    }

    return ret;
}

#ifdef TARGET_NR_ipc
/* ??? This only works with linear mappings.  */
/* do_ipc() must return target values and target errnos. */
static abi_long do_ipc(CPUArchState *cpu_env,
                       unsigned int call, abi_long first,
                       abi_long second, abi_long third,
                       abi_long ptr, abi_long fifth)
{
    int version;
    abi_long ret = 0;

    version = call >> 16;
    call &= 0xffff;

    switch (call) {
    case IPCOP_semop:
        ret = do_semtimedop(first, ptr, second, 0, false);
        break;
    case IPCOP_semtimedop:
    /*
     * The s390 sys_ipc variant has only five parameters instead of six
     * (as for default variant) and the only difference is the handling of
     * SEMTIMEDOP where on s390 the third parameter is used as a pointer
     * to a struct timespec where the generic variant uses fifth parameter.
     */
#if defined(TARGET_S390X)
        ret = do_semtimedop(first, ptr, second, third, TARGET_ABI_BITS == 64);
#else
        ret = do_semtimedop(first, ptr, second, fifth, TARGET_ABI_BITS == 64);
#endif
        break;

    case IPCOP_semget:
        ret = get_errno(semget(first, second, third));
        break;

    case IPCOP_semctl: {
        /* The semun argument to semctl is passed by value, so dereference the
         * ptr argument. */
        abi_ulong atptr;
        get_user_ual(atptr, ptr);
        ret = do_semctl(first, second, third, atptr);
        break;
    }

    case IPCOP_msgget:
        ret = get_errno(msgget(first, second));
        break;

    case IPCOP_msgsnd:
        ret = do_msgsnd(first, ptr, second, third);
        break;

    case IPCOP_msgctl:
        ret = do_msgctl(first, second, ptr);
        break;

    case IPCOP_msgrcv:
        switch (version) {
        case 0:
            {
                struct target_ipc_kludge {
                    abi_long msgp;
                    abi_long msgtyp;
                } *tmp;

                if (!lock_user_struct(VERIFY_READ, tmp, ptr, 1)) {
                    ret = -TARGET_EFAULT;
                    break;
                }

                ret = do_msgrcv(first, tswapal(tmp->msgp), second, tswapal(tmp->msgtyp), third);

                unlock_user_struct(tmp, ptr, 0);
                break;
            }
        default:
            ret = do_msgrcv(first, ptr, second, fifth, third);
        }
        break;

    case IPCOP_shmat:
        switch (version) {
        default:
        {
            abi_ulong raddr;
            raddr = target_shmat(cpu_env, first, ptr, second);
            if (is_error(raddr))
                return get_errno(raddr);
            if (put_user_ual(raddr, third))
                return -TARGET_EFAULT;
            break;
        }
        case 1:
            ret = -TARGET_EINVAL;
            break;
        }
	break;
    case IPCOP_shmdt:
        ret = target_shmdt(ptr);
	break;

    case IPCOP_shmget:
	/* IPC_* flag values are the same on all linux platforms */
	ret = get_errno(shmget(first, second, third));
	break;

	/* IPC_* and SHM_* command values are the same on all linux platforms */
    case IPCOP_shmctl:
        ret = do_shmctl(first, second, ptr);
        break;
    default:
        qemu_log_mask(LOG_UNIMP, "Unsupported ipc call: %d (version %d)\n",
                      call, version);
	ret = -TARGET_ENOSYS;
	break;
    }
    return ret;
}
#endif

/* kernel structure types definitions */

#define STRUCT(name, ...) STRUCT_ ## name,
#define STRUCT_SPECIAL(name) STRUCT_ ## name,
enum {
#include "syscall_types.h"
STRUCT_MAX
};
#undef STRUCT
#undef STRUCT_SPECIAL

#define STRUCT(name, ...) static const argtype struct_ ## name ## _def[] = {  __VA_ARGS__, TYPE_NULL };
#define STRUCT_SPECIAL(name)
#include "syscall_types.h"
#undef STRUCT
#undef STRUCT_SPECIAL

#define MAX_STRUCT_SIZE 4096

#ifdef CONFIG_FIEMAP
/* So fiemap access checks don't overflow on 32 bit systems.
 * This is very slightly smaller than the limit imposed by
 * the underlying kernel.
 */
#define FIEMAP_MAX_EXTENTS ((UINT_MAX - sizeof(struct fiemap))  \
                            / sizeof(struct fiemap_extent))

static abi_long do_ioctl_fs_ioc_fiemap(const IOCTLEntry *ie, uint8_t *buf_temp,
                                       int fd, int cmd, abi_long arg)
{
    /* The parameter for this ioctl is a struct fiemap followed
     * by an array of struct fiemap_extent whose size is set
     * in fiemap->fm_extent_count. The array is filled in by the
     * ioctl.
     */
    int target_size_in, target_size_out;
    struct fiemap *fm;
    const argtype *arg_type = ie->arg_type;
    const argtype extent_arg_type[] = { MK_STRUCT(STRUCT_fiemap_extent) };
    void *argptr, *p;
    abi_long ret;
    int i, extent_size = thunk_type_size(extent_arg_type, 0);
    uint32_t outbufsz;
    int free_fm = 0;

    assert(arg_type[0] == TYPE_PTR);
    assert(ie->access == IOC_RW);
    arg_type++;
    target_size_in = thunk_type_size(arg_type, 0);
    argptr = lock_user(VERIFY_READ, arg, target_size_in, 1);
    if (!argptr) {
        return -TARGET_EFAULT;
    }
    thunk_convert(buf_temp, argptr, arg_type, THUNK_HOST);
    unlock_user(argptr, arg, 0);
    fm = (struct fiemap *)buf_temp;
    if (fm->fm_extent_count > FIEMAP_MAX_EXTENTS) {
        return -TARGET_EINVAL;
    }

    outbufsz = sizeof (*fm) +
        (sizeof(struct fiemap_extent) * fm->fm_extent_count);

    if (outbufsz > MAX_STRUCT_SIZE) {
        /* We can't fit all the extents into the fixed size buffer.
         * Allocate one that is large enough and use it instead.
         */
        fm = g_try_malloc(outbufsz);
        if (!fm) {
            return -TARGET_ENOMEM;
        }
        memcpy(fm, buf_temp, sizeof(struct fiemap));
        free_fm = 1;
    }
    ret = get_errno(safe_ioctl(fd, ie->host_cmd, fm));
    if (!is_error(ret)) {
        target_size_out = target_size_in;
        /* An extent_count of 0 means we were only counting the extents
         * so there are no structs to copy
         */
        if (fm->fm_extent_count != 0) {
            target_size_out += fm->fm_mapped_extents * extent_size;
        }
        argptr = lock_user(VERIFY_WRITE, arg, target_size_out, 0);
        if (!argptr) {
            ret = -TARGET_EFAULT;
        } else {
            /* Convert the struct fiemap */
            thunk_convert(argptr, fm, arg_type, THUNK_TARGET);
            if (fm->fm_extent_count != 0) {
                p = argptr + target_size_in;
                /* ...and then all the struct fiemap_extents */
                for (i = 0; i < fm->fm_mapped_extents; i++) {
                    thunk_convert(p, &fm->fm_extents[i], extent_arg_type,
                                  THUNK_TARGET);
                    p += extent_size;
                }
            }
            unlock_user(argptr, arg, target_size_out);
        }
    }
    if (free_fm) {
        g_free(fm);
    }
    return ret;
}
#endif

static abi_long do_ioctl_ifconf(const IOCTLEntry *ie, uint8_t *buf_temp,
                                int fd, int cmd, abi_long arg)
{
    const argtype *arg_type = ie->arg_type;
    int target_size;
    void *argptr;
    int ret;
    struct ifconf *host_ifconf;
    uint32_t outbufsz;
    const argtype ifreq_arg_type[] = { MK_STRUCT(STRUCT_sockaddr_ifreq) };
    const argtype ifreq_max_type[] = { MK_STRUCT(STRUCT_ifmap_ifreq) };
    int target_ifreq_size;
    int nb_ifreq;
    int free_buf = 0;
    int i;
    int target_ifc_len;
    abi_long target_ifc_buf;
    int host_ifc_len;
    char *host_ifc_buf;

    assert(arg_type[0] == TYPE_PTR);
    assert(ie->access == IOC_RW);

    arg_type++;
    target_size = thunk_type_size(arg_type, 0);

    argptr = lock_user(VERIFY_READ, arg, target_size, 1);
    if (!argptr)
        return -TARGET_EFAULT;
    thunk_convert(buf_temp, argptr, arg_type, THUNK_HOST);
    unlock_user(argptr, arg, 0);

    host_ifconf = (struct ifconf *)(unsigned long)buf_temp;
    target_ifc_buf = (abi_long)(unsigned long)host_ifconf->ifc_buf;
    target_ifreq_size = thunk_type_size(ifreq_max_type, 0);

    if (target_ifc_buf != 0) {
        target_ifc_len = host_ifconf->ifc_len;
        nb_ifreq = target_ifc_len / target_ifreq_size;
        host_ifc_len = nb_ifreq * sizeof(struct ifreq);

        outbufsz = sizeof(*host_ifconf) + host_ifc_len;
        if (outbufsz > MAX_STRUCT_SIZE) {
            /*
             * We can't fit all the extents into the fixed size buffer.
             * Allocate one that is large enough and use it instead.
             */
            host_ifconf = g_try_malloc(outbufsz);
            if (!host_ifconf) {
                return -TARGET_ENOMEM;
            }
            memcpy(host_ifconf, buf_temp, sizeof(*host_ifconf));
            free_buf = 1;
        }
        host_ifc_buf = (char *)host_ifconf + sizeof(*host_ifconf);

        host_ifconf->ifc_len = host_ifc_len;
    } else {
      host_ifc_buf = NULL;
    }
    host_ifconf->ifc_buf = host_ifc_buf;

    ret = get_errno(safe_ioctl(fd, ie->host_cmd, host_ifconf));
    if (!is_error(ret)) {
	/* convert host ifc_len to target ifc_len */

        nb_ifreq = host_ifconf->ifc_len / sizeof(struct ifreq);
        target_ifc_len = nb_ifreq * target_ifreq_size;
        host_ifconf->ifc_len = target_ifc_len;

	/* restore target ifc_buf */

        host_ifconf->ifc_buf = (char *)(unsigned long)target_ifc_buf;

	/* copy struct ifconf to target user */

        argptr = lock_user(VERIFY_WRITE, arg, target_size, 0);
        if (!argptr)
            return -TARGET_EFAULT;
        thunk_convert(argptr, host_ifconf, arg_type, THUNK_TARGET);
        unlock_user(argptr, arg, target_size);

        if (target_ifc_buf != 0) {
            /* copy ifreq[] to target user */
            argptr = lock_user(VERIFY_WRITE, target_ifc_buf, target_ifc_len, 0);
            for (i = 0; i < nb_ifreq ; i++) {
                thunk_convert(argptr + i * target_ifreq_size,
                              host_ifc_buf + i * sizeof(struct ifreq),
                              ifreq_arg_type, THUNK_TARGET);
            }
            unlock_user(argptr, target_ifc_buf, target_ifc_len);
        }
    }

    if (free_buf) {
        g_free(host_ifconf);
    }

    return ret;
}

#if defined(CONFIG_USBFS)
#if HOST_LONG_BITS > 64
#error USBDEVFS thunks do not support >64 bit hosts yet.
#endif
struct live_urb {
    uint64_t target_urb_adr;
    uint64_t target_buf_adr;
    char *target_buf_ptr;
    struct usbdevfs_urb host_urb;
};

static GHashTable *usbdevfs_urb_hashtable(void)
{
    static GHashTable *urb_hashtable;

    if (!urb_hashtable) {
        urb_hashtable = g_hash_table_new(g_int64_hash, g_int64_equal);
    }
    return urb_hashtable;
}

static void urb_hashtable_insert(struct live_urb *urb)
{
    GHashTable *urb_hashtable = usbdevfs_urb_hashtable();
    g_hash_table_insert(urb_hashtable, urb, urb);
}

static struct live_urb *urb_hashtable_lookup(uint64_t target_urb_adr)
{
    GHashTable *urb_hashtable = usbdevfs_urb_hashtable();
    return g_hash_table_lookup(urb_hashtable, &target_urb_adr);
}

static void urb_hashtable_remove(struct live_urb *urb)
{
    GHashTable *urb_hashtable = usbdevfs_urb_hashtable();
    g_hash_table_remove(urb_hashtable, urb);
}

static abi_long
do_ioctl_usbdevfs_reapurb(const IOCTLEntry *ie, uint8_t *buf_temp,
                          int fd, int cmd, abi_long arg)
{
    const argtype usbfsurb_arg_type[] = { MK_STRUCT(STRUCT_usbdevfs_urb) };
    const argtype ptrvoid_arg_type[] = { TYPE_PTRVOID, 0, 0 };
    struct live_urb *lurb;
    void *argptr;
    uint64_t hurb;
    int target_size;
    uintptr_t target_urb_adr;
    abi_long ret;

    target_size = thunk_type_size(usbfsurb_arg_type, THUNK_TARGET);

    memset(buf_temp, 0, sizeof(uint64_t));
    ret = get_errno(safe_ioctl(fd, ie->host_cmd, buf_temp));
    if (is_error(ret)) {
        return ret;
    }

    memcpy(&hurb, buf_temp, sizeof(uint64_t));
    lurb = (void *)((uintptr_t)hurb - offsetof(struct live_urb, host_urb));
    if (!lurb->target_urb_adr) {
        return -TARGET_EFAULT;
    }
    urb_hashtable_remove(lurb);
    unlock_user(lurb->target_buf_ptr, lurb->target_buf_adr,
        lurb->host_urb.buffer_length);
    lurb->target_buf_ptr = NULL;

    /* restore the guest buffer pointer */
    lurb->host_urb.buffer = (void *)(uintptr_t)lurb->target_buf_adr;

    /* update the guest urb struct */
    argptr = lock_user(VERIFY_WRITE, lurb->target_urb_adr, target_size, 0);
    if (!argptr) {
        g_free(lurb);
        return -TARGET_EFAULT;
    }
    thunk_convert(argptr, &lurb->host_urb, usbfsurb_arg_type, THUNK_TARGET);
    unlock_user(argptr, lurb->target_urb_adr, target_size);

    target_size = thunk_type_size(ptrvoid_arg_type, THUNK_TARGET);
    /* write back the urb handle */
    argptr = lock_user(VERIFY_WRITE, arg, target_size, 0);
    if (!argptr) {
        g_free(lurb);
        return -TARGET_EFAULT;
    }

    /* GHashTable uses 64-bit keys but thunk_convert expects uintptr_t */
    target_urb_adr = lurb->target_urb_adr;
    thunk_convert(argptr, &target_urb_adr, ptrvoid_arg_type, THUNK_TARGET);
    unlock_user(argptr, arg, target_size);

    g_free(lurb);
    return ret;
}

static abi_long
do_ioctl_usbdevfs_discardurb(const IOCTLEntry *ie,
                             uint8_t *buf_temp __attribute__((unused)),
                             int fd, int cmd, abi_long arg)
{
    struct live_urb *lurb;

    /* map target address back to host URB with metadata. */
    lurb = urb_hashtable_lookup(arg);
    if (!lurb) {
        return -TARGET_EFAULT;
    }
    return get_errno(safe_ioctl(fd, ie->host_cmd, &lurb->host_urb));
}

static abi_long
do_ioctl_usbdevfs_submiturb(const IOCTLEntry *ie, uint8_t *buf_temp,
                            int fd, int cmd, abi_long arg)
{
    const argtype *arg_type = ie->arg_type;
    int target_size;
    abi_long ret;
    void *argptr;
    int rw_dir;
    struct live_urb *lurb;

    /*
     * each submitted URB needs to map to a unique ID for the
     * kernel, and that unique ID needs to be a pointer to
     * host memory.  hence, we need to malloc for each URB.
     * isochronous transfers have a variable length struct.
     */
    arg_type++;
    target_size = thunk_type_size(arg_type, THUNK_TARGET);

    /* construct host copy of urb and metadata */
    lurb = g_try_new0(struct live_urb, 1);
    if (!lurb) {
        return -TARGET_ENOMEM;
    }

    argptr = lock_user(VERIFY_READ, arg, target_size, 1);
    if (!argptr) {
        g_free(lurb);
        return -TARGET_EFAULT;
    }
    thunk_convert(&lurb->host_urb, argptr, arg_type, THUNK_HOST);
    unlock_user(argptr, arg, 0);

    lurb->target_urb_adr = arg;
    lurb->target_buf_adr = (uintptr_t)lurb->host_urb.buffer;

    /* buffer space used depends on endpoint type so lock the entire buffer */
    /* control type urbs should check the buffer contents for true direction */
    rw_dir = lurb->host_urb.endpoint & USB_DIR_IN ? VERIFY_WRITE : VERIFY_READ;
    lurb->target_buf_ptr = lock_user(rw_dir, lurb->target_buf_adr,
        lurb->host_urb.buffer_length, 1);
    if (lurb->target_buf_ptr == NULL) {
        g_free(lurb);
        return -TARGET_EFAULT;
    }

    /* update buffer pointer in host copy */
    lurb->host_urb.buffer = lurb->target_buf_ptr;

    ret = get_errno(safe_ioctl(fd, ie->host_cmd, &lurb->host_urb));
    if (is_error(ret)) {
        unlock_user(lurb->target_buf_ptr, lurb->target_buf_adr, 0);
        g_free(lurb);
    } else {
        urb_hashtable_insert(lurb);
    }

    return ret;
}
#endif /* CONFIG_USBFS */

static abi_long do_ioctl_dm(const IOCTLEntry *ie, uint8_t *buf_temp, int fd,
                            int cmd, abi_long arg)
{
    void *argptr;
    struct dm_ioctl *host_dm;
    abi_long guest_data;
    uint32_t guest_data_size;
    int target_size;
    const argtype *arg_type = ie->arg_type;
    abi_long ret;
    void *big_buf = NULL;
    char *host_data;

    arg_type++;
    target_size = thunk_type_size(arg_type, 0);
    argptr = lock_user(VERIFY_READ, arg, target_size, 1);
    if (!argptr) {
        ret = -TARGET_EFAULT;
        goto out;
    }
    thunk_convert(buf_temp, argptr, arg_type, THUNK_HOST);
    unlock_user(argptr, arg, 0);

    /* buf_temp is too small, so fetch things into a bigger buffer */
    big_buf = g_malloc0(((struct dm_ioctl*)buf_temp)->data_size * 2);
    memcpy(big_buf, buf_temp, target_size);
    buf_temp = big_buf;
    host_dm = big_buf;

    guest_data = arg + host_dm->data_start;
    if ((guest_data - arg) < 0) {
        ret = -TARGET_EINVAL;
        goto out;
    }
    guest_data_size = host_dm->data_size - host_dm->data_start;
    host_data = (char*)host_dm + host_dm->data_start;

    argptr = lock_user(VERIFY_READ, guest_data, guest_data_size, 1);
    if (!argptr) {
        ret = -TARGET_EFAULT;
        goto out;
    }

    switch (ie->host_cmd) {
    case DM_REMOVE_ALL:
    case DM_LIST_DEVICES:
    case DM_DEV_CREATE:
    case DM_DEV_REMOVE:
    case DM_DEV_SUSPEND:
    case DM_DEV_STATUS:
    case DM_DEV_WAIT:
    case DM_TABLE_STATUS:
    case DM_TABLE_CLEAR:
    case DM_TABLE_DEPS:
    case DM_LIST_VERSIONS:
        /* no input data */
        break;
    case DM_DEV_RENAME:
    case DM_DEV_SET_GEOMETRY:
        /* data contains only strings */
        memcpy(host_data, argptr, guest_data_size);
        break;
    case DM_TARGET_MSG:
        memcpy(host_data, argptr, guest_data_size);
        *(uint64_t*)host_data = tswap64(*(uint64_t*)argptr);
        break;
    case DM_TABLE_LOAD:
    {
        void *gspec = argptr;
        void *cur_data = host_data;
        const argtype dm_arg_type[] = { MK_STRUCT(STRUCT_dm_target_spec) };
        int spec_size = thunk_type_size(dm_arg_type, 0);
        int i;

        for (i = 0; i < host_dm->target_count; i++) {
            struct dm_target_spec *spec = cur_data;
            uint32_t next;
            int slen;

            thunk_convert(spec, gspec, dm_arg_type, THUNK_HOST);
            slen = strlen((char*)gspec + spec_size) + 1;
            next = spec->next;
            spec->next = sizeof(*spec) + slen;
            strcpy((char*)&spec[1], gspec + spec_size);
            gspec += next;
            cur_data += spec->next;
        }
        break;
    }
    default:
        ret = -TARGET_EINVAL;
        unlock_user(argptr, guest_data, 0);
        goto out;
    }
    unlock_user(argptr, guest_data, 0);

    ret = get_errno(safe_ioctl(fd, ie->host_cmd, buf_temp));
    if (!is_error(ret)) {
        guest_data = arg + host_dm->data_start;
        guest_data_size = host_dm->data_size - host_dm->data_start;
        argptr = lock_user(VERIFY_WRITE, guest_data, guest_data_size, 0);
        switch (ie->host_cmd) {
        case DM_REMOVE_ALL:
        case DM_DEV_CREATE:
        case DM_DEV_REMOVE:
        case DM_DEV_RENAME:
        case DM_DEV_SUSPEND:
        case DM_DEV_STATUS:
        case DM_TABLE_LOAD:
        case DM_TABLE_CLEAR:
        case DM_TARGET_MSG:
        case DM_DEV_SET_GEOMETRY:
            /* no return data */
            break;
        case DM_LIST_DEVICES:
        {
            struct dm_name_list *nl = (void*)host_dm + host_dm->data_start;
            uint32_t remaining_data = guest_data_size;
            void *cur_data = argptr;
            const argtype dm_arg_type[] = { MK_STRUCT(STRUCT_dm_name_list) };
            int nl_size = 12; /* can't use thunk_size due to alignment */

            while (1) {
                uint32_t next = nl->next;
                if (next) {
                    nl->next = nl_size + (strlen(nl->name) + 1);
                }
                if (remaining_data < nl->next) {
                    host_dm->flags |= DM_BUFFER_FULL_FLAG;
                    break;
                }
                thunk_convert(cur_data, nl, dm_arg_type, THUNK_TARGET);
                strcpy(cur_data + nl_size, nl->name);
                cur_data += nl->next;
                remaining_data -= nl->next;
                if (!next) {
                    break;
                }
                nl = (void*)nl + next;
            }
            break;
        }
        case DM_DEV_WAIT:
        case DM_TABLE_STATUS:
        {
            struct dm_target_spec *spec = (void*)host_dm + host_dm->data_start;
            void *cur_data = argptr;
            const argtype dm_arg_type[] = { MK_STRUCT(STRUCT_dm_target_spec) };
            int spec_size = thunk_type_size(dm_arg_type, 0);
            int i;

            for (i = 0; i < host_dm->target_count; i++) {
                uint32_t next = spec->next;
                int slen = strlen((char*)&spec[1]) + 1;
                spec->next = (cur_data - argptr) + spec_size + slen;
                if (guest_data_size < spec->next) {
                    host_dm->flags |= DM_BUFFER_FULL_FLAG;
                    break;
                }
                thunk_convert(cur_data, spec, dm_arg_type, THUNK_TARGET);
                strcpy(cur_data + spec_size, (char*)&spec[1]);
                cur_data = argptr + spec->next;
                spec = (void*)host_dm + host_dm->data_start + next;
            }
            break;
        }
        case DM_TABLE_DEPS:
        {
            void *hdata = (void*)host_dm + host_dm->data_start;
            int count = *(uint32_t*)hdata;
            uint64_t *hdev = hdata + 8;
            uint64_t *gdev = argptr + 8;
            int i;

            *(uint32_t*)argptr = tswap32(count);
            for (i = 0; i < count; i++) {
                *gdev = tswap64(*hdev);
                gdev++;
                hdev++;
            }
            break;
        }
        case DM_LIST_VERSIONS:
        {
            struct dm_target_versions *vers = (void*)host_dm + host_dm->data_start;
            uint32_t remaining_data = guest_data_size;
            void *cur_data = argptr;
            const argtype dm_arg_type[] = { MK_STRUCT(STRUCT_dm_target_versions) };
            int vers_size = thunk_type_size(dm_arg_type, 0);

            while (1) {
                uint32_t next = vers->next;
                if (next) {
                    vers->next = vers_size + (strlen(vers->name) + 1);
                }
                if (remaining_data < vers->next) {
                    host_dm->flags |= DM_BUFFER_FULL_FLAG;
                    break;
                }
                thunk_convert(cur_data, vers, dm_arg_type, THUNK_TARGET);
                strcpy(cur_data + vers_size, vers->name);
                cur_data += vers->next;
                remaining_data -= vers->next;
                if (!next) {
                    break;
                }
                vers = (void*)vers + next;
            }
            break;
        }
        default:
            unlock_user(argptr, guest_data, 0);
            ret = -TARGET_EINVAL;
            goto out;
        }
        unlock_user(argptr, guest_data, guest_data_size);

        argptr = lock_user(VERIFY_WRITE, arg, target_size, 0);
        if (!argptr) {
            ret = -TARGET_EFAULT;
            goto out;
        }
        thunk_convert(argptr, buf_temp, arg_type, THUNK_TARGET);
        unlock_user(argptr, arg, target_size);
    }
out:
    g_free(big_buf);
    return ret;
}

static abi_long do_ioctl_blkpg(const IOCTLEntry *ie, uint8_t *buf_temp, int fd,
                               int cmd, abi_long arg)
{
    void *argptr;
    int target_size;
    const argtype *arg_type = ie->arg_type;
    const argtype part_arg_type[] = { MK_STRUCT(STRUCT_blkpg_partition) };
    abi_long ret;

    struct blkpg_ioctl_arg *host_blkpg = (void*)buf_temp;
    struct blkpg_partition host_part;

    /* Read and convert blkpg */
    arg_type++;
    target_size = thunk_type_size(arg_type, 0);
    argptr = lock_user(VERIFY_READ, arg, target_size, 1);
    if (!argptr) {
        ret = -TARGET_EFAULT;
        goto out;
    }
    thunk_convert(buf_temp, argptr, arg_type, THUNK_HOST);
    unlock_user(argptr, arg, 0);

    switch (host_blkpg->op) {
    case BLKPG_ADD_PARTITION:
    case BLKPG_DEL_PARTITION:
        /* payload is struct blkpg_partition */
        break;
    default:
        /* Unknown opcode */
        ret = -TARGET_EINVAL;
        goto out;
    }

    /* Read and convert blkpg->data */
    arg = (abi_long)(uintptr_t)host_blkpg->data;
    target_size = thunk_type_size(part_arg_type, 0);
    argptr = lock_user(VERIFY_READ, arg, target_size, 1);
    if (!argptr) {
        ret = -TARGET_EFAULT;
        goto out;
    }
    thunk_convert(&host_part, argptr, part_arg_type, THUNK_HOST);
    unlock_user(argptr, arg, 0);

    /* Swizzle the data pointer to our local copy and call! */
    host_blkpg->data = &host_part;
    ret = get_errno(safe_ioctl(fd, ie->host_cmd, host_blkpg));

out:
    return ret;
}

static abi_long do_ioctl_rt(const IOCTLEntry *ie, uint8_t *buf_temp,
                                int fd, int cmd, abi_long arg)
{
    const argtype *arg_type = ie->arg_type;
    const StructEntry *se;
    const argtype *field_types;
    const int *dst_offsets, *src_offsets;
    int target_size;
    void *argptr;
    abi_ulong *target_rt_dev_ptr = NULL;
    unsigned long *host_rt_dev_ptr = NULL;
    abi_long ret;
    int i;

    assert(ie->access == IOC_W);
    assert(*arg_type == TYPE_PTR);
    arg_type++;
    assert(*arg_type == TYPE_STRUCT);
    target_size = thunk_type_size(arg_type, 0);
    argptr = lock_user(VERIFY_READ, arg, target_size, 1);
    if (!argptr) {
        return -TARGET_EFAULT;
    }
    arg_type++;
    assert(*arg_type == (int)STRUCT_rtentry);
    se = struct_entries + *arg_type++;
    assert(se->convert[0] == NULL);
    /* convert struct here to be able to catch rt_dev string */
    field_types = se->field_types;
    dst_offsets = se->field_offsets[THUNK_HOST];
    src_offsets = se->field_offsets[THUNK_TARGET];
    for (i = 0; i < se->nb_fields; i++) {
        if (dst_offsets[i] == offsetof(struct rtentry, rt_dev)) {
            assert(*field_types == TYPE_PTRVOID);
            target_rt_dev_ptr = argptr + src_offsets[i];
            host_rt_dev_ptr = (unsigned long *)(buf_temp + dst_offsets[i]);
            if (*target_rt_dev_ptr != 0) {
                *host_rt_dev_ptr = (unsigned long)lock_user_string(
                                                  tswapal(*target_rt_dev_ptr));
                if (!*host_rt_dev_ptr) {
                    unlock_user(argptr, arg, 0);
                    return -TARGET_EFAULT;
                }
            } else {
                *host_rt_dev_ptr = 0;
            }
            field_types++;
            continue;
        }
        field_types = thunk_convert(buf_temp + dst_offsets[i],
                                    argptr + src_offsets[i],
                                    field_types, THUNK_HOST);
    }
    unlock_user(argptr, arg, 0);

    ret = get_errno(safe_ioctl(fd, ie->host_cmd, buf_temp));

    assert(host_rt_dev_ptr != NULL);
    assert(target_rt_dev_ptr != NULL);
    if (*host_rt_dev_ptr != 0) {
        unlock_user((void *)*host_rt_dev_ptr,
                    *target_rt_dev_ptr, 0);
    }
    return ret;
}

static abi_long do_ioctl_kdsigaccept(const IOCTLEntry *ie, uint8_t *buf_temp,
                                     int fd, int cmd, abi_long arg)
{
    int sig = target_to_host_signal(arg);
    return get_errno(safe_ioctl(fd, ie->host_cmd, sig));
}

static abi_long do_ioctl_SIOCGSTAMP(const IOCTLEntry *ie, uint8_t *buf_temp,
                                    int fd, int cmd, abi_long arg)
{
    struct timeval tv;
    abi_long ret;

    ret = get_errno(safe_ioctl(fd, SIOCGSTAMP, &tv));
    if (is_error(ret)) {
        return ret;
    }

    if (cmd == (int)TARGET_SIOCGSTAMP_OLD) {
        if (copy_to_user_timeval(arg, &tv)) {
            return -TARGET_EFAULT;
        }
    } else {
        if (copy_to_user_timeval64(arg, &tv)) {
            return -TARGET_EFAULT;
        }
    }

    return ret;
}

static abi_long do_ioctl_SIOCGSTAMPNS(const IOCTLEntry *ie, uint8_t *buf_temp,
                                      int fd, int cmd, abi_long arg)
{
    struct timespec ts;
    abi_long ret;

    ret = get_errno(safe_ioctl(fd, SIOCGSTAMPNS, &ts));
    if (is_error(ret)) {
        return ret;
    }

    if (cmd == (int)TARGET_SIOCGSTAMPNS_OLD) {
        if (host_to_target_timespec(arg, &ts)) {
            return -TARGET_EFAULT;
        }
    } else{
        if (host_to_target_timespec64(arg, &ts)) {
            return -TARGET_EFAULT;
        }
    }

    return ret;
}

#ifdef TIOCGPTPEER
static abi_long do_ioctl_tiocgptpeer(const IOCTLEntry *ie, uint8_t *buf_temp,
                                     int fd, int cmd, abi_long arg)
{
    int flags = target_to_host_bitmask(arg, fcntl_flags_tbl);
    return get_errno(safe_ioctl(fd, ie->host_cmd, flags));
}
#endif

#ifdef HAVE_DRM_H

static void unlock_drm_version(struct drm_version *host_ver,
                               struct target_drm_version *target_ver,
                               bool copy)
{
    unlock_user(host_ver->name, target_ver->name,
                                copy ? host_ver->name_len : 0);
    unlock_user(host_ver->date, target_ver->date,
                                copy ? host_ver->date_len : 0);
    unlock_user(host_ver->desc, target_ver->desc,
                                copy ? host_ver->desc_len : 0);
}

static inline abi_long target_to_host_drmversion(struct drm_version *host_ver,
                                          struct target_drm_version *target_ver)
{
    memset(host_ver, 0, sizeof(*host_ver));

    __get_user(host_ver->name_len, &target_ver->name_len);
    if (host_ver->name_len) {
        host_ver->name = lock_user(VERIFY_WRITE, target_ver->name,
                                   target_ver->name_len, 0);
        if (!host_ver->name) {
            return -EFAULT;
        }
    }

    __get_user(host_ver->date_len, &target_ver->date_len);
    if (host_ver->date_len) {
        host_ver->date = lock_user(VERIFY_WRITE, target_ver->date,
                                   target_ver->date_len, 0);
        if (!host_ver->date) {
            goto err;
        }
    }

    __get_user(host_ver->desc_len, &target_ver->desc_len);
    if (host_ver->desc_len) {
        host_ver->desc = lock_user(VERIFY_WRITE, target_ver->desc,
                                   target_ver->desc_len, 0);
        if (!host_ver->desc) {
            goto err;
        }
    }

    return 0;
err:
    unlock_drm_version(host_ver, target_ver, false);
    return -EFAULT;
}

static inline void host_to_target_drmversion(
                                          struct target_drm_version *target_ver,
                                          struct drm_version *host_ver)
{
    __put_user(host_ver->version_major, &target_ver->version_major);
    __put_user(host_ver->version_minor, &target_ver->version_minor);
    __put_user(host_ver->version_patchlevel, &target_ver->version_patchlevel);
    __put_user(host_ver->name_len, &target_ver->name_len);
    __put_user(host_ver->date_len, &target_ver->date_len);
    __put_user(host_ver->desc_len, &target_ver->desc_len);
    unlock_drm_version(host_ver, target_ver, true);
}

static abi_long do_ioctl_drm(const IOCTLEntry *ie, uint8_t *buf_temp,
                             int fd, int cmd, abi_long arg)
{
    struct drm_version *ver;
    struct target_drm_version *target_ver;
    abi_long ret;

    switch (ie->host_cmd) {
    case DRM_IOCTL_VERSION:
        if (!lock_user_struct(VERIFY_WRITE, target_ver, arg, 0)) {
            return -TARGET_EFAULT;
        }
        ver = (struct drm_version *)buf_temp;
        ret = target_to_host_drmversion(ver, target_ver);
        if (!is_error(ret)) {
            ret = get_errno(safe_ioctl(fd, ie->host_cmd, ver));
            if (is_error(ret)) {
                unlock_drm_version(ver, target_ver, false);
            } else {
                host_to_target_drmversion(target_ver, ver);
            }
        }
        unlock_user_struct(target_ver, arg, 0);
        return ret;
    }
    return -TARGET_ENOSYS;
}

static abi_long do_ioctl_drm_i915_getparam(const IOCTLEntry *ie,
                                           struct drm_i915_getparam *gparam,
                                           int fd, abi_long arg)
{
    abi_long ret;
    int value;
    struct target_drm_i915_getparam *target_gparam;

    if (!lock_user_struct(VERIFY_READ, target_gparam, arg, 0)) {
        return -TARGET_EFAULT;
    }

    __get_user(gparam->param, &target_gparam->param);
    gparam->value = &value;
    ret = get_errno(safe_ioctl(fd, ie->host_cmd, gparam));
    put_user_s32(value, target_gparam->value);

    unlock_user_struct(target_gparam, arg, 0);
    return ret;
}

static abi_long do_ioctl_drm_i915(const IOCTLEntry *ie, uint8_t *buf_temp,
                                  int fd, int cmd, abi_long arg)
{
    switch (ie->host_cmd) {
    case DRM_IOCTL_I915_GETPARAM:
        return do_ioctl_drm_i915_getparam(ie,
                                          (struct drm_i915_getparam *)buf_temp,
                                          fd, arg);
    default:
        return -TARGET_ENOSYS;
    }
}

#endif

static abi_long do_ioctl_TUNSETTXFILTER(const IOCTLEntry *ie, uint8_t *buf_temp,
                                        int fd, int cmd, abi_long arg)
{
    struct tun_filter *filter = (struct tun_filter *)buf_temp;
    struct tun_filter *target_filter;
    char *target_addr;

    assert(ie->access == IOC_W);

    target_filter = lock_user(VERIFY_READ, arg, sizeof(*target_filter), 1);
    if (!target_filter) {
        return -TARGET_EFAULT;
    }
    filter->flags = tswap16(target_filter->flags);
    filter->count = tswap16(target_filter->count);
    unlock_user(target_filter, arg, 0);

    if (filter->count) {
        if (offsetof(struct tun_filter, addr) + filter->count * ETH_ALEN >
            MAX_STRUCT_SIZE) {
            return -TARGET_EFAULT;
        }

        target_addr = lock_user(VERIFY_READ,
                                arg + offsetof(struct tun_filter, addr),
                                filter->count * ETH_ALEN, 1);
        if (!target_addr) {
            return -TARGET_EFAULT;
        }
        memcpy(filter->addr, target_addr, filter->count * ETH_ALEN);
        unlock_user(target_addr, arg + offsetof(struct tun_filter, addr), 0);
    }

    return get_errno(safe_ioctl(fd, ie->host_cmd, filter));
}

IOCTLEntry ioctl_entries[] = {
#define IOCTL(cmd, access, ...) \
    { TARGET_ ## cmd, cmd, #cmd, access, 0, {  __VA_ARGS__ } },
#define IOCTL_SPECIAL(cmd, access, dofn, ...)                      \
    { TARGET_ ## cmd, cmd, #cmd, access, dofn, {  __VA_ARGS__ } },
#define IOCTL_IGNORE(cmd) \
    { TARGET_ ## cmd, 0, #cmd },
#include "ioctls.h"
    { 0, 0, },
};

/* ??? Implement proper locking for ioctls.  */
/* do_ioctl() Must return target values and target errnos. */
static abi_long do_ioctl(int fd, int cmd, abi_long arg)
{
    const IOCTLEntry *ie;
    const argtype *arg_type;
    abi_long ret;
    uint8_t buf_temp[MAX_STRUCT_SIZE];
    int target_size;
    void *argptr;

    ie = ioctl_entries;
    for(;;) {
        if (ie->target_cmd == 0) {
            qemu_log_mask(
                LOG_UNIMP, "Unsupported ioctl: cmd=0x%04lx\n", (long)cmd);
            return -TARGET_ENOTTY;
        }
        if (ie->target_cmd == cmd)
            break;
        ie++;
    }
    arg_type = ie->arg_type;
    if (ie->do_ioctl) {
        return ie->do_ioctl(ie, buf_temp, fd, cmd, arg);
    } else if (!ie->host_cmd) {
        /* Some architectures define BSD ioctls in their headers
           that are not implemented in Linux.  */
        return -TARGET_ENOTTY;
    }

    switch(arg_type[0]) {
    case TYPE_NULL:
        /* no argument */
        ret = get_errno(safe_ioctl(fd, ie->host_cmd));
        break;
    case TYPE_PTRVOID:
    case TYPE_INT:
    case TYPE_LONG:
    case TYPE_ULONG:
        ret = get_errno(safe_ioctl(fd, ie->host_cmd, arg));
        break;
    case TYPE_PTR:
        arg_type++;
        target_size = thunk_type_size(arg_type, 0);
        switch(ie->access) {
        case IOC_R:
            ret = get_errno(safe_ioctl(fd, ie->host_cmd, buf_temp));
            if (!is_error(ret)) {
                argptr = lock_user(VERIFY_WRITE, arg, target_size, 0);
                if (!argptr)
                    return -TARGET_EFAULT;
                thunk_convert(argptr, buf_temp, arg_type, THUNK_TARGET);
                unlock_user(argptr, arg, target_size);
            }
            break;
        case IOC_W:
            argptr = lock_user(VERIFY_READ, arg, target_size, 1);
            if (!argptr)
                return -TARGET_EFAULT;
            thunk_convert(buf_temp, argptr, arg_type, THUNK_HOST);
            unlock_user(argptr, arg, 0);
            ret = get_errno(safe_ioctl(fd, ie->host_cmd, buf_temp));
            break;
        default:
        case IOC_RW:
            argptr = lock_user(VERIFY_READ, arg, target_size, 1);
            if (!argptr)
                return -TARGET_EFAULT;
            thunk_convert(buf_temp, argptr, arg_type, THUNK_HOST);
            unlock_user(argptr, arg, 0);
            ret = get_errno(safe_ioctl(fd, ie->host_cmd, buf_temp));
            if (!is_error(ret)) {
                argptr = lock_user(VERIFY_WRITE, arg, target_size, 0);
                if (!argptr)
                    return -TARGET_EFAULT;
                thunk_convert(argptr, buf_temp, arg_type, THUNK_TARGET);
                unlock_user(argptr, arg, target_size);
            }
            break;
        }
        break;
    default:
        qemu_log_mask(LOG_UNIMP,
                      "Unsupported ioctl type: cmd=0x%04lx type=%d\n",
                      (long)cmd, arg_type[0]);
        ret = -TARGET_ENOTTY;
        break;
    }
    return ret;
}

static const bitmask_transtbl iflag_tbl[] = {
        { TARGET_IGNBRK, TARGET_IGNBRK, IGNBRK, IGNBRK },
        { TARGET_BRKINT, TARGET_BRKINT, BRKINT, BRKINT },
        { TARGET_IGNPAR, TARGET_IGNPAR, IGNPAR, IGNPAR },
        { TARGET_PARMRK, TARGET_PARMRK, PARMRK, PARMRK },
        { TARGET_INPCK, TARGET_INPCK, INPCK, INPCK },
        { TARGET_ISTRIP, TARGET_ISTRIP, ISTRIP, ISTRIP },
        { TARGET_INLCR, TARGET_INLCR, INLCR, INLCR },
        { TARGET_IGNCR, TARGET_IGNCR, IGNCR, IGNCR },
        { TARGET_ICRNL, TARGET_ICRNL, ICRNL, ICRNL },
        { TARGET_IUCLC, TARGET_IUCLC, IUCLC, IUCLC },
        { TARGET_IXON, TARGET_IXON, IXON, IXON },
        { TARGET_IXANY, TARGET_IXANY, IXANY, IXANY },
        { TARGET_IXOFF, TARGET_IXOFF, IXOFF, IXOFF },
        { TARGET_IMAXBEL, TARGET_IMAXBEL, IMAXBEL, IMAXBEL },
        { TARGET_IUTF8, TARGET_IUTF8, IUTF8, IUTF8},
};

static const bitmask_transtbl oflag_tbl[] = {
	{ TARGET_OPOST, TARGET_OPOST, OPOST, OPOST },
	{ TARGET_OLCUC, TARGET_OLCUC, OLCUC, OLCUC },
	{ TARGET_ONLCR, TARGET_ONLCR, ONLCR, ONLCR },
	{ TARGET_OCRNL, TARGET_OCRNL, OCRNL, OCRNL },
	{ TARGET_ONOCR, TARGET_ONOCR, ONOCR, ONOCR },
	{ TARGET_ONLRET, TARGET_ONLRET, ONLRET, ONLRET },
	{ TARGET_OFILL, TARGET_OFILL, OFILL, OFILL },
	{ TARGET_OFDEL, TARGET_OFDEL, OFDEL, OFDEL },
	{ TARGET_NLDLY, TARGET_NL0, NLDLY, NL0 },
	{ TARGET_NLDLY, TARGET_NL1, NLDLY, NL1 },
	{ TARGET_CRDLY, TARGET_CR0, CRDLY, CR0 },
	{ TARGET_CRDLY, TARGET_CR1, CRDLY, CR1 },
	{ TARGET_CRDLY, TARGET_CR2, CRDLY, CR2 },
	{ TARGET_CRDLY, TARGET_CR3, CRDLY, CR3 },
	{ TARGET_TABDLY, TARGET_TAB0, TABDLY, TAB0 },
	{ TARGET_TABDLY, TARGET_TAB1, TABDLY, TAB1 },
	{ TARGET_TABDLY, TARGET_TAB2, TABDLY, TAB2 },
	{ TARGET_TABDLY, TARGET_TAB3, TABDLY, TAB3 },
	{ TARGET_BSDLY, TARGET_BS0, BSDLY, BS0 },
	{ TARGET_BSDLY, TARGET_BS1, BSDLY, BS1 },
	{ TARGET_VTDLY, TARGET_VT0, VTDLY, VT0 },
	{ TARGET_VTDLY, TARGET_VT1, VTDLY, VT1 },
	{ TARGET_FFDLY, TARGET_FF0, FFDLY, FF0 },
	{ TARGET_FFDLY, TARGET_FF1, FFDLY, FF1 },
};

static const bitmask_transtbl cflag_tbl[] = {
	{ TARGET_CBAUD, TARGET_B0, CBAUD, B0 },
	{ TARGET_CBAUD, TARGET_B50, CBAUD, B50 },
	{ TARGET_CBAUD, TARGET_B75, CBAUD, B75 },
	{ TARGET_CBAUD, TARGET_B110, CBAUD, B110 },
	{ TARGET_CBAUD, TARGET_B134, CBAUD, B134 },
	{ TARGET_CBAUD, TARGET_B150, CBAUD, B150 },
	{ TARGET_CBAUD, TARGET_B200, CBAUD, B200 },
	{ TARGET_CBAUD, TARGET_B300, CBAUD, B300 },
	{ TARGET_CBAUD, TARGET_B600, CBAUD, B600 },
	{ TARGET_CBAUD, TARGET_B1200, CBAUD, B1200 },
	{ TARGET_CBAUD, TARGET_B1800, CBAUD, B1800 },
	{ TARGET_CBAUD, TARGET_B2400, CBAUD, B2400 },
	{ TARGET_CBAUD, TARGET_B4800, CBAUD, B4800 },
	{ TARGET_CBAUD, TARGET_B9600, CBAUD, B9600 },
	{ TARGET_CBAUD, TARGET_B19200, CBAUD, B19200 },
	{ TARGET_CBAUD, TARGET_B38400, CBAUD, B38400 },
	{ TARGET_CBAUD, TARGET_B57600, CBAUD, B57600 },
	{ TARGET_CBAUD, TARGET_B115200, CBAUD, B115200 },
	{ TARGET_CBAUD, TARGET_B230400, CBAUD, B230400 },
	{ TARGET_CBAUD, TARGET_B460800, CBAUD, B460800 },
	{ TARGET_CSIZE, TARGET_CS5, CSIZE, CS5 },
	{ TARGET_CSIZE, TARGET_CS6, CSIZE, CS6 },
	{ TARGET_CSIZE, TARGET_CS7, CSIZE, CS7 },
	{ TARGET_CSIZE, TARGET_CS8, CSIZE, CS8 },
	{ TARGET_CSTOPB, TARGET_CSTOPB, CSTOPB, CSTOPB },
	{ TARGET_CREAD, TARGET_CREAD, CREAD, CREAD },
	{ TARGET_PARENB, TARGET_PARENB, PARENB, PARENB },
	{ TARGET_PARODD, TARGET_PARODD, PARODD, PARODD },
	{ TARGET_HUPCL, TARGET_HUPCL, HUPCL, HUPCL },
	{ TARGET_CLOCAL, TARGET_CLOCAL, CLOCAL, CLOCAL },
	{ TARGET_CRTSCTS, TARGET_CRTSCTS, CRTSCTS, CRTSCTS },
};

static const bitmask_transtbl lflag_tbl[] = {
  { TARGET_ISIG, TARGET_ISIG, ISIG, ISIG },
  { TARGET_ICANON, TARGET_ICANON, ICANON, ICANON },
  { TARGET_XCASE, TARGET_XCASE, XCASE, XCASE },
  { TARGET_ECHO, TARGET_ECHO, ECHO, ECHO },
  { TARGET_ECHOE, TARGET_ECHOE, ECHOE, ECHOE },
  { TARGET_ECHOK, TARGET_ECHOK, ECHOK, ECHOK },
  { TARGET_ECHONL, TARGET_ECHONL, ECHONL, ECHONL },
  { TARGET_NOFLSH, TARGET_NOFLSH, NOFLSH, NOFLSH },
  { TARGET_TOSTOP, TARGET_TOSTOP, TOSTOP, TOSTOP },
  { TARGET_ECHOCTL, TARGET_ECHOCTL, ECHOCTL, ECHOCTL },
  { TARGET_ECHOPRT, TARGET_ECHOPRT, ECHOPRT, ECHOPRT },
  { TARGET_ECHOKE, TARGET_ECHOKE, ECHOKE, ECHOKE },
  { TARGET_FLUSHO, TARGET_FLUSHO, FLUSHO, FLUSHO },
  { TARGET_PENDIN, TARGET_PENDIN, PENDIN, PENDIN },
  { TARGET_IEXTEN, TARGET_IEXTEN, IEXTEN, IEXTEN },
  { TARGET_EXTPROC, TARGET_EXTPROC, EXTPROC, EXTPROC},
};

static void target_to_host_termios (void *dst, const void *src)
{
    struct host_termios *host = dst;
    const struct target_termios *target = src;

    host->c_iflag =
        target_to_host_bitmask(tswap32(target->c_iflag), iflag_tbl);
    host->c_oflag =
        target_to_host_bitmask(tswap32(target->c_oflag), oflag_tbl);
    host->c_cflag =
        target_to_host_bitmask(tswap32(target->c_cflag), cflag_tbl);
    host->c_lflag =
        target_to_host_bitmask(tswap32(target->c_lflag), lflag_tbl);
    host->c_line = target->c_line;

    memset(host->c_cc, 0, sizeof(host->c_cc));
    host->c_cc[VINTR] = target->c_cc[TARGET_VINTR];
    host->c_cc[VQUIT] = target->c_cc[TARGET_VQUIT];
    host->c_cc[VERASE] = target->c_cc[TARGET_VERASE];
    host->c_cc[VKILL] = target->c_cc[TARGET_VKILL];
    host->c_cc[VEOF] = target->c_cc[TARGET_VEOF];
    host->c_cc[VTIME] = target->c_cc[TARGET_VTIME];
    host->c_cc[VMIN] = target->c_cc[TARGET_VMIN];
    host->c_cc[VSWTC] = target->c_cc[TARGET_VSWTC];
    host->c_cc[VSTART] = target->c_cc[TARGET_VSTART];
    host->c_cc[VSTOP] = target->c_cc[TARGET_VSTOP];
    host->c_cc[VSUSP] = target->c_cc[TARGET_VSUSP];
    host->c_cc[VEOL] = target->c_cc[TARGET_VEOL];
    host->c_cc[VREPRINT] = target->c_cc[TARGET_VREPRINT];
    host->c_cc[VDISCARD] = target->c_cc[TARGET_VDISCARD];
    host->c_cc[VWERASE] = target->c_cc[TARGET_VWERASE];
    host->c_cc[VLNEXT] = target->c_cc[TARGET_VLNEXT];
    host->c_cc[VEOL2] = target->c_cc[TARGET_VEOL2];
}

static void host_to_target_termios (void *dst, const void *src)
{
    struct target_termios *target = dst;
    const struct host_termios *host = src;

    target->c_iflag =
        tswap32(host_to_target_bitmask(host->c_iflag, iflag_tbl));
    target->c_oflag =
        tswap32(host_to_target_bitmask(host->c_oflag, oflag_tbl));
    target->c_cflag =
        tswap32(host_to_target_bitmask(host->c_cflag, cflag_tbl));
    target->c_lflag =
        tswap32(host_to_target_bitmask(host->c_lflag, lflag_tbl));
    target->c_line = host->c_line;

    memset(target->c_cc, 0, sizeof(target->c_cc));
    target->c_cc[TARGET_VINTR] = host->c_cc[VINTR];
    target->c_cc[TARGET_VQUIT] = host->c_cc[VQUIT];
    target->c_cc[TARGET_VERASE] = host->c_cc[VERASE];
    target->c_cc[TARGET_VKILL] = host->c_cc[VKILL];
    target->c_cc[TARGET_VEOF] = host->c_cc[VEOF];
    target->c_cc[TARGET_VTIME] = host->c_cc[VTIME];
    target->c_cc[TARGET_VMIN] = host->c_cc[VMIN];
    target->c_cc[TARGET_VSWTC] = host->c_cc[VSWTC];
    target->c_cc[TARGET_VSTART] = host->c_cc[VSTART];
    target->c_cc[TARGET_VSTOP] = host->c_cc[VSTOP];
    target->c_cc[TARGET_VSUSP] = host->c_cc[VSUSP];
    target->c_cc[TARGET_VEOL] = host->c_cc[VEOL];
    target->c_cc[TARGET_VREPRINT] = host->c_cc[VREPRINT];
    target->c_cc[TARGET_VDISCARD] = host->c_cc[VDISCARD];
    target->c_cc[TARGET_VWERASE] = host->c_cc[VWERASE];
    target->c_cc[TARGET_VLNEXT] = host->c_cc[VLNEXT];
    target->c_cc[TARGET_VEOL2] = host->c_cc[VEOL2];
}

static const StructEntry struct_termios_def = {
    .convert = { host_to_target_termios, target_to_host_termios },
    .size = { sizeof(struct target_termios), sizeof(struct host_termios) },
    .align = { __alignof__(struct target_termios), __alignof__(struct host_termios) },
    .print = print_termios,
};

/* If the host does not provide these bits, they may be safely discarded. */
#ifndef MAP_SYNC
#define MAP_SYNC 0
#endif
#ifndef MAP_UNINITIALIZED
#define MAP_UNINITIALIZED 0
#endif

static const bitmask_transtbl mmap_flags_tbl[] = {
    { TARGET_MAP_FIXED, TARGET_MAP_FIXED, MAP_FIXED, MAP_FIXED },
    { TARGET_MAP_ANONYMOUS, TARGET_MAP_ANONYMOUS,
      MAP_ANONYMOUS, MAP_ANONYMOUS },
    { TARGET_MAP_GROWSDOWN, TARGET_MAP_GROWSDOWN,
      MAP_GROWSDOWN, MAP_GROWSDOWN },
    { TARGET_MAP_DENYWRITE, TARGET_MAP_DENYWRITE,
      MAP_DENYWRITE, MAP_DENYWRITE },
    { TARGET_MAP_EXECUTABLE, TARGET_MAP_EXECUTABLE,
      MAP_EXECUTABLE, MAP_EXECUTABLE },
    { TARGET_MAP_LOCKED, TARGET_MAP_LOCKED, MAP_LOCKED, MAP_LOCKED },
    { TARGET_MAP_NORESERVE, TARGET_MAP_NORESERVE,
      MAP_NORESERVE, MAP_NORESERVE },
    { TARGET_MAP_HUGETLB, TARGET_MAP_HUGETLB, MAP_HUGETLB, MAP_HUGETLB },
    /* MAP_STACK had been ignored by the kernel for quite some time.
       Recognize it for the target insofar as we do not want to pass
       it through to the host.  */
    { TARGET_MAP_STACK, TARGET_MAP_STACK, 0, 0 },
    { TARGET_MAP_NONBLOCK, TARGET_MAP_NONBLOCK, MAP_NONBLOCK, MAP_NONBLOCK },
    { TARGET_MAP_POPULATE, TARGET_MAP_POPULATE, MAP_POPULATE, MAP_POPULATE },
    { TARGET_MAP_FIXED_NOREPLACE, TARGET_MAP_FIXED_NOREPLACE,
      MAP_FIXED_NOREPLACE, MAP_FIXED_NOREPLACE },
    { TARGET_MAP_UNINITIALIZED, TARGET_MAP_UNINITIALIZED,
      MAP_UNINITIALIZED, MAP_UNINITIALIZED },
};

/*
 * Arrange for legacy / undefined architecture specific flags to be
 * ignored by mmap handling code.
 */
#ifndef TARGET_MAP_32BIT
#define TARGET_MAP_32BIT 0
#endif
#ifndef TARGET_MAP_HUGE_2MB
#define TARGET_MAP_HUGE_2MB 0
#endif
#ifndef TARGET_MAP_HUGE_1GB
#define TARGET_MAP_HUGE_1GB 0
#endif

static abi_long do_mmap(abi_ulong addr, abi_ulong len, int prot,
                        int target_flags, int fd, off_t offset)
{
    /*
     * The historical set of flags that all mmap types implicitly support.
     */
    enum {
        TARGET_LEGACY_MAP_MASK = TARGET_MAP_SHARED
                               | TARGET_MAP_PRIVATE
                               | TARGET_MAP_FIXED
                               | TARGET_MAP_ANONYMOUS
                               | TARGET_MAP_DENYWRITE
                               | TARGET_MAP_EXECUTABLE
                               | TARGET_MAP_UNINITIALIZED
                               | TARGET_MAP_GROWSDOWN
                               | TARGET_MAP_LOCKED
                               | TARGET_MAP_NORESERVE
                               | TARGET_MAP_POPULATE
                               | TARGET_MAP_NONBLOCK
                               | TARGET_MAP_STACK
                               | TARGET_MAP_HUGETLB
                               | TARGET_MAP_32BIT
                               | TARGET_MAP_HUGE_2MB
                               | TARGET_MAP_HUGE_1GB
    };
    int host_flags;

    switch (target_flags & TARGET_MAP_TYPE) {
    case TARGET_MAP_PRIVATE:
        host_flags = MAP_PRIVATE;
        break;
    case TARGET_MAP_SHARED:
        host_flags = MAP_SHARED;
        break;
    case TARGET_MAP_SHARED_VALIDATE:
        /*
         * MAP_SYNC is only supported for MAP_SHARED_VALIDATE, and is
         * therefore omitted from mmap_flags_tbl and TARGET_LEGACY_MAP_MASK.
         */
        if (target_flags & ~(TARGET_LEGACY_MAP_MASK | TARGET_MAP_SYNC)) {
            return -TARGET_EOPNOTSUPP;
        }
        host_flags = MAP_SHARED_VALIDATE;
        if (target_flags & TARGET_MAP_SYNC) {
            host_flags |= MAP_SYNC;
        }
        break;
    default:
        return -TARGET_EINVAL;
    }
    host_flags |= target_to_host_bitmask(target_flags, mmap_flags_tbl);

    return get_errno(target_mmap(addr, len, prot, host_flags, fd, offset));
}

/*
 * NOTE: TARGET_ABI32 is defined for TARGET_I386 (but not for TARGET_X86_64)
 *       TARGET_I386 is defined if TARGET_X86_64 is defined
 */
#if defined(TARGET_I386)

/* NOTE: there is really one LDT for all the threads */
static uint8_t *ldt_table;

static abi_long read_ldt(abi_ulong ptr, unsigned long bytecount)
{
    int size;
    void *p;

    if (!ldt_table)
        return 0;
    size = TARGET_LDT_ENTRIES * TARGET_LDT_ENTRY_SIZE;
    if (size > bytecount)
        size = bytecount;
    p = lock_user(VERIFY_WRITE, ptr, size, 0);
    if (!p)
        return -TARGET_EFAULT;
    /* ??? Should this by byteswapped?  */
    memcpy(p, ldt_table, size);
    unlock_user(p, ptr, size);
    return size;
}

/* XXX: add locking support */
static abi_long write_ldt(CPUX86State *env,
                          abi_ulong ptr, unsigned long bytecount, int oldmode)
{
    struct target_modify_ldt_ldt_s ldt_info;
    struct target_modify_ldt_ldt_s *target_ldt_info;
    int seg_32bit, contents, read_exec_only, limit_in_pages;
    int seg_not_present, useable, lm;
    uint32_t *lp, entry_1, entry_2;

    if (bytecount != sizeof(ldt_info))
        return -TARGET_EINVAL;
    if (!lock_user_struct(VERIFY_READ, target_ldt_info, ptr, 1))
        return -TARGET_EFAULT;
    ldt_info.entry_number = tswap32(target_ldt_info->entry_number);
    ldt_info.base_addr = tswapal(target_ldt_info->base_addr);
    ldt_info.limit = tswap32(target_ldt_info->limit);
    ldt_info.flags = tswap32(target_ldt_info->flags);
    unlock_user_struct(target_ldt_info, ptr, 0);

    if (ldt_info.entry_number >= TARGET_LDT_ENTRIES)
        return -TARGET_EINVAL;
    seg_32bit = ldt_info.flags & 1;
    contents = (ldt_info.flags >> 1) & 3;
    read_exec_only = (ldt_info.flags >> 3) & 1;
    limit_in_pages = (ldt_info.flags >> 4) & 1;
    seg_not_present = (ldt_info.flags >> 5) & 1;
    useable = (ldt_info.flags >> 6) & 1;
#ifdef TARGET_ABI32
    lm = 0;
#else
    lm = (ldt_info.flags >> 7) & 1;
#endif
    if (contents == 3) {
        if (oldmode)
            return -TARGET_EINVAL;
        if (seg_not_present == 0)
            return -TARGET_EINVAL;
    }
    /* allocate the LDT */
    if (!ldt_table) {
        env->ldt.base = target_mmap(0,
                                    TARGET_LDT_ENTRIES * TARGET_LDT_ENTRY_SIZE,
                                    PROT_READ|PROT_WRITE,
                                    MAP_ANONYMOUS|MAP_PRIVATE, -1, 0);
        if (env->ldt.base == -1)
            return -TARGET_ENOMEM;
        memset(g2h_untagged(env->ldt.base), 0,
               TARGET_LDT_ENTRIES * TARGET_LDT_ENTRY_SIZE);
        env->ldt.limit = 0xffff;
        ldt_table = g2h_untagged(env->ldt.base);
    }

    /* NOTE: same code as Linux kernel */
    /* Allow LDTs to be cleared by the user. */
    if (ldt_info.base_addr == 0 && ldt_info.limit == 0) {
        if (oldmode ||
            (contents == 0		&&
             read_exec_only == 1	&&
             seg_32bit == 0		&&
             limit_in_pages == 0	&&
             seg_not_present == 1	&&
             useable == 0 )) {
            entry_1 = 0;
            entry_2 = 0;
            goto install;
        }
    }

    entry_1 = ((ldt_info.base_addr & 0x0000ffff) << 16) |
        (ldt_info.limit & 0x0ffff);
    entry_2 = (ldt_info.base_addr & 0xff000000) |
        ((ldt_info.base_addr & 0x00ff0000) >> 16) |
        (ldt_info.limit & 0xf0000) |
        ((read_exec_only ^ 1) << 9) |
        (contents << 10) |
        ((seg_not_present ^ 1) << 15) |
        (seg_32bit << 22) |
        (limit_in_pages << 23) |
        (lm << 21) |
        0x7000;
    if (!oldmode)
        entry_2 |= (useable << 20);

    /* Install the new entry ...  */
install:
    lp = (uint32_t *)(ldt_table + (ldt_info.entry_number << 3));
    lp[0] = tswap32(entry_1);
    lp[1] = tswap32(entry_2);
    return 0;
}

/* specific and weird i386 syscalls */
static abi_long do_modify_ldt(CPUX86State *env, int func, abi_ulong ptr,
                              unsigned long bytecount)
{
    abi_long ret;

    switch (func) {
    case 0:
        ret = read_ldt(ptr, bytecount);
        break;
    case 1:
        ret = write_ldt(env, ptr, bytecount, 1);
        break;
    case 0x11:
        ret = write_ldt(env, ptr, bytecount, 0);
        break;
    default:
        ret = -TARGET_ENOSYS;
        break;
    }
    return ret;
}

#if defined(TARGET_ABI32)
abi_long do_set_thread_area(CPUX86State *env, abi_ulong ptr)
{
    uint64_t *gdt_table = g2h_untagged(env->gdt.base);
    struct target_modify_ldt_ldt_s ldt_info;
    struct target_modify_ldt_ldt_s *target_ldt_info;
    int seg_32bit, contents, read_exec_only, limit_in_pages;
    int seg_not_present, useable, lm;
    uint32_t *lp, entry_1, entry_2;
    int i;

    lock_user_struct(VERIFY_WRITE, target_ldt_info, ptr, 1);
    if (!target_ldt_info)
        return -TARGET_EFAULT;
    ldt_info.entry_number = tswap32(target_ldt_info->entry_number);
    ldt_info.base_addr = tswapal(target_ldt_info->base_addr);
    ldt_info.limit = tswap32(target_ldt_info->limit);
    ldt_info.flags = tswap32(target_ldt_info->flags);
    if (ldt_info.entry_number == -1) {
        for (i=TARGET_GDT_ENTRY_TLS_MIN; i<=TARGET_GDT_ENTRY_TLS_MAX; i++) {
            if (gdt_table[i] == 0) {
                ldt_info.entry_number = i;
                target_ldt_info->entry_number = tswap32(i);
                break;
            }
        }
    }
    unlock_user_struct(target_ldt_info, ptr, 1);

    if (ldt_info.entry_number < TARGET_GDT_ENTRY_TLS_MIN || 
        ldt_info.entry_number > TARGET_GDT_ENTRY_TLS_MAX)
           return -TARGET_EINVAL;
    seg_32bit = ldt_info.flags & 1;
    contents = (ldt_info.flags >> 1) & 3;
    read_exec_only = (ldt_info.flags >> 3) & 1;
    limit_in_pages = (ldt_info.flags >> 4) & 1;
    seg_not_present = (ldt_info.flags >> 5) & 1;
    useable = (ldt_info.flags >> 6) & 1;
#ifdef TARGET_ABI32
    lm = 0;
#else
    lm = (ldt_info.flags >> 7) & 1;
#endif

    if (contents == 3) {
        if (seg_not_present == 0)
            return -TARGET_EINVAL;
    }

    /* NOTE: same code as Linux kernel */
    /* Allow LDTs to be cleared by the user. */
    if (ldt_info.base_addr == 0 && ldt_info.limit == 0) {
        if ((contents == 0             &&
             read_exec_only == 1       &&
             seg_32bit == 0            &&
             limit_in_pages == 0       &&
             seg_not_present == 1      &&
             useable == 0 )) {
            entry_1 = 0;
            entry_2 = 0;
            goto install;
        }
    }

    entry_1 = ((ldt_info.base_addr & 0x0000ffff) << 16) |
        (ldt_info.limit & 0x0ffff);
    entry_2 = (ldt_info.base_addr & 0xff000000) |
        ((ldt_info.base_addr & 0x00ff0000) >> 16) |
        (ldt_info.limit & 0xf0000) |
        ((read_exec_only ^ 1) << 9) |
        (contents << 10) |
        ((seg_not_present ^ 1) << 15) |
        (seg_32bit << 22) |
        (limit_in_pages << 23) |
        (useable << 20) |
        (lm << 21) |
        0x7000;

    /* Install the new entry ...  */
install:
    lp = (uint32_t *)(gdt_table + ldt_info.entry_number);
    lp[0] = tswap32(entry_1);
    lp[1] = tswap32(entry_2);
    return 0;
}

static abi_long do_get_thread_area(CPUX86State *env, abi_ulong ptr)
{
    struct target_modify_ldt_ldt_s *target_ldt_info;
    uint64_t *gdt_table = g2h_untagged(env->gdt.base);
    uint32_t base_addr, limit, flags;
    int seg_32bit, contents, read_exec_only, limit_in_pages, idx;
    int seg_not_present, useable, lm;
    uint32_t *lp, entry_1, entry_2;

    lock_user_struct(VERIFY_WRITE, target_ldt_info, ptr, 1);
    if (!target_ldt_info)
        return -TARGET_EFAULT;
    idx = tswap32(target_ldt_info->entry_number);
    if (idx < TARGET_GDT_ENTRY_TLS_MIN ||
        idx > TARGET_GDT_ENTRY_TLS_MAX) {
        unlock_user_struct(target_ldt_info, ptr, 1);
        return -TARGET_EINVAL;
    }
    lp = (uint32_t *)(gdt_table + idx);
    entry_1 = tswap32(lp[0]);
    entry_2 = tswap32(lp[1]);
    
    read_exec_only = ((entry_2 >> 9) & 1) ^ 1;
    contents = (entry_2 >> 10) & 3;
    seg_not_present = ((entry_2 >> 15) & 1) ^ 1;
    seg_32bit = (entry_2 >> 22) & 1;
    limit_in_pages = (entry_2 >> 23) & 1;
    useable = (entry_2 >> 20) & 1;
#ifdef TARGET_ABI32
    lm = 0;
#else
    lm = (entry_2 >> 21) & 1;
#endif
    flags = (seg_32bit << 0) | (contents << 1) |
        (read_exec_only << 3) | (limit_in_pages << 4) |
        (seg_not_present << 5) | (useable << 6) | (lm << 7);
    limit = (entry_1 & 0xffff) | (entry_2  & 0xf0000);
    base_addr = (entry_1 >> 16) | 
        (entry_2 & 0xff000000) | 
        ((entry_2 & 0xff) << 16);
    target_ldt_info->base_addr = tswapal(base_addr);
    target_ldt_info->limit = tswap32(limit);
    target_ldt_info->flags = tswap32(flags);
    unlock_user_struct(target_ldt_info, ptr, 1);
    return 0;
}

abi_long do_arch_prctl(CPUX86State *env, int code, abi_ulong addr)
{
    return -TARGET_ENOSYS;
}
#else
abi_long do_arch_prctl(CPUX86State *env, int code, abi_ulong addr)
{
    abi_long ret = 0;
    abi_ulong val;
    int idx;

    switch(code) {
    case TARGET_ARCH_SET_GS:
    case TARGET_ARCH_SET_FS:
        if (code == TARGET_ARCH_SET_GS)
            idx = R_GS;
        else
            idx = R_FS;
        cpu_x86_load_seg(env, idx, 0);
        env->segs[idx].base = addr;
        break;
    case TARGET_ARCH_GET_GS:
    case TARGET_ARCH_GET_FS:
        if (code == TARGET_ARCH_GET_GS)
            idx = R_GS;
        else
            idx = R_FS;
        val = env->segs[idx].base;
        if (put_user(val, addr, abi_ulong))
            ret = -TARGET_EFAULT;
        break;
    default:
        ret = -TARGET_EINVAL;
        break;
    }
    return ret;
}
#endif /* defined(TARGET_ABI32 */
#endif /* defined(TARGET_I386) */

/*
 * These constants are generic.  Supply any that are missing from the host.
 */
#ifndef PR_SET_NAME
# define PR_SET_NAME    15
# define PR_GET_NAME    16
#endif
#ifndef PR_SET_FP_MODE
# define PR_SET_FP_MODE 45
# define PR_GET_FP_MODE 46
# define PR_FP_MODE_FR   (1 << 0)
# define PR_FP_MODE_FRE  (1 << 1)
#endif
#ifndef PR_SVE_SET_VL
# define PR_SVE_SET_VL  50
# define PR_SVE_GET_VL  51
# define PR_SVE_VL_LEN_MASK  0xffff
# define PR_SVE_VL_INHERIT   (1 << 17)
#endif
#ifndef PR_PAC_RESET_KEYS
# define PR_PAC_RESET_KEYS  54
# define PR_PAC_APIAKEY   (1 << 0)
# define PR_PAC_APIBKEY   (1 << 1)
# define PR_PAC_APDAKEY   (1 << 2)
# define PR_PAC_APDBKEY   (1 << 3)
# define PR_PAC_APGAKEY   (1 << 4)
#endif
#ifndef PR_SET_TAGGED_ADDR_CTRL
# define PR_SET_TAGGED_ADDR_CTRL 55
# define PR_GET_TAGGED_ADDR_CTRL 56
# define PR_TAGGED_ADDR_ENABLE  (1UL << 0)
#endif
#ifndef PR_MTE_TCF_SHIFT
# define PR_MTE_TCF_SHIFT       1
# define PR_MTE_TCF_NONE        (0UL << PR_MTE_TCF_SHIFT)
# define PR_MTE_TCF_SYNC        (1UL << PR_MTE_TCF_SHIFT)
# define PR_MTE_TCF_ASYNC       (2UL << PR_MTE_TCF_SHIFT)
# define PR_MTE_TCF_MASK        (3UL << PR_MTE_TCF_SHIFT)
# define PR_MTE_TAG_SHIFT       3
# define PR_MTE_TAG_MASK        (0xffffUL << PR_MTE_TAG_SHIFT)
#endif
#ifndef PR_SET_IO_FLUSHER
# define PR_SET_IO_FLUSHER 57
# define PR_GET_IO_FLUSHER 58
#endif
#ifndef PR_SET_SYSCALL_USER_DISPATCH
# define PR_SET_SYSCALL_USER_DISPATCH 59
#endif
#ifndef PR_SME_SET_VL
# define PR_SME_SET_VL  63
# define PR_SME_GET_VL  64
# define PR_SME_VL_LEN_MASK  0xffff
# define PR_SME_VL_INHERIT   (1 << 17)
#endif

#include "target_prctl.h"

static abi_long do_prctl_inval0(CPUArchState *env)
{
    return -TARGET_EINVAL;
}

static abi_long do_prctl_inval1(CPUArchState *env, abi_long arg2)
{
    return -TARGET_EINVAL;
}

#ifndef do_prctl_get_fp_mode
#define do_prctl_get_fp_mode do_prctl_inval0
#endif
#ifndef do_prctl_set_fp_mode
#define do_prctl_set_fp_mode do_prctl_inval1
#endif
#ifndef do_prctl_sve_get_vl
#define do_prctl_sve_get_vl do_prctl_inval0
#endif
#ifndef do_prctl_sve_set_vl
#define do_prctl_sve_set_vl do_prctl_inval1
#endif
#ifndef do_prctl_reset_keys
#define do_prctl_reset_keys do_prctl_inval1
#endif
#ifndef do_prctl_set_tagged_addr_ctrl
#define do_prctl_set_tagged_addr_ctrl do_prctl_inval1
#endif
#ifndef do_prctl_get_tagged_addr_ctrl
#define do_prctl_get_tagged_addr_ctrl do_prctl_inval0
#endif
#ifndef do_prctl_get_unalign
#define do_prctl_get_unalign do_prctl_inval1
#endif
#ifndef do_prctl_set_unalign
#define do_prctl_set_unalign do_prctl_inval1
#endif
#ifndef do_prctl_sme_get_vl
#define do_prctl_sme_get_vl do_prctl_inval0
#endif
#ifndef do_prctl_sme_set_vl
#define do_prctl_sme_set_vl do_prctl_inval1
#endif

static abi_long do_prctl(CPUArchState *env, abi_long option, abi_long arg2,
                         abi_long arg3, abi_long arg4, abi_long arg5)
{
    abi_long ret;

    switch (option) {
    case PR_GET_PDEATHSIG:
        {
            int deathsig;
            ret = get_errno(prctl(PR_GET_PDEATHSIG, &deathsig,
                                  arg3, arg4, arg5));
            if (!is_error(ret) &&
                put_user_s32(host_to_target_signal(deathsig), arg2)) {
                return -TARGET_EFAULT;
            }
            return ret;
        }
    case PR_SET_PDEATHSIG:
        return get_errno(prctl(PR_SET_PDEATHSIG, target_to_host_signal(arg2),
                               arg3, arg4, arg5));
    case PR_GET_NAME:
        {
            void *name = lock_user(VERIFY_WRITE, arg2, 16, 1);
            if (!name) {
                return -TARGET_EFAULT;
            }
            ret = get_errno(prctl(PR_GET_NAME, (uintptr_t)name,
                                  arg3, arg4, arg5));
            unlock_user(name, arg2, 16);
            return ret;
        }
    case PR_SET_NAME:
        {
            void *name = lock_user(VERIFY_READ, arg2, 16, 1);
            if (!name) {
                return -TARGET_EFAULT;
            }
            ret = get_errno(prctl(PR_SET_NAME, (uintptr_t)name,
                                  arg3, arg4, arg5));
            unlock_user(name, arg2, 0);
            return ret;
        }
    case PR_GET_FP_MODE:
        return do_prctl_get_fp_mode(env);
    case PR_SET_FP_MODE:
        return do_prctl_set_fp_mode(env, arg2);
    case PR_SVE_GET_VL:
        return do_prctl_sve_get_vl(env);
    case PR_SVE_SET_VL:
        return do_prctl_sve_set_vl(env, arg2);
    case PR_SME_GET_VL:
        return do_prctl_sme_get_vl(env);
    case PR_SME_SET_VL:
        return do_prctl_sme_set_vl(env, arg2);
    case PR_PAC_RESET_KEYS:
        if (arg3 || arg4 || arg5) {
            return -TARGET_EINVAL;
        }
        return do_prctl_reset_keys(env, arg2);
    case PR_SET_TAGGED_ADDR_CTRL:
        if (arg3 || arg4 || arg5) {
            return -TARGET_EINVAL;
        }
        return do_prctl_set_tagged_addr_ctrl(env, arg2);
    case PR_GET_TAGGED_ADDR_CTRL:
        if (arg2 || arg3 || arg4 || arg5) {
            return -TARGET_EINVAL;
        }
        return do_prctl_get_tagged_addr_ctrl(env);

    case PR_GET_UNALIGN:
        return do_prctl_get_unalign(env, arg2);
    case PR_SET_UNALIGN:
        return do_prctl_set_unalign(env, arg2);

    case PR_CAP_AMBIENT:
    case PR_CAPBSET_READ:
    case PR_CAPBSET_DROP:
    case PR_GET_DUMPABLE:
    case PR_SET_DUMPABLE:
    case PR_GET_KEEPCAPS:
    case PR_SET_KEEPCAPS:
    case PR_GET_SECUREBITS:
    case PR_SET_SECUREBITS:
    case PR_GET_TIMING:
    case PR_SET_TIMING:
    case PR_GET_TIMERSLACK:
    case PR_SET_TIMERSLACK:
    case PR_MCE_KILL:
    case PR_MCE_KILL_GET:
    case PR_GET_NO_NEW_PRIVS:
    case PR_SET_NO_NEW_PRIVS:
    case PR_GET_IO_FLUSHER:
    case PR_SET_IO_FLUSHER:
    case PR_SET_CHILD_SUBREAPER:
    case PR_GET_SPECULATION_CTRL:
    case PR_SET_SPECULATION_CTRL:
        /* Some prctl options have no pointer arguments and we can pass on. */
        return get_errno(prctl(option, arg2, arg3, arg4, arg5));

    case PR_GET_CHILD_SUBREAPER:
        {
            int val;
            ret = get_errno(prctl(PR_GET_CHILD_SUBREAPER, &val,
                                  arg3, arg4, arg5));
            if (!is_error(ret) && put_user_s32(val, arg2)) {
                return -TARGET_EFAULT;
            }
            return ret;
        }

    case PR_GET_TID_ADDRESS:
        {
            TaskState *ts = env_cpu(env)->opaque;
            return put_user_ual(ts->child_tidptr, arg2);
        }

    case PR_GET_FPEXC:
    case PR_SET_FPEXC:
        /* Was used for SPE on PowerPC. */
        return -TARGET_EINVAL;

    case PR_GET_ENDIAN:
    case PR_SET_ENDIAN:
    case PR_GET_FPEMU:
    case PR_SET_FPEMU:
    case PR_SET_MM:
    case PR_GET_SECCOMP:
    case PR_SET_SECCOMP:
    case PR_SET_SYSCALL_USER_DISPATCH:
    case PR_GET_THP_DISABLE:
    case PR_SET_THP_DISABLE:
    case PR_GET_TSC:
    case PR_SET_TSC:
        /* Disable to prevent the target disabling stuff we need. */
        return -TARGET_EINVAL;

    default:
        qemu_log_mask(LOG_UNIMP, "Unsupported prctl: " TARGET_ABI_FMT_ld "\n",
                      option);
        return -TARGET_EINVAL;
    }
}

#define NEW_STACK_SIZE 0x40000


static pthread_mutex_t clone_lock = PTHREAD_MUTEX_INITIALIZER;
typedef struct {
    CPUArchState *env;
    pthread_mutex_t mutex;
    pthread_cond_t cond;
    pthread_t thread;
    uint32_t tid;
    abi_ulong child_tidptr;
    abi_ulong parent_tidptr;
    sigset_t sigmask;
} new_thread_info;

static void *clone_func(void *arg)
{
    new_thread_info *info = arg;
    CPUArchState *env;
    CPUState *cpu;
    TaskState *ts;

    rcu_register_thread();
    tcg_register_thread();
    env = info->env;
    cpu = env_cpu(env);
    thread_cpu = cpu;
    ts = get_task_state(cpu);
    info->tid = sys_gettid();
    task_settid(ts);
    if (info->child_tidptr)
        put_user_u32(info->tid, info->child_tidptr);
    if (info->parent_tidptr)
        put_user_u32(info->tid, info->parent_tidptr);
    qemu_guest_random_seed_thread_part2(cpu->random_seed);
    /* Enable signals.  */
    sigprocmask(SIG_SETMASK, &info->sigmask, NULL);
    /* Signal to the parent that we're ready.  */
    pthread_mutex_lock(&info->mutex);
    pthread_cond_broadcast(&info->cond);
    pthread_mutex_unlock(&info->mutex);
    /* Wait until the parent has finished initializing the tls state.  */
    pthread_mutex_lock(&clone_lock);
    pthread_mutex_unlock(&clone_lock);
    cpu_loop(env);
    /* never exits */
    return NULL;
}

/* do_fork() Must return host values and target errnos (unlike most
   do_*() functions). */
static int do_fork(CPUArchState *env, unsigned int flags, abi_ulong newsp,
                   abi_ulong parent_tidptr, target_ulong newtls,
                   abi_ulong child_tidptr)
{
    CPUState *cpu = env_cpu(env);
    int ret;
    TaskState *ts;
    CPUState *new_cpu;
    CPUArchState *new_env;
    sigset_t sigmask;

    flags &= ~CLONE_IGNORED_FLAGS;

    /* Emulate vfork() with fork() */
    if (flags & CLONE_VFORK)
        flags &= ~(CLONE_VFORK | CLONE_VM);

    if (flags & CLONE_VM) {
        TaskState *parent_ts = get_task_state(cpu);
        new_thread_info info;
        pthread_attr_t attr;

        if (((flags & CLONE_THREAD_FLAGS) != CLONE_THREAD_FLAGS) ||
            (flags & CLONE_INVALID_THREAD_FLAGS)) {
            return -TARGET_EINVAL;
        }

        ts = g_new0(TaskState, 1);
        init_task_state(ts);

        /* Grab a mutex so that thread setup appears atomic.  */
        pthread_mutex_lock(&clone_lock);

        /*
         * If this is our first additional thread, we need to ensure we
         * generate code for parallel execution and flush old translations.
         * Do this now so that the copy gets CF_PARALLEL too.
         */
        if (!(cpu->tcg_cflags & CF_PARALLEL)) {
            cpu->tcg_cflags |= CF_PARALLEL;
            tb_flush(cpu);
        }

        /* we create a new CPU instance. */
        new_env = cpu_copy(env);
        /* Init regs that differ from the parent.  */
        cpu_clone_regs_child(new_env, newsp, flags);
        cpu_clone_regs_parent(env, flags);
        new_cpu = env_cpu(new_env);
        new_cpu->opaque = ts;
        ts->bprm = parent_ts->bprm;
        ts->info = parent_ts->info;
        ts->signal_mask = parent_ts->signal_mask;

        if (flags & CLONE_CHILD_CLEARTID) {
            ts->child_tidptr = child_tidptr;
        }

        if (flags & CLONE_SETTLS) {
            cpu_set_tls (new_env, newtls);
        }

        memset(&info, 0, sizeof(info));
        pthread_mutex_init(&info.mutex, NULL);
        pthread_mutex_lock(&info.mutex);
        pthread_cond_init(&info.cond, NULL);
        info.env = new_env;
        if (flags & CLONE_CHILD_SETTID) {
            info.child_tidptr = child_tidptr;
        }
        if (flags & CLONE_PARENT_SETTID) {
            info.parent_tidptr = parent_tidptr;
        }

        ret = pthread_attr_init(&attr);
        ret = pthread_attr_setstacksize(&attr, NEW_STACK_SIZE);
        ret = pthread_attr_setdetachstate(&attr, PTHREAD_CREATE_DETACHED);
        /* It is not safe to deliver signals until the child has finished
           initializing, so temporarily block all signals.  */
        sigfillset(&sigmask);
        sigprocmask(SIG_BLOCK, &sigmask, &info.sigmask);
        cpu->random_seed = qemu_guest_random_seed_thread_part1();

        ret = pthread_create(&info.thread, &attr, clone_func, &info);
        /* TODO: Free new CPU state if thread creation failed.  */

        sigprocmask(SIG_SETMASK, &info.sigmask, NULL);
        pthread_attr_destroy(&attr);
        if (ret == 0) {
            /* Wait for the child to initialize.  */
            pthread_cond_wait(&info.cond, &info.mutex);
            ret = info.tid;
        } else {
            ret = -1;
        }
        pthread_mutex_unlock(&info.mutex);
        pthread_cond_destroy(&info.cond);
        pthread_mutex_destroy(&info.mutex);
        pthread_mutex_unlock(&clone_lock);
    } else {
        /* if no CLONE_VM, we consider it is a fork */
        if (flags & CLONE_INVALID_FORK_FLAGS) {
            return -TARGET_EINVAL;
        }

        /* We can't support custom termination signals */
        if ((flags & CSIGNAL) != TARGET_SIGCHLD) {
            return -TARGET_EINVAL;
        }

#if !defined(__NR_pidfd_open) || !defined(TARGET_NR_pidfd_open)
        if (flags & CLONE_PIDFD) {
            return -TARGET_EINVAL;
        }
#endif

        /* Can not allow CLONE_PIDFD with CLONE_PARENT_SETTID */
        if ((flags & CLONE_PIDFD) && (flags & CLONE_PARENT_SETTID)) {
            return -TARGET_EINVAL;
        }

        if (block_signals()) {
            return -QEMU_ERESTARTSYS;
        }

        fork_start();
        ret = fork();
        if (ret == 0) {
            /* Child Process.  */
            cpu_clone_regs_child(env, newsp, flags);
            fork_end(ret);
            /* There is a race condition here.  The parent process could
               theoretically read the TID in the child process before the child
               tid is set.  This would require using either ptrace
               (not implemented) or having *_tidptr to point at a shared memory
               mapping.  We can't repeat the spinlock hack used above because
               the child process gets its own copy of the lock.  */
            if (flags & CLONE_CHILD_SETTID)
                put_user_u32(sys_gettid(), child_tidptr);
            if (flags & CLONE_PARENT_SETTID)
                put_user_u32(sys_gettid(), parent_tidptr);
            ts = get_task_state(cpu);
            if (flags & CLONE_SETTLS)
                cpu_set_tls (env, newtls);
            if (flags & CLONE_CHILD_CLEARTID)
                ts->child_tidptr = child_tidptr;
        } else {
            cpu_clone_regs_parent(env, flags);
            if (flags & CLONE_PIDFD) {
                int pid_fd = 0;
#if defined(__NR_pidfd_open) && defined(TARGET_NR_pidfd_open)
                int pid_child = ret;
                pid_fd = pidfd_open(pid_child, 0);
                if (pid_fd >= 0) {
                        fcntl(pid_fd, F_SETFD, fcntl(pid_fd, F_GETFL)
                                               | FD_CLOEXEC);
                } else {
                        pid_fd = 0;
                }
#endif
                put_user_u32(pid_fd, parent_tidptr);
            }
            fork_end(ret);
        }
        g_assert(!cpu_in_exclusive_context(cpu));
    }
    return ret;
}

/* warning : doesn't handle linux specific flags... */
static int target_to_host_fcntl_cmd(int cmd)
{
    int ret;

    switch(cmd) {
    case TARGET_F_DUPFD:
    case TARGET_F_GETFD:
    case TARGET_F_SETFD:
    case TARGET_F_GETFL:
    case TARGET_F_SETFL:
    case TARGET_F_OFD_GETLK:
    case TARGET_F_OFD_SETLK:
    case TARGET_F_OFD_SETLKW:
        ret = cmd;
        break;
    case TARGET_F_GETLK:
        ret = F_GETLK64;
        break;
    case TARGET_F_SETLK:
        ret = F_SETLK64;
        break;
    case TARGET_F_SETLKW:
        ret = F_SETLKW64;
        break;
    case TARGET_F_GETOWN:
        ret = F_GETOWN;
        break;
    case TARGET_F_SETOWN:
        ret = F_SETOWN;
        break;
    case TARGET_F_GETSIG:
        ret = F_GETSIG;
        break;
    case TARGET_F_SETSIG:
        ret = F_SETSIG;
        break;
#if TARGET_ABI_BITS == 32
    case TARGET_F_GETLK64:
        ret = F_GETLK64;
        break;
    case TARGET_F_SETLK64:
        ret = F_SETLK64;
        break;
    case TARGET_F_SETLKW64:
        ret = F_SETLKW64;
        break;
#endif
    case TARGET_F_SETLEASE:
        ret = F_SETLEASE;
        break;
    case TARGET_F_GETLEASE:
        ret = F_GETLEASE;
        break;
#ifdef F_DUPFD_CLOEXEC
    case TARGET_F_DUPFD_CLOEXEC:
        ret = F_DUPFD_CLOEXEC;
        break;
#endif
    case TARGET_F_NOTIFY:
        ret = F_NOTIFY;
        break;
#ifdef F_GETOWN_EX
    case TARGET_F_GETOWN_EX:
        ret = F_GETOWN_EX;
        break;
#endif
#ifdef F_SETOWN_EX
    case TARGET_F_SETOWN_EX:
        ret = F_SETOWN_EX;
        break;
#endif
#ifdef F_SETPIPE_SZ
    case TARGET_F_SETPIPE_SZ:
        ret = F_SETPIPE_SZ;
        break;
    case TARGET_F_GETPIPE_SZ:
        ret = F_GETPIPE_SZ;
        break;
#endif
#ifdef F_ADD_SEALS
    case TARGET_F_ADD_SEALS:
        ret = F_ADD_SEALS;
        break;
    case TARGET_F_GET_SEALS:
        ret = F_GET_SEALS;
        break;
#endif
    default:
        ret = -TARGET_EINVAL;
        break;
    }

#if defined(__powerpc64__)
    /* On PPC64, glibc headers has the F_*LK* defined to 12, 13 and 14 and
     * is not supported by kernel. The glibc fcntl call actually adjusts
     * them to 5, 6 and 7 before making the syscall(). Since we make the
     * syscall directly, adjust to what is supported by the kernel.
     */
    if (ret >= F_GETLK64 && ret <= F_SETLKW64) {
        ret -= F_GETLK64 - 5;
    }
#endif

    return ret;
}

#define FLOCK_TRANSTBL \
    switch (type) { \
    TRANSTBL_CONVERT(F_RDLCK); \
    TRANSTBL_CONVERT(F_WRLCK); \
    TRANSTBL_CONVERT(F_UNLCK); \
    }

static int target_to_host_flock(int type)
{
#define TRANSTBL_CONVERT(a) case TARGET_##a: return a
    FLOCK_TRANSTBL
#undef  TRANSTBL_CONVERT
    return -TARGET_EINVAL;
}

static int host_to_target_flock(int type)
{
#define TRANSTBL_CONVERT(a) case a: return TARGET_##a
    FLOCK_TRANSTBL
#undef  TRANSTBL_CONVERT
    /* if we don't know how to convert the value coming
     * from the host we copy to the target field as-is
     */
    return type;
}

static inline abi_long copy_from_user_flock(struct flock64 *fl,
                                            abi_ulong target_flock_addr)
{
    struct target_flock *target_fl;
    int l_type;

    if (!lock_user_struct(VERIFY_READ, target_fl, target_flock_addr, 1)) {
        return -TARGET_EFAULT;
    }

    __get_user(l_type, &target_fl->l_type);
    l_type = target_to_host_flock(l_type);
    if (l_type < 0) {
        return l_type;
    }
    fl->l_type = l_type;
    __get_user(fl->l_whence, &target_fl->l_whence);
    __get_user(fl->l_start, &target_fl->l_start);
    __get_user(fl->l_len, &target_fl->l_len);
    __get_user(fl->l_pid, &target_fl->l_pid);
    unlock_user_struct(target_fl, target_flock_addr, 0);
    return 0;
}

static inline abi_long copy_to_user_flock(abi_ulong target_flock_addr,
                                          const struct flock64 *fl)
{
    struct target_flock *target_fl;
    short l_type;

    if (!lock_user_struct(VERIFY_WRITE, target_fl, target_flock_addr, 0)) {
        return -TARGET_EFAULT;
    }

    l_type = host_to_target_flock(fl->l_type);
    __put_user(l_type, &target_fl->l_type);
    __put_user(fl->l_whence, &target_fl->l_whence);
    __put_user(fl->l_start, &target_fl->l_start);
    __put_user(fl->l_len, &target_fl->l_len);
    __put_user(fl->l_pid, &target_fl->l_pid);
    unlock_user_struct(target_fl, target_flock_addr, 1);
    return 0;
}

typedef abi_long from_flock64_fn(struct flock64 *fl, abi_ulong target_addr);
typedef abi_long to_flock64_fn(abi_ulong target_addr, const struct flock64 *fl);

#if defined(TARGET_ARM) && TARGET_ABI_BITS == 32
struct target_oabi_flock64 {
    abi_short l_type;
    abi_short l_whence;
    abi_llong l_start;
    abi_llong l_len;
    abi_int   l_pid;
} QEMU_PACKED;

static inline abi_long copy_from_user_oabi_flock64(struct flock64 *fl,
                                                   abi_ulong target_flock_addr)
{
    struct target_oabi_flock64 *target_fl;
    int l_type;

    if (!lock_user_struct(VERIFY_READ, target_fl, target_flock_addr, 1)) {
        return -TARGET_EFAULT;
    }

    __get_user(l_type, &target_fl->l_type);
    l_type = target_to_host_flock(l_type);
    if (l_type < 0) {
        return l_type;
    }
    fl->l_type = l_type;
    __get_user(fl->l_whence, &target_fl->l_whence);
    __get_user(fl->l_start, &target_fl->l_start);
    __get_user(fl->l_len, &target_fl->l_len);
    __get_user(fl->l_pid, &target_fl->l_pid);
    unlock_user_struct(target_fl, target_flock_addr, 0);
    return 0;
}

static inline abi_long copy_to_user_oabi_flock64(abi_ulong target_flock_addr,
                                                 const struct flock64 *fl)
{
    struct target_oabi_flock64 *target_fl;
    short l_type;

    if (!lock_user_struct(VERIFY_WRITE, target_fl, target_flock_addr, 0)) {
        return -TARGET_EFAULT;
    }

    l_type = host_to_target_flock(fl->l_type);
    __put_user(l_type, &target_fl->l_type);
    __put_user(fl->l_whence, &target_fl->l_whence);
    __put_user(fl->l_start, &target_fl->l_start);
    __put_user(fl->l_len, &target_fl->l_len);
    __put_user(fl->l_pid, &target_fl->l_pid);
    unlock_user_struct(target_fl, target_flock_addr, 1);
    return 0;
}
#endif

static inline abi_long copy_from_user_flock64(struct flock64 *fl,
                                              abi_ulong target_flock_addr)
{
    struct target_flock64 *target_fl;
    int l_type;

    if (!lock_user_struct(VERIFY_READ, target_fl, target_flock_addr, 1)) {
        return -TARGET_EFAULT;
    }

    __get_user(l_type, &target_fl->l_type);
    l_type = target_to_host_flock(l_type);
    if (l_type < 0) {
        return l_type;
    }
    fl->l_type = l_type;
    __get_user(fl->l_whence, &target_fl->l_whence);
    __get_user(fl->l_start, &target_fl->l_start);
    __get_user(fl->l_len, &target_fl->l_len);
    __get_user(fl->l_pid, &target_fl->l_pid);
    unlock_user_struct(target_fl, target_flock_addr, 0);
    return 0;
}

static inline abi_long copy_to_user_flock64(abi_ulong target_flock_addr,
                                            const struct flock64 *fl)
{
    struct target_flock64 *target_fl;
    short l_type;

    if (!lock_user_struct(VERIFY_WRITE, target_fl, target_flock_addr, 0)) {
        return -TARGET_EFAULT;
    }

    l_type = host_to_target_flock(fl->l_type);
    __put_user(l_type, &target_fl->l_type);
    __put_user(fl->l_whence, &target_fl->l_whence);
    __put_user(fl->l_start, &target_fl->l_start);
    __put_user(fl->l_len, &target_fl->l_len);
    __put_user(fl->l_pid, &target_fl->l_pid);
    unlock_user_struct(target_fl, target_flock_addr, 1);
    return 0;
}

static abi_long do_fcntl(int fd, int cmd, abi_ulong arg)
{
    struct flock64 fl64;
#ifdef F_GETOWN_EX
    struct f_owner_ex fox;
    struct target_f_owner_ex *target_fox;
#endif
    abi_long ret;
    int host_cmd = target_to_host_fcntl_cmd(cmd);

    if (host_cmd == -TARGET_EINVAL)
	    return host_cmd;

    switch(cmd) {
    case TARGET_F_GETLK:
        ret = copy_from_user_flock(&fl64, arg);
        if (ret) {
            return ret;
        }
        ret = get_errno(safe_fcntl(fd, host_cmd, &fl64));
        if (ret == 0) {
            ret = copy_to_user_flock(arg, &fl64);
        }
        break;

    case TARGET_F_SETLK:
    case TARGET_F_SETLKW:
        ret = copy_from_user_flock(&fl64, arg);
        if (ret) {
            return ret;
        }
        ret = get_errno(safe_fcntl(fd, host_cmd, &fl64));
        break;

    case TARGET_F_GETLK64:
    case TARGET_F_OFD_GETLK:
        ret = copy_from_user_flock64(&fl64, arg);
        if (ret) {
            return ret;
        }
        ret = get_errno(safe_fcntl(fd, host_cmd, &fl64));
        if (ret == 0) {
            ret = copy_to_user_flock64(arg, &fl64);
        }
        break;
    case TARGET_F_SETLK64:
    case TARGET_F_SETLKW64:
    case TARGET_F_OFD_SETLK:
    case TARGET_F_OFD_SETLKW:
        ret = copy_from_user_flock64(&fl64, arg);
        if (ret) {
            return ret;
        }
        ret = get_errno(safe_fcntl(fd, host_cmd, &fl64));
        break;

    case TARGET_F_GETFL:
        ret = get_errno(safe_fcntl(fd, host_cmd, arg));
        if (ret >= 0) {
            ret = host_to_target_bitmask(ret, fcntl_flags_tbl);
            /* tell 32-bit guests it uses largefile on 64-bit hosts: */
            if (O_LARGEFILE == 0 && HOST_LONG_BITS == 64) {
                ret |= TARGET_O_LARGEFILE;
            }
        }
        break;

    case TARGET_F_SETFL:
        ret = get_errno(safe_fcntl(fd, host_cmd,
                                   target_to_host_bitmask(arg,
                                                          fcntl_flags_tbl)));
        break;

#ifdef F_GETOWN_EX
    case TARGET_F_GETOWN_EX:
        ret = get_errno(safe_fcntl(fd, host_cmd, &fox));
        if (ret >= 0) {
            if (!lock_user_struct(VERIFY_WRITE, target_fox, arg, 0))
                return -TARGET_EFAULT;
            target_fox->type = tswap32(fox.type);
            target_fox->pid = tswap32(fox.pid);
            unlock_user_struct(target_fox, arg, 1);
        }
        break;
#endif

#ifdef F_SETOWN_EX
    case TARGET_F_SETOWN_EX:
        if (!lock_user_struct(VERIFY_READ, target_fox, arg, 1))
            return -TARGET_EFAULT;
        fox.type = tswap32(target_fox->type);
        fox.pid = tswap32(target_fox->pid);
        unlock_user_struct(target_fox, arg, 0);
        ret = get_errno(safe_fcntl(fd, host_cmd, &fox));
        break;
#endif

    case TARGET_F_SETSIG:
        ret = get_errno(safe_fcntl(fd, host_cmd, target_to_host_signal(arg)));
        break;

    case TARGET_F_GETSIG:
        ret = host_to_target_signal(get_errno(safe_fcntl(fd, host_cmd, arg)));
        break;

    case TARGET_F_SETOWN:
    case TARGET_F_GETOWN:
    case TARGET_F_SETLEASE:
    case TARGET_F_GETLEASE:
    case TARGET_F_SETPIPE_SZ:
    case TARGET_F_GETPIPE_SZ:
    case TARGET_F_ADD_SEALS:
    case TARGET_F_GET_SEALS:
        ret = get_errno(safe_fcntl(fd, host_cmd, arg));
        break;

    default:
        ret = get_errno(safe_fcntl(fd, cmd, arg));
        break;
    }
    return ret;
}

#ifdef USE_UID16

static inline int high2lowuid(int uid)
{
    if (uid > 65535)
        return 65534;
    else
        return uid;
}

static inline int high2lowgid(int gid)
{
    if (gid > 65535)
        return 65534;
    else
        return gid;
}

static inline int low2highuid(int uid)
{
    if ((int16_t)uid == -1)
        return -1;
    else
        return uid;
}

static inline int low2highgid(int gid)
{
    if ((int16_t)gid == -1)
        return -1;
    else
        return gid;
}
static inline int tswapid(int id)
{
    return tswap16(id);
}

#define put_user_id(x, gaddr) put_user_u16(x, gaddr)

#else /* !USE_UID16 */
static inline int high2lowuid(int uid)
{
    return uid;
}
static inline int high2lowgid(int gid)
{
    return gid;
}
static inline int low2highuid(int uid)
{
    return uid;
}
static inline int low2highgid(int gid)
{
    return gid;
}
static inline int tswapid(int id)
{
    return tswap32(id);
}

#define put_user_id(x, gaddr) put_user_u32(x, gaddr)

#endif /* USE_UID16 */

/* We must do direct syscalls for setting UID/GID, because we want to
 * implement the Linux system call semantics of "change only for this thread",
 * not the libc/POSIX semantics of "change for all threads in process".
 * (See http://ewontfix.com/17/ for more details.)
 * We use the 32-bit version of the syscalls if present; if it is not
 * then either the host architecture supports 32-bit UIDs natively with
 * the standard syscall, or the 16-bit UID is the best we can do.
 */
#ifdef __NR_setuid32
#define __NR_sys_setuid __NR_setuid32
#else
#define __NR_sys_setuid __NR_setuid
#endif
#ifdef __NR_setgid32
#define __NR_sys_setgid __NR_setgid32
#else
#define __NR_sys_setgid __NR_setgid
#endif
#ifdef __NR_setresuid32
#define __NR_sys_setresuid __NR_setresuid32
#else
#define __NR_sys_setresuid __NR_setresuid
#endif
#ifdef __NR_setresgid32
#define __NR_sys_setresgid __NR_setresgid32
#else
#define __NR_sys_setresgid __NR_setresgid
#endif
#ifdef __NR_setgroups32
#define __NR_sys_setgroups __NR_setgroups32
#else
#define __NR_sys_setgroups __NR_setgroups
#endif

_syscall1(int, sys_setuid, uid_t, uid)
_syscall1(int, sys_setgid, gid_t, gid)
_syscall3(int, sys_setresuid, uid_t, ruid, uid_t, euid, uid_t, suid)
_syscall3(int, sys_setresgid, gid_t, rgid, gid_t, egid, gid_t, sgid)
_syscall2(int, sys_setgroups, int, size, gid_t *, grouplist)

void syscall_init(void)
{
    IOCTLEntry *ie;
    const argtype *arg_type;
    int size;

    thunk_init(STRUCT_MAX);

#define STRUCT(name, ...) thunk_register_struct(STRUCT_ ## name, #name, struct_ ## name ## _def);
#define STRUCT_SPECIAL(name) thunk_register_struct_direct(STRUCT_ ## name, #name, &struct_ ## name ## _def);
#include "syscall_types.h"
#undef STRUCT
#undef STRUCT_SPECIAL

    /* we patch the ioctl size if necessary. We rely on the fact that
       no ioctl has all the bits at '1' in the size field */
    ie = ioctl_entries;
    while (ie->target_cmd != 0) {
        if (((ie->target_cmd >> TARGET_IOC_SIZESHIFT) & TARGET_IOC_SIZEMASK) ==
            TARGET_IOC_SIZEMASK) {
            arg_type = ie->arg_type;
            if (arg_type[0] != TYPE_PTR) {
                fprintf(stderr, "cannot patch size for ioctl 0x%x\n",
                        ie->target_cmd);
                exit(1);
            }
            arg_type++;
            size = thunk_type_size(arg_type, 0);
            ie->target_cmd = (ie->target_cmd &
                              ~(TARGET_IOC_SIZEMASK << TARGET_IOC_SIZESHIFT)) |
                (size << TARGET_IOC_SIZESHIFT);
        }

        /* automatic consistency check if same arch */
#if (defined(__i386__) && defined(TARGET_I386) && defined(TARGET_ABI32)) || \
    (defined(__x86_64__) && defined(TARGET_X86_64))
        if (unlikely(ie->target_cmd != ie->host_cmd)) {
            fprintf(stderr, "ERROR: ioctl(%s): target=0x%x host=0x%x\n",
                    ie->name, ie->target_cmd, ie->host_cmd);
        }
#endif
        ie++;
    }
}

#ifdef TARGET_NR_truncate64
static inline abi_long target_truncate64(CPUArchState *cpu_env, const char *arg1,
                                         abi_long arg2,
                                         abi_long arg3,
                                         abi_long arg4)
{
    if (regpairs_aligned(cpu_env, TARGET_NR_truncate64)) {
        arg2 = arg3;
        arg3 = arg4;
    }
    return get_errno(truncate64(arg1, target_offset64(arg2, arg3)));
}
#endif

#ifdef TARGET_NR_ftruncate64
static inline abi_long target_ftruncate64(CPUArchState *cpu_env, abi_long arg1,
                                          abi_long arg2,
                                          abi_long arg3,
                                          abi_long arg4)
{
    if (regpairs_aligned(cpu_env, TARGET_NR_ftruncate64)) {
        arg2 = arg3;
        arg3 = arg4;
    }
    return get_errno(ftruncate64(arg1, target_offset64(arg2, arg3)));
}
#endif

#if defined(TARGET_NR_timer_settime) || \
    (defined(TARGET_NR_timerfd_settime) && defined(CONFIG_TIMERFD))
static inline abi_long target_to_host_itimerspec(struct itimerspec *host_its,
                                                 abi_ulong target_addr)
{
    if (target_to_host_timespec(&host_its->it_interval, target_addr +
                                offsetof(struct target_itimerspec,
                                         it_interval)) ||
        target_to_host_timespec(&host_its->it_value, target_addr +
                                offsetof(struct target_itimerspec,
                                         it_value))) {
        return -TARGET_EFAULT;
    }

    return 0;
}
#endif

#if defined(TARGET_NR_timer_settime64) || \
    (defined(TARGET_NR_timerfd_settime64) && defined(CONFIG_TIMERFD))
static inline abi_long target_to_host_itimerspec64(struct itimerspec *host_its,
                                                   abi_ulong target_addr)
{
    if (target_to_host_timespec64(&host_its->it_interval, target_addr +
                                  offsetof(struct target__kernel_itimerspec,
                                           it_interval)) ||
        target_to_host_timespec64(&host_its->it_value, target_addr +
                                  offsetof(struct target__kernel_itimerspec,
                                           it_value))) {
        return -TARGET_EFAULT;
    }

    return 0;
}
#endif

#if ((defined(TARGET_NR_timerfd_gettime) || \
      defined(TARGET_NR_timerfd_settime)) && defined(CONFIG_TIMERFD)) || \
      defined(TARGET_NR_timer_gettime) || defined(TARGET_NR_timer_settime)
static inline abi_long host_to_target_itimerspec(abi_ulong target_addr,
                                                 struct itimerspec *host_its)
{
    if (host_to_target_timespec(target_addr + offsetof(struct target_itimerspec,
                                                       it_interval),
                                &host_its->it_interval) ||
        host_to_target_timespec(target_addr + offsetof(struct target_itimerspec,
                                                       it_value),
                                &host_its->it_value)) {
        return -TARGET_EFAULT;
    }
    return 0;
}
#endif

#if ((defined(TARGET_NR_timerfd_gettime64) || \
      defined(TARGET_NR_timerfd_settime64)) && defined(CONFIG_TIMERFD)) || \
      defined(TARGET_NR_timer_gettime64) || defined(TARGET_NR_timer_settime64)
static inline abi_long host_to_target_itimerspec64(abi_ulong target_addr,
                                                   struct itimerspec *host_its)
{
    if (host_to_target_timespec64(target_addr +
                                  offsetof(struct target__kernel_itimerspec,
                                           it_interval),
                                  &host_its->it_interval) ||
        host_to_target_timespec64(target_addr +
                                  offsetof(struct target__kernel_itimerspec,
                                           it_value),
                                  &host_its->it_value)) {
        return -TARGET_EFAULT;
    }
    return 0;
}
#endif

#if defined(TARGET_NR_adjtimex) || \
    (defined(TARGET_NR_clock_adjtime) && defined(CONFIG_CLOCK_ADJTIME))
static inline abi_long target_to_host_timex(struct timex *host_tx,
                                            abi_long target_addr)
{
    struct target_timex *target_tx;

    if (!lock_user_struct(VERIFY_READ, target_tx, target_addr, 1)) {
        return -TARGET_EFAULT;
    }

    __get_user(host_tx->modes, &target_tx->modes);
    __get_user(host_tx->offset, &target_tx->offset);
    __get_user(host_tx->freq, &target_tx->freq);
    __get_user(host_tx->maxerror, &target_tx->maxerror);
    __get_user(host_tx->esterror, &target_tx->esterror);
    __get_user(host_tx->status, &target_tx->status);
    __get_user(host_tx->constant, &target_tx->constant);
    __get_user(host_tx->precision, &target_tx->precision);
    __get_user(host_tx->tolerance, &target_tx->tolerance);
    __get_user(host_tx->time.tv_sec, &target_tx->time.tv_sec);
    __get_user(host_tx->time.tv_usec, &target_tx->time.tv_usec);
    __get_user(host_tx->tick, &target_tx->tick);
    __get_user(host_tx->ppsfreq, &target_tx->ppsfreq);
    __get_user(host_tx->jitter, &target_tx->jitter);
    __get_user(host_tx->shift, &target_tx->shift);
    __get_user(host_tx->stabil, &target_tx->stabil);
    __get_user(host_tx->jitcnt, &target_tx->jitcnt);
    __get_user(host_tx->calcnt, &target_tx->calcnt);
    __get_user(host_tx->errcnt, &target_tx->errcnt);
    __get_user(host_tx->stbcnt, &target_tx->stbcnt);
    __get_user(host_tx->tai, &target_tx->tai);

    unlock_user_struct(target_tx, target_addr, 0);
    return 0;
}

static inline abi_long host_to_target_timex(abi_long target_addr,
                                            struct timex *host_tx)
{
    struct target_timex *target_tx;

    if (!lock_user_struct(VERIFY_WRITE, target_tx, target_addr, 0)) {
        return -TARGET_EFAULT;
    }

    __put_user(host_tx->modes, &target_tx->modes);
    __put_user(host_tx->offset, &target_tx->offset);
    __put_user(host_tx->freq, &target_tx->freq);
    __put_user(host_tx->maxerror, &target_tx->maxerror);
    __put_user(host_tx->esterror, &target_tx->esterror);
    __put_user(host_tx->status, &target_tx->status);
    __put_user(host_tx->constant, &target_tx->constant);
    __put_user(host_tx->precision, &target_tx->precision);
    __put_user(host_tx->tolerance, &target_tx->tolerance);
    __put_user(host_tx->time.tv_sec, &target_tx->time.tv_sec);
    __put_user(host_tx->time.tv_usec, &target_tx->time.tv_usec);
    __put_user(host_tx->tick, &target_tx->tick);
    __put_user(host_tx->ppsfreq, &target_tx->ppsfreq);
    __put_user(host_tx->jitter, &target_tx->jitter);
    __put_user(host_tx->shift, &target_tx->shift);
    __put_user(host_tx->stabil, &target_tx->stabil);
    __put_user(host_tx->jitcnt, &target_tx->jitcnt);
    __put_user(host_tx->calcnt, &target_tx->calcnt);
    __put_user(host_tx->errcnt, &target_tx->errcnt);
    __put_user(host_tx->stbcnt, &target_tx->stbcnt);
    __put_user(host_tx->tai, &target_tx->tai);

    unlock_user_struct(target_tx, target_addr, 1);
    return 0;
}
#endif


#if defined(TARGET_NR_clock_adjtime64) && defined(CONFIG_CLOCK_ADJTIME)
static inline abi_long target_to_host_timex64(struct timex *host_tx,
                                              abi_long target_addr)
{
    struct target__kernel_timex *target_tx;

    if (copy_from_user_timeval64(&host_tx->time, target_addr +
                                 offsetof(struct target__kernel_timex,
                                          time))) {
        return -TARGET_EFAULT;
    }

    if (!lock_user_struct(VERIFY_READ, target_tx, target_addr, 1)) {
        return -TARGET_EFAULT;
    }

    __get_user(host_tx->modes, &target_tx->modes);
    __get_user(host_tx->offset, &target_tx->offset);
    __get_user(host_tx->freq, &target_tx->freq);
    __get_user(host_tx->maxerror, &target_tx->maxerror);
    __get_user(host_tx->esterror, &target_tx->esterror);
    __get_user(host_tx->status, &target_tx->status);
    __get_user(host_tx->constant, &target_tx->constant);
    __get_user(host_tx->precision, &target_tx->precision);
    __get_user(host_tx->tolerance, &target_tx->tolerance);
    __get_user(host_tx->tick, &target_tx->tick);
    __get_user(host_tx->ppsfreq, &target_tx->ppsfreq);
    __get_user(host_tx->jitter, &target_tx->jitter);
    __get_user(host_tx->shift, &target_tx->shift);
    __get_user(host_tx->stabil, &target_tx->stabil);
    __get_user(host_tx->jitcnt, &target_tx->jitcnt);
    __get_user(host_tx->calcnt, &target_tx->calcnt);
    __get_user(host_tx->errcnt, &target_tx->errcnt);
    __get_user(host_tx->stbcnt, &target_tx->stbcnt);
    __get_user(host_tx->tai, &target_tx->tai);

    unlock_user_struct(target_tx, target_addr, 0);
    return 0;
}

static inline abi_long host_to_target_timex64(abi_long target_addr,
                                              struct timex *host_tx)
{
    struct target__kernel_timex *target_tx;

   if (copy_to_user_timeval64(target_addr +
                              offsetof(struct target__kernel_timex, time),
                              &host_tx->time)) {
        return -TARGET_EFAULT;
    }

    if (!lock_user_struct(VERIFY_WRITE, target_tx, target_addr, 0)) {
        return -TARGET_EFAULT;
    }

    __put_user(host_tx->modes, &target_tx->modes);
    __put_user(host_tx->offset, &target_tx->offset);
    __put_user(host_tx->freq, &target_tx->freq);
    __put_user(host_tx->maxerror, &target_tx->maxerror);
    __put_user(host_tx->esterror, &target_tx->esterror);
    __put_user(host_tx->status, &target_tx->status);
    __put_user(host_tx->constant, &target_tx->constant);
    __put_user(host_tx->precision, &target_tx->precision);
    __put_user(host_tx->tolerance, &target_tx->tolerance);
    __put_user(host_tx->tick, &target_tx->tick);
    __put_user(host_tx->ppsfreq, &target_tx->ppsfreq);
    __put_user(host_tx->jitter, &target_tx->jitter);
    __put_user(host_tx->shift, &target_tx->shift);
    __put_user(host_tx->stabil, &target_tx->stabil);
    __put_user(host_tx->jitcnt, &target_tx->jitcnt);
    __put_user(host_tx->calcnt, &target_tx->calcnt);
    __put_user(host_tx->errcnt, &target_tx->errcnt);
    __put_user(host_tx->stbcnt, &target_tx->stbcnt);
    __put_user(host_tx->tai, &target_tx->tai);

    unlock_user_struct(target_tx, target_addr, 1);
    return 0;
}
#endif

#ifndef HAVE_SIGEV_NOTIFY_THREAD_ID
#define sigev_notify_thread_id _sigev_un._tid
#endif

static inline abi_long target_to_host_sigevent(struct sigevent *host_sevp,
                                               abi_ulong target_addr)
{
    struct target_sigevent *target_sevp;

    if (!lock_user_struct(VERIFY_READ, target_sevp, target_addr, 1)) {
        return -TARGET_EFAULT;
    }

    /* This union is awkward on 64 bit systems because it has a 32 bit
     * integer and a pointer in it; we follow the conversion approach
     * used for handling sigval types in signal.c so the guest should get
     * the correct value back even if we did a 64 bit byteswap and it's
     * using the 32 bit integer.
     */
    host_sevp->sigev_value.sival_ptr =
        (void *)(uintptr_t)tswapal(target_sevp->sigev_value.sival_ptr);
    host_sevp->sigev_signo =
        target_to_host_signal(tswap32(target_sevp->sigev_signo));
    host_sevp->sigev_notify = tswap32(target_sevp->sigev_notify);
    host_sevp->sigev_notify_thread_id = tswap32(target_sevp->_sigev_un._tid);

    unlock_user_struct(target_sevp, target_addr, 1);
    return 0;
}

#if defined(TARGET_NR_mlockall)
static inline int target_to_host_mlockall_arg(int arg)
{
    int result = 0;

    if (arg & TARGET_MCL_CURRENT) {
        result |= MCL_CURRENT;
    }
    if (arg & TARGET_MCL_FUTURE) {
        result |= MCL_FUTURE;
    }
#ifdef MCL_ONFAULT
    if (arg & TARGET_MCL_ONFAULT) {
        result |= MCL_ONFAULT;
    }
#endif

    return result;
}
#endif

static inline int target_to_host_msync_arg(abi_long arg)
{
    return ((arg & TARGET_MS_ASYNC) ? MS_ASYNC : 0) |
           ((arg & TARGET_MS_INVALIDATE) ? MS_INVALIDATE : 0) |
           ((arg & TARGET_MS_SYNC) ? MS_SYNC : 0) |
           (arg & ~(TARGET_MS_ASYNC | TARGET_MS_INVALIDATE | TARGET_MS_SYNC));
}

#if (defined(TARGET_NR_stat64) || defined(TARGET_NR_lstat64) ||     \
     defined(TARGET_NR_fstat64) || defined(TARGET_NR_fstatat64) ||  \
     defined(TARGET_NR_newfstatat))
static inline abi_long host_to_target_stat64(CPUArchState *cpu_env,
                                             abi_ulong target_addr,
                                             struct stat *host_st)
{
#if defined(TARGET_ARM) && defined(TARGET_ABI32)
    if (cpu_env->eabi) {
        struct target_eabi_stat64 *target_st;

        if (!lock_user_struct(VERIFY_WRITE, target_st, target_addr, 0))
            return -TARGET_EFAULT;
        memset(target_st, 0, sizeof(struct target_eabi_stat64));
        __put_user(host_st->st_dev, &target_st->st_dev);
        __put_user(host_st->st_ino, &target_st->st_ino);
#ifdef TARGET_STAT64_HAS_BROKEN_ST_INO
        __put_user(host_st->st_ino, &target_st->__st_ino);
#endif
        __put_user(host_st->st_mode, &target_st->st_mode);
        __put_user(host_st->st_nlink, &target_st->st_nlink);
        __put_user(host_st->st_uid, &target_st->st_uid);
        __put_user(host_st->st_gid, &target_st->st_gid);
        __put_user(host_st->st_rdev, &target_st->st_rdev);
        __put_user(host_st->st_size, &target_st->st_size);
        __put_user(host_st->st_blksize, &target_st->st_blksize);
        __put_user(host_st->st_blocks, &target_st->st_blocks);
        __put_user(host_st->st_atime, &target_st->target_st_atime);
        __put_user(host_st->st_mtime, &target_st->target_st_mtime);
        __put_user(host_st->st_ctime, &target_st->target_st_ctime);
#ifdef HAVE_STRUCT_STAT_ST_ATIM
        __put_user(host_st->st_atim.tv_nsec, &target_st->target_st_atime_nsec);
        __put_user(host_st->st_mtim.tv_nsec, &target_st->target_st_mtime_nsec);
        __put_user(host_st->st_ctim.tv_nsec, &target_st->target_st_ctime_nsec);
#endif
        unlock_user_struct(target_st, target_addr, 1);
    } else
#endif
    {
#if defined(TARGET_HAS_STRUCT_STAT64)
        struct target_stat64 *target_st;
#else
        struct target_stat *target_st;
#endif

        if (!lock_user_struct(VERIFY_WRITE, target_st, target_addr, 0))
            return -TARGET_EFAULT;
        memset(target_st, 0, sizeof(*target_st));
        __put_user(host_st->st_dev, &target_st->st_dev);
        __put_user(host_st->st_ino, &target_st->st_ino);
#ifdef TARGET_STAT64_HAS_BROKEN_ST_INO
        __put_user(host_st->st_ino, &target_st->__st_ino);
#endif
        __put_user(host_st->st_mode, &target_st->st_mode);
        __put_user(host_st->st_nlink, &target_st->st_nlink);
        __put_user(host_st->st_uid, &target_st->st_uid);
        __put_user(host_st->st_gid, &target_st->st_gid);
        __put_user(host_st->st_rdev, &target_st->st_rdev);
        /* XXX: better use of kernel struct */
        __put_user(host_st->st_size, &target_st->st_size);
        __put_user(host_st->st_blksize, &target_st->st_blksize);
        __put_user(host_st->st_blocks, &target_st->st_blocks);
        __put_user(host_st->st_atime, &target_st->target_st_atime);
        __put_user(host_st->st_mtime, &target_st->target_st_mtime);
        __put_user(host_st->st_ctime, &target_st->target_st_ctime);
#ifdef HAVE_STRUCT_STAT_ST_ATIM
        __put_user(host_st->st_atim.tv_nsec, &target_st->target_st_atime_nsec);
        __put_user(host_st->st_mtim.tv_nsec, &target_st->target_st_mtime_nsec);
        __put_user(host_st->st_ctim.tv_nsec, &target_st->target_st_ctime_nsec);
#endif
        unlock_user_struct(target_st, target_addr, 1);
    }

    return 0;
}
#endif

#if defined(TARGET_NR_statx) && defined(__NR_statx)
static inline abi_long host_to_target_statx(struct target_statx *host_stx,
                                            abi_ulong target_addr)
{
    struct target_statx *target_stx;

    if (!lock_user_struct(VERIFY_WRITE, target_stx, target_addr,  0)) {
        return -TARGET_EFAULT;
    }
    memset(target_stx, 0, sizeof(*target_stx));

    __put_user(host_stx->stx_mask, &target_stx->stx_mask);
    __put_user(host_stx->stx_blksize, &target_stx->stx_blksize);
    __put_user(host_stx->stx_attributes, &target_stx->stx_attributes);
    __put_user(host_stx->stx_nlink, &target_stx->stx_nlink);
    __put_user(host_stx->stx_uid, &target_stx->stx_uid);
    __put_user(host_stx->stx_gid, &target_stx->stx_gid);
    __put_user(host_stx->stx_mode, &target_stx->stx_mode);
    __put_user(host_stx->stx_ino, &target_stx->stx_ino);
    __put_user(host_stx->stx_size, &target_stx->stx_size);
    __put_user(host_stx->stx_blocks, &target_stx->stx_blocks);
    __put_user(host_stx->stx_attributes_mask, &target_stx->stx_attributes_mask);
    __put_user(host_stx->stx_atime.tv_sec, &target_stx->stx_atime.tv_sec);
    __put_user(host_stx->stx_atime.tv_nsec, &target_stx->stx_atime.tv_nsec);
    __put_user(host_stx->stx_btime.tv_sec, &target_stx->stx_btime.tv_sec);
    __put_user(host_stx->stx_btime.tv_nsec, &target_stx->stx_btime.tv_nsec);
    __put_user(host_stx->stx_ctime.tv_sec, &target_stx->stx_ctime.tv_sec);
    __put_user(host_stx->stx_ctime.tv_nsec, &target_stx->stx_ctime.tv_nsec);
    __put_user(host_stx->stx_mtime.tv_sec, &target_stx->stx_mtime.tv_sec);
    __put_user(host_stx->stx_mtime.tv_nsec, &target_stx->stx_mtime.tv_nsec);
    __put_user(host_stx->stx_rdev_major, &target_stx->stx_rdev_major);
    __put_user(host_stx->stx_rdev_minor, &target_stx->stx_rdev_minor);
    __put_user(host_stx->stx_dev_major, &target_stx->stx_dev_major);
    __put_user(host_stx->stx_dev_minor, &target_stx->stx_dev_minor);

    unlock_user_struct(target_stx, target_addr, 1);

    return 0;
}
#endif

static int do_sys_futex(int *uaddr, int op, int val,
                         const struct timespec *timeout, int *uaddr2,
                         int val3)
{
#if HOST_LONG_BITS == 64
#if defined(__NR_futex)
    /* always a 64-bit time_t, it doesn't define _time64 version  */
    return sys_futex(uaddr, op, val, timeout, uaddr2, val3);

#endif
#else /* HOST_LONG_BITS == 64 */
#if defined(__NR_futex_time64)
    if (sizeof(timeout->tv_sec) == 8) {
        /* _time64 function on 32bit arch */
        return sys_futex_time64(uaddr, op, val, timeout, uaddr2, val3);
    }
#endif
#if defined(__NR_futex)
    /* old function on 32bit arch */
    return sys_futex(uaddr, op, val, timeout, uaddr2, val3);
#endif
#endif /* HOST_LONG_BITS == 64 */
    g_assert_not_reached();
}

static int do_safe_futex(int *uaddr, int op, int val,
                         const struct timespec *timeout, int *uaddr2,
                         int val3)
{
#if HOST_LONG_BITS == 64
#if defined(__NR_futex)
    /* always a 64-bit time_t, it doesn't define _time64 version  */
    return get_errno(safe_futex(uaddr, op, val, timeout, uaddr2, val3));
#endif
#else /* HOST_LONG_BITS == 64 */
#if defined(__NR_futex_time64)
    if (sizeof(timeout->tv_sec) == 8) {
        /* _time64 function on 32bit arch */
        return get_errno(safe_futex_time64(uaddr, op, val, timeout, uaddr2,
                                           val3));
    }
#endif
#if defined(__NR_futex)
    /* old function on 32bit arch */
    return get_errno(safe_futex(uaddr, op, val, timeout, uaddr2, val3));
#endif
#endif /* HOST_LONG_BITS == 64 */
    return -TARGET_ENOSYS;
}

/* ??? Using host futex calls even when target atomic operations
   are not really atomic probably breaks things.  However implementing
   futexes locally would make futexes shared between multiple processes
   tricky.  However they're probably useless because guest atomic
   operations won't work either.  */
#if defined(TARGET_NR_futex) || defined(TARGET_NR_futex_time64)
static int do_futex(CPUState *cpu, bool time64, target_ulong uaddr,
                    int op, int val, target_ulong timeout,
                    target_ulong uaddr2, int val3)
{
    struct timespec ts, *pts = NULL;
    void *haddr2 = NULL;
    int base_op;

    /* We assume FUTEX_* constants are the same on both host and target. */
#ifdef FUTEX_CMD_MASK
    base_op = op & FUTEX_CMD_MASK;
#else
    base_op = op;
#endif
    switch (base_op) {
    case FUTEX_WAIT:
    case FUTEX_WAIT_BITSET:
        val = tswap32(val);
        break;
    case FUTEX_WAIT_REQUEUE_PI:
        val = tswap32(val);
        haddr2 = g2h(cpu, uaddr2);
        break;
    case FUTEX_LOCK_PI:
    case FUTEX_LOCK_PI2:
        break;
    case FUTEX_WAKE:
    case FUTEX_WAKE_BITSET:
    case FUTEX_TRYLOCK_PI:
    case FUTEX_UNLOCK_PI:
        timeout = 0;
        break;
    case FUTEX_FD:
        val = target_to_host_signal(val);
        timeout = 0;
        break;
    case FUTEX_CMP_REQUEUE:
    case FUTEX_CMP_REQUEUE_PI:
        val3 = tswap32(val3);
        /* fall through */
    case FUTEX_REQUEUE:
    case FUTEX_WAKE_OP:
        /*
         * For these, the 4th argument is not TIMEOUT, but VAL2.
         * But the prototype of do_safe_futex takes a pointer, so
         * insert casts to satisfy the compiler.  We do not need
         * to tswap VAL2 since it's not compared to guest memory.
          */
        pts = (struct timespec *)(uintptr_t)timeout;
        timeout = 0;
        haddr2 = g2h(cpu, uaddr2);
        break;
    default:
        return -TARGET_ENOSYS;
    }
    if (timeout) {
        pts = &ts;
        if (time64
            ? target_to_host_timespec64(pts, timeout)
            : target_to_host_timespec(pts, timeout)) {
            return -TARGET_EFAULT;
        }
    }
    return do_safe_futex(g2h(cpu, uaddr), op, val, pts, haddr2, val3);
}
#endif

#if defined(TARGET_NR_name_to_handle_at) && defined(CONFIG_OPEN_BY_HANDLE)
static abi_long do_name_to_handle_at(abi_long dirfd, abi_long pathname,
                                     abi_long handle, abi_long mount_id,
                                     abi_long flags)
{
    struct file_handle *target_fh;
    struct file_handle *fh;
    int mid = 0;
    abi_long ret;
    char *name;
    unsigned int size, total_size;

    if (get_user_s32(size, handle)) {
        return -TARGET_EFAULT;
    }

    name = lock_user_string(pathname);
    if (!name) {
        return -TARGET_EFAULT;
    }

    total_size = sizeof(struct file_handle) + size;
    target_fh = lock_user(VERIFY_WRITE, handle, total_size, 0);
    if (!target_fh) {
        unlock_user(name, pathname, 0);
        return -TARGET_EFAULT;
    }

    fh = g_malloc0(total_size);
    fh->handle_bytes = size;

    ret = get_errno(name_to_handle_at(dirfd, path(name), fh, &mid, flags));
    unlock_user(name, pathname, 0);

    /* man name_to_handle_at(2):
     * Other than the use of the handle_bytes field, the caller should treat
     * the file_handle structure as an opaque data type
     */

    memcpy(target_fh, fh, total_size);
    target_fh->handle_bytes = tswap32(fh->handle_bytes);
    target_fh->handle_type = tswap32(fh->handle_type);
    g_free(fh);
    unlock_user(target_fh, handle, total_size);

    if (put_user_s32(mid, mount_id)) {
        return -TARGET_EFAULT;
    }

    return ret;

}
#endif

#if defined(TARGET_NR_open_by_handle_at) && defined(CONFIG_OPEN_BY_HANDLE)
static abi_long do_open_by_handle_at(abi_long mount_fd, abi_long handle,
                                     abi_long flags)
{
    struct file_handle *target_fh;
    struct file_handle *fh;
    unsigned int size, total_size;
    abi_long ret;

    if (get_user_s32(size, handle)) {
        return -TARGET_EFAULT;
    }

    total_size = sizeof(struct file_handle) + size;
    target_fh = lock_user(VERIFY_READ, handle, total_size, 1);
    if (!target_fh) {
        return -TARGET_EFAULT;
    }

    fh = g_memdup(target_fh, total_size);
    fh->handle_bytes = size;
    fh->handle_type = tswap32(target_fh->handle_type);

    ret = get_errno(open_by_handle_at(mount_fd, fh,
                    target_to_host_bitmask(flags, fcntl_flags_tbl)));

    g_free(fh);

    unlock_user(target_fh, handle, total_size);

    return ret;
}
#endif

#if defined(TARGET_NR_signalfd) || defined(TARGET_NR_signalfd4)

static abi_long do_signalfd4(int fd, abi_long mask, int flags)
{
    int host_flags;
    target_sigset_t *target_mask;
    sigset_t host_mask;
    abi_long ret;

    if (flags & ~(TARGET_O_NONBLOCK_MASK | TARGET_O_CLOEXEC)) {
        return -TARGET_EINVAL;
    }
    if (!lock_user_struct(VERIFY_READ, target_mask, mask, 1)) {
        return -TARGET_EFAULT;
    }

    target_to_host_sigset(&host_mask, target_mask);

    host_flags = target_to_host_bitmask(flags, fcntl_flags_tbl);

    ret = get_errno(signalfd(fd, &host_mask, host_flags));
    if (ret >= 0) {
        fd_trans_register(ret, &target_signalfd_trans);
    }

    unlock_user_struct(target_mask, mask, 0);

    return ret;
}
#endif

/* Map host to target signal numbers for the wait family of syscalls.
   Assume all other status bits are the same.  */
int host_to_target_waitstatus(int status)
{
    if (WIFSIGNALED(status)) {
        return host_to_target_signal(WTERMSIG(status)) | (status & ~0x7f);
    }
    if (WIFSTOPPED(status)) {
        return (host_to_target_signal(WSTOPSIG(status)) << 8)
               | (status & 0xff);
    }
    return status;
}

static int open_self_cmdline(CPUArchState *cpu_env, int fd)
{
    CPUState *cpu = env_cpu(cpu_env);
    struct linux_binprm *bprm = get_task_state(cpu)->bprm;
    int i;

    for (i = 0; i < bprm->argc; i++) {
        size_t len = strlen(bprm->argv[i]) + 1;

        if (write(fd, bprm->argv[i], len) != len) {
            return -1;
        }
    }

    return 0;
}

struct open_self_maps_data {
    TaskState *ts;
    IntervalTreeRoot *host_maps;
    int fd;
    bool smaps;
};

/*
 * Subroutine to output one line of /proc/self/maps,
 * or one region of /proc/self/smaps.
 */

#ifdef TARGET_HPPA
# define test_stack(S, E, L)  (E == L)
#else
# define test_stack(S, E, L)  (S == L)
#endif

static void open_self_maps_4(const struct open_self_maps_data *d,
                             const MapInfo *mi, abi_ptr start,
                             abi_ptr end, unsigned flags)
{
    const struct image_info *info = d->ts->info;
    const char *path = mi->path;
    uint64_t offset;
    int fd = d->fd;
    int count;

    if (test_stack(start, end, info->stack_limit)) {
        path = "[stack]";
    } else if (start == info->brk) {
        path = "[heap]";
    } else if (start == info->vdso) {
        path = "[vdso]";
#ifdef TARGET_X86_64
    } else if (start == TARGET_VSYSCALL_PAGE) {
        path = "[vsyscall]";
#endif
    }

    /* Except null device (MAP_ANON), adjust offset for this fragment. */
    offset = mi->offset;
    if (mi->dev) {
        uintptr_t hstart = (uintptr_t)g2h_untagged(start);
        offset += hstart - mi->itree.start;
    }

    count = dprintf(fd, TARGET_ABI_FMT_ptr "-" TARGET_ABI_FMT_ptr
                    " %c%c%c%c %08" PRIx64 " %02x:%02x %"PRId64,
                    start, end,
                    (flags & PAGE_READ) ? 'r' : '-',
                    (flags & PAGE_WRITE_ORG) ? 'w' : '-',
                    (flags & PAGE_EXEC) ? 'x' : '-',
                    mi->is_priv ? 'p' : 's',
                    offset, major(mi->dev), minor(mi->dev),
                    (uint64_t)mi->inode);
    if (path) {
        dprintf(fd, "%*s%s\n", 73 - count, "", path);
    } else {
        dprintf(fd, "\n");
    }

    if (d->smaps) {
        unsigned long size = end - start;
        unsigned long page_size_kb = TARGET_PAGE_SIZE >> 10;
        unsigned long size_kb = size >> 10;

        dprintf(fd, "Size:                  %lu kB\n"
                "KernelPageSize:        %lu kB\n"
                "MMUPageSize:           %lu kB\n"
                "Rss:                   0 kB\n"
                "Pss:                   0 kB\n"
                "Pss_Dirty:             0 kB\n"
                "Shared_Clean:          0 kB\n"
                "Shared_Dirty:          0 kB\n"
                "Private_Clean:         0 kB\n"
                "Private_Dirty:         0 kB\n"
                "Referenced:            0 kB\n"
                "Anonymous:             %lu kB\n"
                "LazyFree:              0 kB\n"
                "AnonHugePages:         0 kB\n"
                "ShmemPmdMapped:        0 kB\n"
                "FilePmdMapped:         0 kB\n"
                "Shared_Hugetlb:        0 kB\n"
                "Private_Hugetlb:       0 kB\n"
                "Swap:                  0 kB\n"
                "SwapPss:               0 kB\n"
                "Locked:                0 kB\n"
                "THPeligible:    0\n"
                "VmFlags:%s%s%s%s%s%s%s%s\n",
                size_kb, page_size_kb, page_size_kb,
                (flags & PAGE_ANON ? size_kb : 0),
                (flags & PAGE_READ) ? " rd" : "",
                (flags & PAGE_WRITE_ORG) ? " wr" : "",
                (flags & PAGE_EXEC) ? " ex" : "",
                mi->is_priv ? "" : " sh",
                (flags & PAGE_READ) ? " mr" : "",
                (flags & PAGE_WRITE_ORG) ? " mw" : "",
                (flags & PAGE_EXEC) ? " me" : "",
                mi->is_priv ? "" : " ms");
    }
}

/*
 * Callback for walk_memory_regions, when read_self_maps() fails.
 * Proceed without the benefit of host /proc/self/maps cross-check.
 */
static int open_self_maps_3(void *opaque, target_ulong guest_start,
                            target_ulong guest_end, unsigned long flags)
{
    static const MapInfo mi = { .is_priv = true };

    open_self_maps_4(opaque, &mi, guest_start, guest_end, flags);
    return 0;
}

/*
 * Callback for walk_memory_regions, when read_self_maps() succeeds.
 */
static int open_self_maps_2(void *opaque, target_ulong guest_start,
                            target_ulong guest_end, unsigned long flags)
{
    const struct open_self_maps_data *d = opaque;
    uintptr_t host_start = (uintptr_t)g2h_untagged(guest_start);
    uintptr_t host_last = (uintptr_t)g2h_untagged(guest_end - 1);

#ifdef TARGET_X86_64
    /*
     * Because of the extremely high position of the page within the guest
     * virtual address space, this is not backed by host memory at all.
     * Therefore the loop below would fail.  This is the only instance
     * of not having host backing memory.
     */
    if (guest_start == TARGET_VSYSCALL_PAGE) {
        return open_self_maps_3(opaque, guest_start, guest_end, flags);
    }
#endif

    while (1) {
        IntervalTreeNode *n =
            interval_tree_iter_first(d->host_maps, host_start, host_start);
        MapInfo *mi = container_of(n, MapInfo, itree);
        uintptr_t this_hlast = MIN(host_last, n->last);
        target_ulong this_gend = h2g(this_hlast) + 1;

        open_self_maps_4(d, mi, guest_start, this_gend, flags);

        if (this_hlast == host_last) {
            return 0;
        }
        host_start = this_hlast + 1;
        guest_start = h2g(host_start);
    }
}

static int open_self_maps_1(CPUArchState *env, int fd, bool smaps)
{
    struct open_self_maps_data d = {
        .ts = env_cpu(env)->opaque,
        .host_maps = read_self_maps(),
        .fd = fd,
        .smaps = smaps
    };

    if (d.host_maps) {
        walk_memory_regions(&d, open_self_maps_2);
        free_self_maps(d.host_maps);
    } else {
        walk_memory_regions(&d, open_self_maps_3);
    }
    return 0;
}

static int open_self_maps(CPUArchState *cpu_env, int fd)
<<<<<<< HEAD
{
    return open_self_maps_1(cpu_env, fd, false);
}

static int open_self_smaps(CPUArchState *cpu_env, int fd)
{
    return open_self_maps_1(cpu_env, fd, true);
}

static int open_self_stat(CPUArchState *cpu_env, int fd)
{
=======
{
    return open_self_maps_1(cpu_env, fd, false);
}

static int open_self_smaps(CPUArchState *cpu_env, int fd)
{
    return open_self_maps_1(cpu_env, fd, true);
}

static int open_self_stat(CPUArchState *cpu_env, int fd)
{
>>>>>>> 5ebde3b5
    CPUState *cpu = env_cpu(cpu_env);
    TaskState *ts = get_task_state(cpu);
    g_autoptr(GString) buf = g_string_new(NULL);
    int i;

    for (i = 0; i < 44; i++) {
        if (i == 0) {
            /* pid */
            g_string_printf(buf, FMT_pid " ", getpid());
        } else if (i == 1) {
            /* app name */
            gchar *bin = g_strrstr(ts->bprm->argv[0], "/");
            bin = bin ? bin + 1 : ts->bprm->argv[0];
            g_string_printf(buf, "(%.15s) ", bin);
        } else if (i == 2) {
            /* task state */
            g_string_assign(buf, "R "); /* we are running right now */
        } else if (i == 3) {
            /* ppid */
            g_string_printf(buf, FMT_pid " ", getppid());
        } else if (i == 21) {
            /* starttime */
            g_string_printf(buf, "%" PRIu64 " ", ts->start_boottime);
        } else if (i == 27) {
            /* stack bottom */
            g_string_printf(buf, TARGET_ABI_FMT_ld " ", ts->info->start_stack);
        } else {
            /* for the rest, there is MasterCard */
            g_string_printf(buf, "0%c", i == 43 ? '\n' : ' ');
        }

        if (write(fd, buf->str, buf->len) != buf->len) {
            return -1;
        }
    }

    return 0;
}

static int open_self_auxv(CPUArchState *cpu_env, int fd)
{
    CPUState *cpu = env_cpu(cpu_env);
    TaskState *ts = get_task_state(cpu);
    abi_ulong auxv = ts->info->saved_auxv;
    abi_ulong len = ts->info->auxv_len;
    char *ptr;

    /*
     * Auxiliary vector is stored in target process stack.
     * read in whole auxv vector and copy it to file
     */
    ptr = lock_user(VERIFY_READ, auxv, len, 0);
    if (ptr != NULL) {
        while (len > 0) {
            ssize_t r;
            r = write(fd, ptr, len);
            if (r <= 0) {
                break;
            }
            len -= r;
            ptr += r;
        }
        lseek(fd, 0, SEEK_SET);
        unlock_user(ptr, auxv, len);
    }

    return 0;
}

static int is_proc_myself(const char *filename, const char *entry)
{
    if (!strncmp(filename, "/proc/", strlen("/proc/"))) {
        filename += strlen("/proc/");
        if (!strncmp(filename, "self/", strlen("self/"))) {
            filename += strlen("self/");
        } else if (*filename >= '1' && *filename <= '9') {
            char myself[80];
            snprintf(myself, sizeof(myself), "%d/", getpid());
            if (!strncmp(filename, myself, strlen(myself))) {
                filename += strlen(myself);
            } else {
                return 0;
            }
        } else {
            return 0;
        }
        if (!strcmp(filename, entry)) {
            return 1;
        }
    }
    return 0;
}

static void excp_dump_file(FILE *logfile, CPUArchState *env,
                      const char *fmt, int code)
{
    if (logfile) {
        CPUState *cs = env_cpu(env);

        fprintf(logfile, fmt, code);
        fprintf(logfile, "Failing executable: %s\n", exec_path);
        cpu_dump_state(cs, logfile, 0);
        open_self_maps(env, fileno(logfile));
    }
}

void target_exception_dump(CPUArchState *env, const char *fmt, int code)
{
    /* dump to console */
    excp_dump_file(stderr, env, fmt, code);

    /* dump to log file */
    if (qemu_log_separate()) {
        FILE *logfile = qemu_log_trylock();

        excp_dump_file(logfile, env, fmt, code);
        qemu_log_unlock(logfile);
    }
}

#include "target_proc.h"

#if HOST_BIG_ENDIAN != TARGET_BIG_ENDIAN || \
    defined(HAVE_ARCH_PROC_CPUINFO) || \
    defined(HAVE_ARCH_PROC_HARDWARE)
static int is_proc(const char *filename, const char *entry)
{
    return strcmp(filename, entry) == 0;
}
#endif

#if HOST_BIG_ENDIAN != TARGET_BIG_ENDIAN
static int open_net_route(CPUArchState *cpu_env, int fd)
{
    FILE *fp;
    char *line = NULL;
    size_t len = 0;
    ssize_t read;

    fp = fopen("/proc/net/route", "r");
    if (fp == NULL) {
        return -1;
    }

    /* read header */

    read = getline(&line, &len, fp);
    dprintf(fd, "%s", line);

    /* read routes */

    while ((read = getline(&line, &len, fp)) != -1) {
        char iface[16];
        uint32_t dest, gw, mask;
        unsigned int flags, refcnt, use, metric, mtu, window, irtt;
        int fields;

        fields = sscanf(line,
                        "%s\t%08x\t%08x\t%04x\t%d\t%d\t%d\t%08x\t%d\t%u\t%u\n",
                        iface, &dest, &gw, &flags, &refcnt, &use, &metric,
                        &mask, &mtu, &window, &irtt);
        if (fields != 11) {
            continue;
        }
        dprintf(fd, "%s\t%08x\t%08x\t%04x\t%d\t%d\t%d\t%08x\t%d\t%u\t%u\n",
                iface, tswap32(dest), tswap32(gw), flags, refcnt, use,
                metric, tswap32(mask), mtu, window, irtt);
    }

    free(line);
    fclose(fp);

    return 0;
}
#endif

int do_guest_openat(CPUArchState *cpu_env, int dirfd, const char *fname,
                    int flags, mode_t mode, bool safe)
{
    g_autofree char *proc_name = NULL;
    const char *pathname;
    struct fake_open {
        const char *filename;
        int (*fill)(CPUArchState *cpu_env, int fd);
        int (*cmp)(const char *s1, const char *s2);
    };
    const struct fake_open *fake_open;
    static const struct fake_open fakes[] = {
        { "maps", open_self_maps, is_proc_myself },
        { "smaps", open_self_smaps, is_proc_myself },
        { "stat", open_self_stat, is_proc_myself },
        { "auxv", open_self_auxv, is_proc_myself },
        { "cmdline", open_self_cmdline, is_proc_myself },
#if HOST_BIG_ENDIAN != TARGET_BIG_ENDIAN
        { "/proc/net/route", open_net_route, is_proc },
#endif
#if defined(HAVE_ARCH_PROC_CPUINFO)
        { "/proc/cpuinfo", open_cpuinfo, is_proc },
#endif
#if defined(HAVE_ARCH_PROC_HARDWARE)
        { "/proc/hardware", open_hardware, is_proc },
#endif
        { NULL, NULL, NULL }
    };

    /* if this is a file from /proc/ filesystem, expand full name */
    proc_name = realpath(fname, NULL);
    if (proc_name && strncmp(proc_name, "/proc/", 6) == 0) {
        pathname = proc_name;
    } else {
        pathname = fname;
    }

    if (is_proc_myself(pathname, "exe")) {
        if (safe) {
            return safe_openat(dirfd, exec_path, flags, mode);
        } else {
            return openat(dirfd, exec_path, flags, mode);
        }
    }

    for (fake_open = fakes; fake_open->filename; fake_open++) {
        if (fake_open->cmp(pathname, fake_open->filename)) {
            break;
        }
    }

    if (fake_open->filename) {
        const char *tmpdir;
        char filename[PATH_MAX];
        int fd, r;

        fd = memfd_create("qemu-open", 0);
        if (fd < 0) {
            if (errno != ENOSYS) {
                return fd;
            }
            /* create temporary file to map stat to */
            tmpdir = getenv("TMPDIR");
            if (!tmpdir)
                tmpdir = "/tmp";
            snprintf(filename, sizeof(filename), "%s/qemu-open.XXXXXX", tmpdir);
            fd = mkstemp(filename);
            if (fd < 0) {
                return fd;
            }
            unlink(filename);
        }

        if ((r = fake_open->fill(cpu_env, fd))) {
            int e = errno;
            close(fd);
            errno = e;
            return r;
        }
        lseek(fd, 0, SEEK_SET);

        return fd;
    }

    if (safe) {
        return safe_openat(dirfd, path(pathname), flags, mode);
    } else {
        return openat(dirfd, path(pathname), flags, mode);
    }
}

ssize_t do_guest_readlink(const char *pathname, char *buf, size_t bufsiz)
{
    ssize_t ret;

    if (!pathname || !buf) {
        errno = EFAULT;
        return -1;
    }

    if (!bufsiz) {
        /* Short circuit this for the magic exe check. */
        errno = EINVAL;
        return -1;
    }

    if (is_proc_myself((const char *)pathname, "exe")) {
        /*
         * Don't worry about sign mismatch as earlier mapping
         * logic would have thrown a bad address error.
         */
        ret = MIN(strlen(exec_path), bufsiz);
        /* We cannot NUL terminate the string. */
        memcpy(buf, exec_path, ret);
    } else {
        ret = readlink(path(pathname), buf, bufsiz);
    }

    return ret;
}

static int do_execv(CPUArchState *cpu_env, int dirfd,
                    abi_long pathname, abi_long guest_argp,
                    abi_long guest_envp, int flags, bool is_execveat)
{
    int ret;
    char **argp, **envp;
    int argc, envc;
    abi_ulong gp;
    abi_ulong addr;
    char **q;
    void *p;

    argc = 0;

    for (gp = guest_argp; gp; gp += sizeof(abi_ulong)) {
        if (get_user_ual(addr, gp)) {
            return -TARGET_EFAULT;
        }
        if (!addr) {
            break;
        }
        argc++;
    }
    envc = 0;
    for (gp = guest_envp; gp; gp += sizeof(abi_ulong)) {
        if (get_user_ual(addr, gp)) {
            return -TARGET_EFAULT;
        }
        if (!addr) {
            break;
        }
        envc++;
    }

    argp = g_new0(char *, argc + 1);
    envp = g_new0(char *, envc + 1);

    for (gp = guest_argp, q = argp; gp; gp += sizeof(abi_ulong), q++) {
        if (get_user_ual(addr, gp)) {
            goto execve_efault;
        }
        if (!addr) {
            break;
        }
        *q = lock_user_string(addr);
        if (!*q) {
            goto execve_efault;
        }
    }
    *q = NULL;

    for (gp = guest_envp, q = envp; gp; gp += sizeof(abi_ulong), q++) {
        if (get_user_ual(addr, gp)) {
            goto execve_efault;
        }
        if (!addr) {
            break;
        }
        *q = lock_user_string(addr);
        if (!*q) {
            goto execve_efault;
        }
    }
    *q = NULL;

    /*
     * Although execve() is not an interruptible syscall it is
     * a special case where we must use the safe_syscall wrapper:
     * if we allow a signal to happen before we make the host
     * syscall then we will 'lose' it, because at the point of
     * execve the process leaves QEMU's control. So we use the
     * safe syscall wrapper to ensure that we either take the
     * signal as a guest signal, or else it does not happen
     * before the execve completes and makes it the other
     * program's problem.
     */
    p = lock_user_string(pathname);
    if (!p) {
        goto execve_efault;
    }

    const char *exe = p;
    if (is_proc_myself(p, "exe")) {
        exe = exec_path;
    }
    ret = is_execveat
        ? safe_execveat(dirfd, exe, argp, envp, flags)
        : safe_execve(exe, argp, envp);
    ret = get_errno(ret);

    unlock_user(p, pathname, 0);

    goto execve_end;

execve_efault:
    ret = -TARGET_EFAULT;

execve_end:
    for (gp = guest_argp, q = argp; *q; gp += sizeof(abi_ulong), q++) {
        if (get_user_ual(addr, gp) || !addr) {
            break;
        }
        unlock_user(*q, addr, 0);
    }
    for (gp = guest_envp, q = envp; *q; gp += sizeof(abi_ulong), q++) {
        if (get_user_ual(addr, gp) || !addr) {
            break;
        }
        unlock_user(*q, addr, 0);
    }

    g_free(argp);
    g_free(envp);
    return ret;
}

#define TIMER_MAGIC 0x0caf0000
#define TIMER_MAGIC_MASK 0xffff0000

/* Convert QEMU provided timer ID back to internal 16bit index format */
static target_timer_t get_timer_id(abi_long arg)
{
    target_timer_t timerid = arg;

    if ((timerid & TIMER_MAGIC_MASK) != TIMER_MAGIC) {
        return -TARGET_EINVAL;
    }

    timerid &= 0xffff;

    if (timerid >= ARRAY_SIZE(g_posix_timers)) {
        return -TARGET_EINVAL;
    }

    return timerid;
}

static int target_to_host_cpu_mask(unsigned long *host_mask,
                                   size_t host_size,
                                   abi_ulong target_addr,
                                   size_t target_size)
{
    unsigned target_bits = sizeof(abi_ulong) * 8;
    unsigned host_bits = sizeof(*host_mask) * 8;
    abi_ulong *target_mask;
    unsigned i, j;

    assert(host_size >= target_size);

    target_mask = lock_user(VERIFY_READ, target_addr, target_size, 1);
    if (!target_mask) {
        return -TARGET_EFAULT;
    }
    memset(host_mask, 0, host_size);

    for (i = 0 ; i < target_size / sizeof(abi_ulong); i++) {
        unsigned bit = i * target_bits;
        abi_ulong val;

        __get_user(val, &target_mask[i]);
        for (j = 0; j < target_bits; j++, bit++) {
            if (val & (1UL << j)) {
                host_mask[bit / host_bits] |= 1UL << (bit % host_bits);
            }
        }
    }

    unlock_user(target_mask, target_addr, 0);
    return 0;
}

static int host_to_target_cpu_mask(const unsigned long *host_mask,
                                   size_t host_size,
                                   abi_ulong target_addr,
                                   size_t target_size)
{
    unsigned target_bits = sizeof(abi_ulong) * 8;
    unsigned host_bits = sizeof(*host_mask) * 8;
    abi_ulong *target_mask;
    unsigned i, j;

    assert(host_size >= target_size);

    target_mask = lock_user(VERIFY_WRITE, target_addr, target_size, 0);
    if (!target_mask) {
        return -TARGET_EFAULT;
    }

    for (i = 0 ; i < target_size / sizeof(abi_ulong); i++) {
        unsigned bit = i * target_bits;
        abi_ulong val = 0;

        for (j = 0; j < target_bits; j++, bit++) {
            if (host_mask[bit / host_bits] & (1UL << (bit % host_bits))) {
                val |= 1UL << j;
            }
        }
        __put_user(val, &target_mask[i]);
    }

    unlock_user(target_mask, target_addr, target_size);
    return 0;
}

#ifdef TARGET_NR_getdents
static int do_getdents(abi_long dirfd, abi_long arg2, abi_long count)
{
    g_autofree void *hdirp = NULL;
    void *tdirp;
    int hlen, hoff, toff;
    int hreclen, treclen;
    off64_t prev_diroff = 0;

    hdirp = g_try_malloc(count);
    if (!hdirp) {
        return -TARGET_ENOMEM;
    }

#ifdef EMULATE_GETDENTS_WITH_GETDENTS
    hlen = sys_getdents(dirfd, hdirp, count);
#else
    hlen = sys_getdents64(dirfd, hdirp, count);
#endif

    hlen = get_errno(hlen);
    if (is_error(hlen)) {
        return hlen;
    }

    tdirp = lock_user(VERIFY_WRITE, arg2, count, 0);
    if (!tdirp) {
        return -TARGET_EFAULT;
    }

    for (hoff = toff = 0; hoff < hlen; hoff += hreclen, toff += treclen) {
#ifdef EMULATE_GETDENTS_WITH_GETDENTS
        struct linux_dirent *hde = hdirp + hoff;
#else
        struct linux_dirent64 *hde = hdirp + hoff;
#endif
        struct target_dirent *tde = tdirp + toff;
        int namelen;
        uint8_t type;

        namelen = strlen(hde->d_name);
        hreclen = hde->d_reclen;
        treclen = offsetof(struct target_dirent, d_name) + namelen + 2;
        treclen = QEMU_ALIGN_UP(treclen, __alignof(struct target_dirent));

        if (toff + treclen > count) {
            /*
             * If the host struct is smaller than the target struct, or
             * requires less alignment and thus packs into less space,
             * then the host can return more entries than we can pass
             * on to the guest.
             */
            if (toff == 0) {
                toff = -TARGET_EINVAL; /* result buffer is too small */
                break;
            }
            /*
             * Return what we have, resetting the file pointer to the
             * location of the first record not returned.
             */
            lseek64(dirfd, prev_diroff, SEEK_SET);
            break;
        }

        prev_diroff = hde->d_off;
        tde->d_ino = tswapal(hde->d_ino);
        tde->d_off = tswapal(hde->d_off);
        tde->d_reclen = tswap16(treclen);
        memcpy(tde->d_name, hde->d_name, namelen + 1);

        /*
         * The getdents type is in what was formerly a padding byte at the
         * end of the structure.
         */
#ifdef EMULATE_GETDENTS_WITH_GETDENTS
        type = *((uint8_t *)hde + hreclen - 1);
#else
        type = hde->d_type;
#endif
        *((uint8_t *)tde + treclen - 1) = type;
    }

    unlock_user(tdirp, arg2, toff);
    return toff;
}
#endif /* TARGET_NR_getdents */

#if defined(TARGET_NR_getdents64) && defined(__NR_getdents64)
static int do_getdents64(abi_long dirfd, abi_long arg2, abi_long count)
{
    g_autofree void *hdirp = NULL;
    void *tdirp;
    int hlen, hoff, toff;
    int hreclen, treclen;
    off64_t prev_diroff = 0;

    hdirp = g_try_malloc(count);
    if (!hdirp) {
        return -TARGET_ENOMEM;
    }

    hlen = get_errno(sys_getdents64(dirfd, hdirp, count));
    if (is_error(hlen)) {
        return hlen;
    }

    tdirp = lock_user(VERIFY_WRITE, arg2, count, 0);
    if (!tdirp) {
        return -TARGET_EFAULT;
    }

    for (hoff = toff = 0; hoff < hlen; hoff += hreclen, toff += treclen) {
        struct linux_dirent64 *hde = hdirp + hoff;
        struct target_dirent64 *tde = tdirp + toff;
        int namelen;

        namelen = strlen(hde->d_name) + 1;
        hreclen = hde->d_reclen;
        treclen = offsetof(struct target_dirent64, d_name) + namelen;
        treclen = QEMU_ALIGN_UP(treclen, __alignof(struct target_dirent64));

        if (toff + treclen > count) {
            /*
             * If the host struct is smaller than the target struct, or
             * requires less alignment and thus packs into less space,
             * then the host can return more entries than we can pass
             * on to the guest.
             */
            if (toff == 0) {
                toff = -TARGET_EINVAL; /* result buffer is too small */
                break;
            }
            /*
             * Return what we have, resetting the file pointer to the
             * location of the first record not returned.
             */
            lseek64(dirfd, prev_diroff, SEEK_SET);
            break;
        }

        prev_diroff = hde->d_off;
        tde->d_ino = tswap64(hde->d_ino);
        tde->d_off = tswap64(hde->d_off);
        tde->d_reclen = tswap16(treclen);
        tde->d_type = hde->d_type;
        memcpy(tde->d_name, hde->d_name, namelen);
    }

    unlock_user(tdirp, arg2, toff);
    return toff;
}
#endif /* TARGET_NR_getdents64 */

#if defined(TARGET_NR_riscv_hwprobe)

#define RISCV_HWPROBE_KEY_MVENDORID     0
#define RISCV_HWPROBE_KEY_MARCHID       1
#define RISCV_HWPROBE_KEY_MIMPID        2

#define RISCV_HWPROBE_KEY_BASE_BEHAVIOR 3
#define     RISCV_HWPROBE_BASE_BEHAVIOR_IMA (1 << 0)

#define RISCV_HWPROBE_KEY_IMA_EXT_0         4
#define     RISCV_HWPROBE_IMA_FD            (1 << 0)
#define     RISCV_HWPROBE_IMA_C             (1 << 1)
#define     RISCV_HWPROBE_IMA_V             (1 << 2)
#define     RISCV_HWPROBE_EXT_ZBA           (1 << 3)
#define     RISCV_HWPROBE_EXT_ZBB           (1 << 4)
#define     RISCV_HWPROBE_EXT_ZBS           (1 << 5)
#define     RISCV_HWPROBE_EXT_ZICBOZ        (1 << 6)
#define     RISCV_HWPROBE_EXT_ZBC           (1 << 7)
#define     RISCV_HWPROBE_EXT_ZBKB          (1 << 8)
#define     RISCV_HWPROBE_EXT_ZBKC          (1 << 9)
#define     RISCV_HWPROBE_EXT_ZBKX          (1 << 10)
#define     RISCV_HWPROBE_EXT_ZKND          (1 << 11)
#define     RISCV_HWPROBE_EXT_ZKNE          (1 << 12)
#define     RISCV_HWPROBE_EXT_ZKNH          (1 << 13)
#define     RISCV_HWPROBE_EXT_ZKSED         (1 << 14)
#define     RISCV_HWPROBE_EXT_ZKSH          (1 << 15)
#define     RISCV_HWPROBE_EXT_ZKT           (1 << 16)
#define     RISCV_HWPROBE_EXT_ZVBB          (1 << 17)
#define     RISCV_HWPROBE_EXT_ZVBC          (1 << 18)
#define     RISCV_HWPROBE_EXT_ZVKB          (1 << 19)
#define     RISCV_HWPROBE_EXT_ZVKG          (1 << 20)
#define     RISCV_HWPROBE_EXT_ZVKNED        (1 << 21)
#define     RISCV_HWPROBE_EXT_ZVKNHA        (1 << 22)
#define     RISCV_HWPROBE_EXT_ZVKNHB        (1 << 23)
#define     RISCV_HWPROBE_EXT_ZVKSED        (1 << 24)
#define     RISCV_HWPROBE_EXT_ZVKSH         (1 << 25)
#define     RISCV_HWPROBE_EXT_ZVKT          (1 << 26)
#define     RISCV_HWPROBE_EXT_ZFH           (1 << 27)
#define     RISCV_HWPROBE_EXT_ZFHMIN        (1 << 28)
#define     RISCV_HWPROBE_EXT_ZIHINTNTL     (1 << 29)
#define     RISCV_HWPROBE_EXT_ZVFH          (1 << 30)
#define     RISCV_HWPROBE_EXT_ZVFHMIN       (1 << 31)
#define     RISCV_HWPROBE_EXT_ZFA           (1ULL << 32)
#define     RISCV_HWPROBE_EXT_ZTSO          (1ULL << 33)
#define     RISCV_HWPROBE_EXT_ZACAS         (1ULL << 34)
#define     RISCV_HWPROBE_EXT_ZICOND        (1ULL << 35)

#define RISCV_HWPROBE_KEY_CPUPERF_0     5
#define     RISCV_HWPROBE_MISALIGNED_UNKNOWN     (0 << 0)
#define     RISCV_HWPROBE_MISALIGNED_EMULATED    (1 << 0)
#define     RISCV_HWPROBE_MISALIGNED_SLOW        (2 << 0)
#define     RISCV_HWPROBE_MISALIGNED_FAST        (3 << 0)
#define     RISCV_HWPROBE_MISALIGNED_UNSUPPORTED (4 << 0)
#define     RISCV_HWPROBE_MISALIGNED_MASK        (7 << 0)

#define RISCV_HWPROBE_KEY_ZICBOZ_BLOCK_SIZE 6

struct riscv_hwprobe {
    abi_llong  key;
    abi_ullong value;
};

static void risc_hwprobe_fill_pairs(CPURISCVState *env,
                                    struct riscv_hwprobe *pair,
                                    size_t pair_count)
{
    const RISCVCPUConfig *cfg = riscv_cpu_cfg(env);

    for (; pair_count > 0; pair_count--, pair++) {
        abi_llong key;
        abi_ullong value;
        __put_user(0, &pair->value);
        __get_user(key, &pair->key);
        switch (key) {
        case RISCV_HWPROBE_KEY_MVENDORID:
            __put_user(cfg->mvendorid, &pair->value);
            break;
        case RISCV_HWPROBE_KEY_MARCHID:
            __put_user(cfg->marchid, &pair->value);
            break;
        case RISCV_HWPROBE_KEY_MIMPID:
            __put_user(cfg->mimpid, &pair->value);
            break;
        case RISCV_HWPROBE_KEY_BASE_BEHAVIOR:
            value = riscv_has_ext(env, RVI) &&
                    riscv_has_ext(env, RVM) &&
                    riscv_has_ext(env, RVA) ?
                    RISCV_HWPROBE_BASE_BEHAVIOR_IMA : 0;
            __put_user(value, &pair->value);
            break;
        case RISCV_HWPROBE_KEY_IMA_EXT_0:
            value = riscv_has_ext(env, RVF) &&
                    riscv_has_ext(env, RVD) ?
                    RISCV_HWPROBE_IMA_FD : 0;
            value |= riscv_has_ext(env, RVC) ?
                     RISCV_HWPROBE_IMA_C : 0;
            value |= riscv_has_ext(env, RVV) ?
                     RISCV_HWPROBE_IMA_V : 0;
            value |= cfg->ext_zba ?
                     RISCV_HWPROBE_EXT_ZBA : 0;
            value |= cfg->ext_zbb ?
                     RISCV_HWPROBE_EXT_ZBB : 0;
            value |= cfg->ext_zbs ?
                     RISCV_HWPROBE_EXT_ZBS : 0;
            value |= cfg->ext_zicboz ?
                     RISCV_HWPROBE_EXT_ZICBOZ : 0;
            value |= cfg->ext_zbc ?
                     RISCV_HWPROBE_EXT_ZBC : 0;
            value |= cfg->ext_zbkb ?
                     RISCV_HWPROBE_EXT_ZBKB : 0;
            value |= cfg->ext_zbkc ?
                     RISCV_HWPROBE_EXT_ZBKC : 0;
            value |= cfg->ext_zbkx ?
                     RISCV_HWPROBE_EXT_ZBKX : 0;
            value |= cfg->ext_zknd ?
                     RISCV_HWPROBE_EXT_ZKND : 0;
            value |= cfg->ext_zkne ?
                     RISCV_HWPROBE_EXT_ZKNE : 0;
            value |= cfg->ext_zknh ?
                     RISCV_HWPROBE_EXT_ZKNH : 0;
            value |= cfg->ext_zksed ?
                     RISCV_HWPROBE_EXT_ZKSED : 0;
            value |= cfg->ext_zksh ?
                     RISCV_HWPROBE_EXT_ZKSH : 0;
            value |= cfg->ext_zkt ?
                     RISCV_HWPROBE_EXT_ZKT : 0;
            value |= cfg->ext_zvbb ?
                     RISCV_HWPROBE_EXT_ZVBB : 0;
            value |= cfg->ext_zvbc ?
                     RISCV_HWPROBE_EXT_ZVBC : 0;
            value |= cfg->ext_zvkb ?
                     RISCV_HWPROBE_EXT_ZVKB : 0;
            value |= cfg->ext_zvkg ?
                     RISCV_HWPROBE_EXT_ZVKG : 0;
            value |= cfg->ext_zvkned ?
                     RISCV_HWPROBE_EXT_ZVKNED : 0;
            value |= cfg->ext_zvknha ?
                     RISCV_HWPROBE_EXT_ZVKNHA : 0;
            value |= cfg->ext_zvknhb ?
                     RISCV_HWPROBE_EXT_ZVKNHB : 0;
            value |= cfg->ext_zvksed ?
                     RISCV_HWPROBE_EXT_ZVKSED : 0;
            value |= cfg->ext_zvksh ?
                     RISCV_HWPROBE_EXT_ZVKSH : 0;
            value |= cfg->ext_zvkt ?
                     RISCV_HWPROBE_EXT_ZVKT : 0;
            value |= cfg->ext_zfh ?
                     RISCV_HWPROBE_EXT_ZFH : 0;
            value |= cfg->ext_zfhmin ?
                     RISCV_HWPROBE_EXT_ZFHMIN : 0;
            value |= cfg->ext_zihintntl ?
                     RISCV_HWPROBE_EXT_ZIHINTNTL : 0;
            value |= cfg->ext_zvfh ?
                     RISCV_HWPROBE_EXT_ZVFH : 0;
            value |= cfg->ext_zvfhmin ?
                     RISCV_HWPROBE_EXT_ZVFHMIN : 0;
            value |= cfg->ext_zfa ?
                     RISCV_HWPROBE_EXT_ZFA : 0;
            value |= cfg->ext_ztso ?
                     RISCV_HWPROBE_EXT_ZTSO : 0;
            value |= cfg->ext_zacas ?
                     RISCV_HWPROBE_EXT_ZACAS : 0;
            value |= cfg->ext_zicond ?
                     RISCV_HWPROBE_EXT_ZICOND : 0;
            __put_user(value, &pair->value);
            break;
        case RISCV_HWPROBE_KEY_CPUPERF_0:
            __put_user(RISCV_HWPROBE_MISALIGNED_FAST, &pair->value);
            break;
        case RISCV_HWPROBE_KEY_ZICBOZ_BLOCK_SIZE:
            value = cfg->ext_zicboz ? cfg->cboz_blocksize : 0;
            __put_user(value, &pair->value);
            break;
        default:
            __put_user(-1, &pair->key);
            break;
        }
    }
}

static int cpu_set_valid(abi_long arg3, abi_long arg4)
{
    int ret, i, tmp;
    size_t host_mask_size, target_mask_size;
    unsigned long *host_mask;

    /*
     * cpu_set_t represent CPU masks as bit masks of type unsigned long *.
     * arg3 contains the cpu count.
     */
    tmp = (8 * sizeof(abi_ulong));
    target_mask_size = ((arg3 + tmp - 1) / tmp) * sizeof(abi_ulong);
    host_mask_size = (target_mask_size + (sizeof(*host_mask) - 1)) &
                     ~(sizeof(*host_mask) - 1);

    host_mask = alloca(host_mask_size);

    ret = target_to_host_cpu_mask(host_mask, host_mask_size,
                                  arg4, target_mask_size);
    if (ret != 0) {
        return ret;
    }

    for (i = 0 ; i < host_mask_size / sizeof(*host_mask); i++) {
        if (host_mask[i] != 0) {
            return 0;
        }
    }
    return -TARGET_EINVAL;
}

static abi_long do_riscv_hwprobe(CPUArchState *cpu_env, abi_long arg1,
                                 abi_long arg2, abi_long arg3,
                                 abi_long arg4, abi_long arg5)
{
    int ret;
    struct riscv_hwprobe *host_pairs;

    /* flags must be 0 */
    if (arg5 != 0) {
        return -TARGET_EINVAL;
    }

    /* check cpu_set */
    if (arg3 != 0) {
        ret = cpu_set_valid(arg3, arg4);
        if (ret != 0) {
            return ret;
        }
    } else if (arg4 != 0) {
        return -TARGET_EINVAL;
    }

    /* no pairs */
    if (arg2 == 0) {
        return 0;
    }

    host_pairs = lock_user(VERIFY_WRITE, arg1,
                           sizeof(*host_pairs) * (size_t)arg2, 0);
    if (host_pairs == NULL) {
        return -TARGET_EFAULT;
    }
    risc_hwprobe_fill_pairs(cpu_env, host_pairs, arg2);
    unlock_user(host_pairs, arg1, sizeof(*host_pairs) * (size_t)arg2);
    return 0;
}
#endif /* TARGET_NR_riscv_hwprobe */

#if defined(TARGET_NR_pivot_root) && defined(__NR_pivot_root)
_syscall2(int, pivot_root, const char *, new_root, const char *, put_old)
#endif

#if defined(TARGET_NR_open_tree) && defined(__NR_open_tree)
#define __NR_sys_open_tree __NR_open_tree
_syscall3(int, sys_open_tree, int, __dfd, const char *, __filename,
          unsigned int, __flags)
#endif

#if defined(TARGET_NR_move_mount) && defined(__NR_move_mount)
#define __NR_sys_move_mount __NR_move_mount
_syscall5(int, sys_move_mount, int, __from_dfd, const char *, __from_pathname,
           int, __to_dfd, const char *, __to_pathname, unsigned int, flag)
#endif

/* This is an internal helper for do_syscall so that it is easier
 * to have a single return point, so that actions, such as logging
 * of syscall results, can be performed.
 * All errnos that do_syscall() returns must be -TARGET_<errcode>.
 */
static abi_long do_syscall1(CPUArchState *cpu_env, int num, abi_long arg1,
                            abi_long arg2, abi_long arg3, abi_long arg4,
                            abi_long arg5, abi_long arg6, abi_long arg7,
                            abi_long arg8)
{
    CPUState *cpu = env_cpu(cpu_env);
    abi_long ret;
#if defined(TARGET_NR_stat) || defined(TARGET_NR_stat64) \
    || defined(TARGET_NR_lstat) || defined(TARGET_NR_lstat64) \
    || defined(TARGET_NR_fstat) || defined(TARGET_NR_fstat64) \
    || defined(TARGET_NR_statx)
    struct stat st;
#endif
#if defined(TARGET_NR_statfs) || defined(TARGET_NR_statfs64) \
    || defined(TARGET_NR_fstatfs)
    struct statfs stfs;
#endif
    void *p;

    switch(num) {
    case TARGET_NR_exit:
        /* In old applications this may be used to implement _exit(2).
           However in threaded applications it is used for thread termination,
           and _exit_group is used for application termination.
           Do thread termination if we have more then one thread.  */

        if (block_signals()) {
            return -QEMU_ERESTARTSYS;
        }

        pthread_mutex_lock(&clone_lock);

        if (CPU_NEXT(first_cpu)) {
            TaskState *ts = get_task_state(cpu);

            if (ts->child_tidptr) {
                put_user_u32(0, ts->child_tidptr);
                do_sys_futex(g2h(cpu, ts->child_tidptr),
                             FUTEX_WAKE, INT_MAX, NULL, NULL, 0);
            }

            object_unparent(OBJECT(cpu));
            object_unref(OBJECT(cpu));
            /*
             * At this point the CPU should be unrealized and removed
             * from cpu lists. We can clean-up the rest of the thread
             * data without the lock held.
             */

            pthread_mutex_unlock(&clone_lock);

            thread_cpu = NULL;
            g_free(ts);
            rcu_unregister_thread();
            pthread_exit(NULL);
        }

        pthread_mutex_unlock(&clone_lock);
        preexit_cleanup(cpu_env, arg1);
        _exit(arg1);
        return 0; /* avoid warning */
    case TARGET_NR_read:
        if (arg2 == 0 && arg3 == 0) {
            return get_errno(safe_read(arg1, 0, 0));
        } else {
            if (!(p = lock_user(VERIFY_WRITE, arg2, arg3, 0)))
                return -TARGET_EFAULT;
            ret = get_errno(safe_read(arg1, p, arg3));
            if (ret >= 0 &&
                fd_trans_host_to_target_data(arg1)) {
                ret = fd_trans_host_to_target_data(arg1)(p, ret);
            }
            unlock_user(p, arg2, ret);
        }
        return ret;
    case TARGET_NR_write:
        if (arg2 == 0 && arg3 == 0) {
            return get_errno(safe_write(arg1, 0, 0));
        }
        if (!(p = lock_user(VERIFY_READ, arg2, arg3, 1)))
            return -TARGET_EFAULT;
        if (fd_trans_target_to_host_data(arg1)) {
            void *copy = g_malloc(arg3);
            memcpy(copy, p, arg3);
            ret = fd_trans_target_to_host_data(arg1)(copy, arg3);
            if (ret >= 0) {
                ret = get_errno(safe_write(arg1, copy, ret));
            }
            g_free(copy);
        } else {
            ret = get_errno(safe_write(arg1, p, arg3));
        }
        unlock_user(p, arg2, 0);
        return ret;

#ifdef TARGET_NR_open
    case TARGET_NR_open:
        if (!(p = lock_user_string(arg1)))
            return -TARGET_EFAULT;
        ret = get_errno(do_guest_openat(cpu_env, AT_FDCWD, p,
                                  target_to_host_bitmask(arg2, fcntl_flags_tbl),
                                  arg3, true));
        fd_trans_unregister(ret);
        unlock_user(p, arg1, 0);
        return ret;
#endif
    case TARGET_NR_openat:
        if (!(p = lock_user_string(arg2)))
            return -TARGET_EFAULT;
        ret = get_errno(do_guest_openat(cpu_env, arg1, p,
                                  target_to_host_bitmask(arg3, fcntl_flags_tbl),
                                  arg4, true));
        fd_trans_unregister(ret);
        unlock_user(p, arg2, 0);
        return ret;
#if defined(TARGET_NR_name_to_handle_at) && defined(CONFIG_OPEN_BY_HANDLE)
    case TARGET_NR_name_to_handle_at:
        ret = do_name_to_handle_at(arg1, arg2, arg3, arg4, arg5);
        return ret;
#endif
#if defined(TARGET_NR_open_by_handle_at) && defined(CONFIG_OPEN_BY_HANDLE)
    case TARGET_NR_open_by_handle_at:
        ret = do_open_by_handle_at(arg1, arg2, arg3);
        fd_trans_unregister(ret);
        return ret;
#endif
#if defined(__NR_pidfd_open) && defined(TARGET_NR_pidfd_open)
    case TARGET_NR_pidfd_open:
        return get_errno(pidfd_open(arg1, arg2));
#endif
#if defined(__NR_pidfd_send_signal) && defined(TARGET_NR_pidfd_send_signal)
    case TARGET_NR_pidfd_send_signal:
        {
            siginfo_t uinfo, *puinfo;

            if (arg3) {
                p = lock_user(VERIFY_READ, arg3, sizeof(target_siginfo_t), 1);
                if (!p) {
                    return -TARGET_EFAULT;
                 }
                 target_to_host_siginfo(&uinfo, p);
                 unlock_user(p, arg3, 0);
                 puinfo = &uinfo;
            } else {
                 puinfo = NULL;
            }
            ret = get_errno(pidfd_send_signal(arg1, target_to_host_signal(arg2),
                                              puinfo, arg4));
        }
        return ret;
#endif
#if defined(__NR_pidfd_getfd) && defined(TARGET_NR_pidfd_getfd)
    case TARGET_NR_pidfd_getfd:
        return get_errno(pidfd_getfd(arg1, arg2, arg3));
#endif
    case TARGET_NR_close:
        fd_trans_unregister(arg1);
        return get_errno(close(arg1));
#if defined(__NR_close_range) && defined(TARGET_NR_close_range)
    case TARGET_NR_close_range:
        ret = get_errno(sys_close_range(arg1, arg2, arg3));
        if (ret == 0 && !(arg3 & CLOSE_RANGE_CLOEXEC)) {
            abi_long fd, maxfd;
            maxfd = MIN(arg2, target_fd_max);
            for (fd = arg1; fd < maxfd; fd++) {
                fd_trans_unregister(fd);
            }
        }
        return ret;
#endif

    case TARGET_NR_brk:
        return do_brk(arg1);
#ifdef TARGET_NR_fork
    case TARGET_NR_fork:
        return get_errno(do_fork(cpu_env, TARGET_SIGCHLD, 0, 0, 0, 0));
#endif
#ifdef TARGET_NR_waitpid
    case TARGET_NR_waitpid:
        {
            int status;
            ret = get_errno(safe_wait4(arg1, &status, arg3, 0));
            if (!is_error(ret) && arg2 && ret
                && put_user_s32(host_to_target_waitstatus(status), arg2))
                return -TARGET_EFAULT;
        }
        return ret;
#endif
#ifdef TARGET_NR_waitid
    case TARGET_NR_waitid:
        {
            struct rusage ru;
            siginfo_t info;

            ret = get_errno(safe_waitid(arg1, arg2, (arg3 ? &info : NULL),
                                        arg4, (arg5 ? &ru : NULL)));
            if (!is_error(ret)) {
                if (arg3) {
                    p = lock_user(VERIFY_WRITE, arg3,
                                  sizeof(target_siginfo_t), 0);
                    if (!p) {
                        return -TARGET_EFAULT;
                    }
                    host_to_target_siginfo(p, &info);
                    unlock_user(p, arg3, sizeof(target_siginfo_t));
                }
                if (arg5 && host_to_target_rusage(arg5, &ru)) {
                    return -TARGET_EFAULT;
                }
            }
        }
        return ret;
#endif
#ifdef TARGET_NR_creat /* not on alpha */
    case TARGET_NR_creat:
        if (!(p = lock_user_string(arg1)))
            return -TARGET_EFAULT;
        ret = get_errno(creat(p, arg2));
        fd_trans_unregister(ret);
        unlock_user(p, arg1, 0);
        return ret;
#endif
#ifdef TARGET_NR_link
    case TARGET_NR_link:
        {
            void * p2;
            p = lock_user_string(arg1);
            p2 = lock_user_string(arg2);
            if (!p || !p2)
                ret = -TARGET_EFAULT;
            else
                ret = get_errno(link(p, p2));
            unlock_user(p2, arg2, 0);
            unlock_user(p, arg1, 0);
        }
        return ret;
#endif
#if defined(TARGET_NR_linkat)
    case TARGET_NR_linkat:
        {
            void * p2 = NULL;
            if (!arg2 || !arg4)
                return -TARGET_EFAULT;
            p  = lock_user_string(arg2);
            p2 = lock_user_string(arg4);
            if (!p || !p2)
                ret = -TARGET_EFAULT;
            else
                ret = get_errno(linkat(arg1, p, arg3, p2, arg5));
            unlock_user(p, arg2, 0);
            unlock_user(p2, arg4, 0);
        }
        return ret;
#endif
#ifdef TARGET_NR_unlink
    case TARGET_NR_unlink:
        if (!(p = lock_user_string(arg1)))
            return -TARGET_EFAULT;
        ret = get_errno(unlink(p));
        unlock_user(p, arg1, 0);
        return ret;
#endif
#if defined(TARGET_NR_unlinkat)
    case TARGET_NR_unlinkat:
        if (!(p = lock_user_string(arg2)))
            return -TARGET_EFAULT;
        ret = get_errno(unlinkat(arg1, p, arg3));
        unlock_user(p, arg2, 0);
        return ret;
#endif
    case TARGET_NR_execveat:
        return do_execv(cpu_env, arg1, arg2, arg3, arg4, arg5, true);
    case TARGET_NR_execve:
        return do_execv(cpu_env, AT_FDCWD, arg1, arg2, arg3, 0, false);
    case TARGET_NR_chdir:
        if (!(p = lock_user_string(arg1)))
            return -TARGET_EFAULT;
        ret = get_errno(chdir(p));
        unlock_user(p, arg1, 0);
        return ret;
#ifdef TARGET_NR_time
    case TARGET_NR_time:
        {
            time_t host_time;
            ret = get_errno(time(&host_time));
            if (!is_error(ret)
                && arg1
                && put_user_sal(host_time, arg1))
                return -TARGET_EFAULT;
        }
        return ret;
#endif
#ifdef TARGET_NR_mknod
    case TARGET_NR_mknod:
        if (!(p = lock_user_string(arg1)))
            return -TARGET_EFAULT;
        ret = get_errno(mknod(p, arg2, arg3));
        unlock_user(p, arg1, 0);
        return ret;
#endif
#if defined(TARGET_NR_mknodat)
    case TARGET_NR_mknodat:
        if (!(p = lock_user_string(arg2)))
            return -TARGET_EFAULT;
        ret = get_errno(mknodat(arg1, p, arg3, arg4));
        unlock_user(p, arg2, 0);
        return ret;
#endif
#ifdef TARGET_NR_chmod
    case TARGET_NR_chmod:
        if (!(p = lock_user_string(arg1)))
            return -TARGET_EFAULT;
        ret = get_errno(chmod(p, arg2));
        unlock_user(p, arg1, 0);
        return ret;
#endif
#ifdef TARGET_NR_lseek
    case TARGET_NR_lseek:
        return get_errno(lseek(arg1, arg2, arg3));
#endif
#if defined(TARGET_NR_getxpid) && defined(TARGET_ALPHA)
    /* Alpha specific */
    case TARGET_NR_getxpid:
        cpu_env->ir[IR_A4] = getppid();
        return get_errno(getpid());
#endif
#ifdef TARGET_NR_getpid
    case TARGET_NR_getpid:
        return get_errno(getpid());
#endif
    case TARGET_NR_mount:
        {
            /* need to look at the data field */
            void *p2, *p3;

            if (arg1) {
                p = lock_user_string(arg1);
                if (!p) {
                    return -TARGET_EFAULT;
                }
            } else {
                p = NULL;
            }

            p2 = lock_user_string(arg2);
            if (!p2) {
                if (arg1) {
                    unlock_user(p, arg1, 0);
                }
                return -TARGET_EFAULT;
            }

            if (arg3) {
                p3 = lock_user_string(arg3);
                if (!p3) {
                    if (arg1) {
                        unlock_user(p, arg1, 0);
                    }
                    unlock_user(p2, arg2, 0);
                    return -TARGET_EFAULT;
                }
            } else {
                p3 = NULL;
            }

            /* FIXME - arg5 should be locked, but it isn't clear how to
             * do that since it's not guaranteed to be a NULL-terminated
             * string.
             */
            if (!arg5) {
                ret = mount(p, p2, p3, (unsigned long)arg4, NULL);
            } else {
                ret = mount(p, p2, p3, (unsigned long)arg4, g2h(cpu, arg5));
            }
            ret = get_errno(ret);

            if (arg1) {
                unlock_user(p, arg1, 0);
            }
            unlock_user(p2, arg2, 0);
            if (arg3) {
                unlock_user(p3, arg3, 0);
            }
        }
        return ret;
#if defined(TARGET_NR_umount) || defined(TARGET_NR_oldumount)
#if defined(TARGET_NR_umount)
    case TARGET_NR_umount:
#endif
#if defined(TARGET_NR_oldumount)
    case TARGET_NR_oldumount:
#endif
        if (!(p = lock_user_string(arg1)))
            return -TARGET_EFAULT;
        ret = get_errno(umount(p));
        unlock_user(p, arg1, 0);
        return ret;
#endif
#if defined(TARGET_NR_move_mount) && defined(__NR_move_mount)
    case TARGET_NR_move_mount:
        {
            void *p2, *p4;

            if (!arg2 || !arg4) {
                return -TARGET_EFAULT;
            }

            p2 = lock_user_string(arg2);
            if (!p2) {
                return -TARGET_EFAULT;
            }

            p4 = lock_user_string(arg4);
            if (!p4) {
                unlock_user(p2, arg2, 0);
                return -TARGET_EFAULT;
            }
            ret = get_errno(sys_move_mount(arg1, p2, arg3, p4, arg5));

            unlock_user(p2, arg2, 0);
            unlock_user(p4, arg4, 0);

            return ret;
        }
#endif
#if defined(TARGET_NR_open_tree) && defined(__NR_open_tree)
    case TARGET_NR_open_tree:
        {
            void *p2;
            int host_flags;

            if (!arg2) {
                return -TARGET_EFAULT;
            }

            p2 = lock_user_string(arg2);
            if (!p2) {
                return -TARGET_EFAULT;
            }

            host_flags = arg3 & ~TARGET_O_CLOEXEC;
            if (arg3 & TARGET_O_CLOEXEC) {
                host_flags |= O_CLOEXEC;
            }

            ret = get_errno(sys_open_tree(arg1, p2, host_flags));

            unlock_user(p2, arg2, 0);

            return ret;
        }
#endif
#ifdef TARGET_NR_stime /* not on alpha */
    case TARGET_NR_stime:
        {
            struct timespec ts;
            ts.tv_nsec = 0;
            if (get_user_sal(ts.tv_sec, arg1)) {
                return -TARGET_EFAULT;
            }
            return get_errno(clock_settime(CLOCK_REALTIME, &ts));
        }
#endif
#ifdef TARGET_NR_alarm /* not on alpha */
    case TARGET_NR_alarm:
        return alarm(arg1);
#endif
#ifdef TARGET_NR_pause /* not on alpha */
    case TARGET_NR_pause:
        if (!block_signals()) {
            sigsuspend(&get_task_state(cpu)->signal_mask);
        }
        return -TARGET_EINTR;
#endif
#ifdef TARGET_NR_utime
    case TARGET_NR_utime:
        {
            struct utimbuf tbuf, *host_tbuf;
            struct target_utimbuf *target_tbuf;
            if (arg2) {
                if (!lock_user_struct(VERIFY_READ, target_tbuf, arg2, 1))
                    return -TARGET_EFAULT;
                tbuf.actime = tswapal(target_tbuf->actime);
                tbuf.modtime = tswapal(target_tbuf->modtime);
                unlock_user_struct(target_tbuf, arg2, 0);
                host_tbuf = &tbuf;
            } else {
                host_tbuf = NULL;
            }
            if (!(p = lock_user_string(arg1)))
                return -TARGET_EFAULT;
            ret = get_errno(utime(p, host_tbuf));
            unlock_user(p, arg1, 0);
        }
        return ret;
#endif
#ifdef TARGET_NR_utimes
    case TARGET_NR_utimes:
        {
            struct timeval *tvp, tv[2];
            if (arg2) {
                if (copy_from_user_timeval(&tv[0], arg2)
                    || copy_from_user_timeval(&tv[1],
                                              arg2 + sizeof(struct target_timeval)))
                    return -TARGET_EFAULT;
                tvp = tv;
            } else {
                tvp = NULL;
            }
            if (!(p = lock_user_string(arg1)))
                return -TARGET_EFAULT;
            ret = get_errno(utimes(p, tvp));
            unlock_user(p, arg1, 0);
        }
        return ret;
#endif
#if defined(TARGET_NR_futimesat)
    case TARGET_NR_futimesat:
        {
            struct timeval *tvp, tv[2];
            if (arg3) {
                if (copy_from_user_timeval(&tv[0], arg3)
                    || copy_from_user_timeval(&tv[1],
                                              arg3 + sizeof(struct target_timeval)))
                    return -TARGET_EFAULT;
                tvp = tv;
            } else {
                tvp = NULL;
            }
            if (!(p = lock_user_string(arg2))) {
                return -TARGET_EFAULT;
            }
            ret = get_errno(futimesat(arg1, path(p), tvp));
            unlock_user(p, arg2, 0);
        }
        return ret;
#endif
#ifdef TARGET_NR_access
    case TARGET_NR_access:
        if (!(p = lock_user_string(arg1))) {
            return -TARGET_EFAULT;
        }
        ret = get_errno(access(path(p), arg2));
        unlock_user(p, arg1, 0);
        return ret;
#endif
#if defined(TARGET_NR_faccessat) && defined(__NR_faccessat)
    case TARGET_NR_faccessat:
        if (!(p = lock_user_string(arg2))) {
            return -TARGET_EFAULT;
        }
        ret = get_errno(faccessat(arg1, p, arg3, 0));
        unlock_user(p, arg2, 0);
        return ret;
#endif
#if defined(TARGET_NR_faccessat2)
    case TARGET_NR_faccessat2:
        if (!(p = lock_user_string(arg2))) {
            return -TARGET_EFAULT;
        }
        ret = get_errno(faccessat(arg1, p, arg3, arg4));
        unlock_user(p, arg2, 0);
        return ret;
#endif
#ifdef TARGET_NR_nice /* not on alpha */
    case TARGET_NR_nice:
        return get_errno(nice(arg1));
#endif
    case TARGET_NR_sync:
        sync();
        return 0;
#if defined(TARGET_NR_syncfs) && defined(CONFIG_SYNCFS)
    case TARGET_NR_syncfs:
        return get_errno(syncfs(arg1));
#endif
    case TARGET_NR_kill:
        return get_errno(safe_kill(arg1, target_to_host_signal(arg2)));
#ifdef TARGET_NR_rename
    case TARGET_NR_rename:
        {
            void *p2;
            p = lock_user_string(arg1);
            p2 = lock_user_string(arg2);
            if (!p || !p2)
                ret = -TARGET_EFAULT;
            else
                ret = get_errno(rename(p, p2));
            unlock_user(p2, arg2, 0);
            unlock_user(p, arg1, 0);
        }
        return ret;
#endif
#if defined(TARGET_NR_renameat)
    case TARGET_NR_renameat:
        {
            void *p2;
            p  = lock_user_string(arg2);
            p2 = lock_user_string(arg4);
            if (!p || !p2)
                ret = -TARGET_EFAULT;
            else
                ret = get_errno(renameat(arg1, p, arg3, p2));
            unlock_user(p2, arg4, 0);
            unlock_user(p, arg2, 0);
        }
        return ret;
#endif
#if defined(TARGET_NR_renameat2)
    case TARGET_NR_renameat2:
        {
            void *p2;
            p  = lock_user_string(arg2);
            p2 = lock_user_string(arg4);
            if (!p || !p2) {
                ret = -TARGET_EFAULT;
            } else {
                ret = get_errno(sys_renameat2(arg1, p, arg3, p2, arg5));
            }
            unlock_user(p2, arg4, 0);
            unlock_user(p, arg2, 0);
        }
        return ret;
#endif
#ifdef TARGET_NR_mkdir
    case TARGET_NR_mkdir:
        if (!(p = lock_user_string(arg1)))
            return -TARGET_EFAULT;
        ret = get_errno(mkdir(p, arg2));
        unlock_user(p, arg1, 0);
        return ret;
#endif
#if defined(TARGET_NR_mkdirat)
    case TARGET_NR_mkdirat:
        if (!(p = lock_user_string(arg2)))
            return -TARGET_EFAULT;
        ret = get_errno(mkdirat(arg1, p, arg3));
        unlock_user(p, arg2, 0);
        return ret;
#endif
#ifdef TARGET_NR_rmdir
    case TARGET_NR_rmdir:
        if (!(p = lock_user_string(arg1)))
            return -TARGET_EFAULT;
        ret = get_errno(rmdir(p));
        unlock_user(p, arg1, 0);
        return ret;
#endif
    case TARGET_NR_dup:
        ret = get_errno(dup(arg1));
        if (ret >= 0) {
            fd_trans_dup(arg1, ret);
        }
        return ret;
#ifdef TARGET_NR_pipe
    case TARGET_NR_pipe:
        return do_pipe(cpu_env, arg1, 0, 0);
#endif
#ifdef TARGET_NR_pipe2
    case TARGET_NR_pipe2:
        return do_pipe(cpu_env, arg1,
                       target_to_host_bitmask(arg2, fcntl_flags_tbl), 1);
#endif
    case TARGET_NR_times:
        {
            struct target_tms *tmsp;
            struct tms tms;
            ret = get_errno(times(&tms));
            if (arg1) {
                tmsp = lock_user(VERIFY_WRITE, arg1, sizeof(struct target_tms), 0);
                if (!tmsp)
                    return -TARGET_EFAULT;
                tmsp->tms_utime = tswapal(host_to_target_clock_t(tms.tms_utime));
                tmsp->tms_stime = tswapal(host_to_target_clock_t(tms.tms_stime));
                tmsp->tms_cutime = tswapal(host_to_target_clock_t(tms.tms_cutime));
                tmsp->tms_cstime = tswapal(host_to_target_clock_t(tms.tms_cstime));
            }
            if (!is_error(ret))
                ret = host_to_target_clock_t(ret);
        }
        return ret;
    case TARGET_NR_acct:
        if (arg1 == 0) {
            ret = get_errno(acct(NULL));
        } else {
            if (!(p = lock_user_string(arg1))) {
                return -TARGET_EFAULT;
            }
            ret = get_errno(acct(path(p)));
            unlock_user(p, arg1, 0);
        }
        return ret;
#ifdef TARGET_NR_umount2
    case TARGET_NR_umount2:
        if (!(p = lock_user_string(arg1)))
            return -TARGET_EFAULT;
        ret = get_errno(umount2(p, arg2));
        unlock_user(p, arg1, 0);
        return ret;
#endif
    case TARGET_NR_ioctl:
        return do_ioctl(arg1, arg2, arg3);
#ifdef TARGET_NR_fcntl
    case TARGET_NR_fcntl:
        return do_fcntl(arg1, arg2, arg3);
#endif
    case TARGET_NR_setpgid:
        return get_errno(setpgid(arg1, arg2));
    case TARGET_NR_umask:
        return get_errno(umask(arg1));
    case TARGET_NR_chroot:
        if (!(p = lock_user_string(arg1)))
            return -TARGET_EFAULT;
        ret = get_errno(chroot(p));
        unlock_user(p, arg1, 0);
        return ret;
#ifdef TARGET_NR_dup2
    case TARGET_NR_dup2:
        ret = get_errno(dup2(arg1, arg2));
        if (ret >= 0) {
            fd_trans_dup(arg1, arg2);
        }
        return ret;
#endif
#if defined(CONFIG_DUP3) && defined(TARGET_NR_dup3)
    case TARGET_NR_dup3:
    {
        int host_flags;

        if ((arg3 & ~TARGET_O_CLOEXEC) != 0) {
            return -EINVAL;
        }
        host_flags = target_to_host_bitmask(arg3, fcntl_flags_tbl);
        ret = get_errno(dup3(arg1, arg2, host_flags));
        if (ret >= 0) {
            fd_trans_dup(arg1, arg2);
        }
        return ret;
    }
#endif
#ifdef TARGET_NR_getppid /* not on alpha */
    case TARGET_NR_getppid:
        return get_errno(getppid());
#endif
#ifdef TARGET_NR_getpgrp
    case TARGET_NR_getpgrp:
        return get_errno(getpgrp());
#endif
    case TARGET_NR_setsid:
        return get_errno(setsid());
#ifdef TARGET_NR_sigaction
    case TARGET_NR_sigaction:
        {
#if defined(TARGET_MIPS)
	    struct target_sigaction act, oact, *pact, *old_act;

	    if (arg2) {
                if (!lock_user_struct(VERIFY_READ, old_act, arg2, 1))
                    return -TARGET_EFAULT;
		act._sa_handler = old_act->_sa_handler;
		target_siginitset(&act.sa_mask, old_act->sa_mask.sig[0]);
		act.sa_flags = old_act->sa_flags;
		unlock_user_struct(old_act, arg2, 0);
		pact = &act;
	    } else {
		pact = NULL;
	    }

        ret = get_errno(do_sigaction(arg1, pact, &oact, 0));

	    if (!is_error(ret) && arg3) {
                if (!lock_user_struct(VERIFY_WRITE, old_act, arg3, 0))
                    return -TARGET_EFAULT;
		old_act->_sa_handler = oact._sa_handler;
		old_act->sa_flags = oact.sa_flags;
		old_act->sa_mask.sig[0] = oact.sa_mask.sig[0];
		old_act->sa_mask.sig[1] = 0;
		old_act->sa_mask.sig[2] = 0;
		old_act->sa_mask.sig[3] = 0;
		unlock_user_struct(old_act, arg3, 1);
	    }
#else
            struct target_old_sigaction *old_act;
            struct target_sigaction act, oact, *pact;
            if (arg2) {
                if (!lock_user_struct(VERIFY_READ, old_act, arg2, 1))
                    return -TARGET_EFAULT;
                act._sa_handler = old_act->_sa_handler;
                target_siginitset(&act.sa_mask, old_act->sa_mask);
                act.sa_flags = old_act->sa_flags;
#ifdef TARGET_ARCH_HAS_SA_RESTORER
                act.sa_restorer = old_act->sa_restorer;
#endif
                unlock_user_struct(old_act, arg2, 0);
                pact = &act;
            } else {
                pact = NULL;
            }
            ret = get_errno(do_sigaction(arg1, pact, &oact, 0));
            if (!is_error(ret) && arg3) {
                if (!lock_user_struct(VERIFY_WRITE, old_act, arg3, 0))
                    return -TARGET_EFAULT;
                old_act->_sa_handler = oact._sa_handler;
                old_act->sa_mask = oact.sa_mask.sig[0];
                old_act->sa_flags = oact.sa_flags;
#ifdef TARGET_ARCH_HAS_SA_RESTORER
                old_act->sa_restorer = oact.sa_restorer;
#endif
                unlock_user_struct(old_act, arg3, 1);
            }
#endif
        }
        return ret;
#endif
    case TARGET_NR_rt_sigaction:
        {
            /*
             * For Alpha and SPARC this is a 5 argument syscall, with
             * a 'restorer' parameter which must be copied into the
             * sa_restorer field of the sigaction struct.
             * For Alpha that 'restorer' is arg5; for SPARC it is arg4,
             * and arg5 is the sigsetsize.
             */
#if defined(TARGET_ALPHA)
            target_ulong sigsetsize = arg4;
            target_ulong restorer = arg5;
#elif defined(TARGET_SPARC)
            target_ulong restorer = arg4;
            target_ulong sigsetsize = arg5;
#else
            target_ulong sigsetsize = arg4;
            target_ulong restorer = 0;
#endif
            struct target_sigaction *act = NULL;
            struct target_sigaction *oact = NULL;

            if (sigsetsize != sizeof(target_sigset_t)) {
                return -TARGET_EINVAL;
            }
            if (arg2 && !lock_user_struct(VERIFY_READ, act, arg2, 1)) {
                return -TARGET_EFAULT;
            }
            if (arg3 && !lock_user_struct(VERIFY_WRITE, oact, arg3, 0)) {
                ret = -TARGET_EFAULT;
            } else {
                ret = get_errno(do_sigaction(arg1, act, oact, restorer));
                if (oact) {
                    unlock_user_struct(oact, arg3, 1);
                }
            }
            if (act) {
                unlock_user_struct(act, arg2, 0);
            }
        }
        return ret;
#ifdef TARGET_NR_sgetmask /* not on alpha */
    case TARGET_NR_sgetmask:
        {
            sigset_t cur_set;
            abi_ulong target_set;
            ret = do_sigprocmask(0, NULL, &cur_set);
            if (!ret) {
                host_to_target_old_sigset(&target_set, &cur_set);
                ret = target_set;
            }
        }
        return ret;
#endif
#ifdef TARGET_NR_ssetmask /* not on alpha */
    case TARGET_NR_ssetmask:
        {
            sigset_t set, oset;
            abi_ulong target_set = arg1;
            target_to_host_old_sigset(&set, &target_set);
            ret = do_sigprocmask(SIG_SETMASK, &set, &oset);
            if (!ret) {
                host_to_target_old_sigset(&target_set, &oset);
                ret = target_set;
            }
        }
        return ret;
#endif
#ifdef TARGET_NR_sigprocmask
    case TARGET_NR_sigprocmask:
        {
#if defined(TARGET_ALPHA)
            sigset_t set, oldset;
            abi_ulong mask;
            int how;

            switch (arg1) {
            case TARGET_SIG_BLOCK:
                how = SIG_BLOCK;
                break;
            case TARGET_SIG_UNBLOCK:
                how = SIG_UNBLOCK;
                break;
            case TARGET_SIG_SETMASK:
                how = SIG_SETMASK;
                break;
            default:
                return -TARGET_EINVAL;
            }
            mask = arg2;
            target_to_host_old_sigset(&set, &mask);

            ret = do_sigprocmask(how, &set, &oldset);
            if (!is_error(ret)) {
                host_to_target_old_sigset(&mask, &oldset);
                ret = mask;
                cpu_env->ir[IR_V0] = 0; /* force no error */
            }
#else
            sigset_t set, oldset, *set_ptr;
            int how;

            if (arg2) {
                p = lock_user(VERIFY_READ, arg2, sizeof(target_sigset_t), 1);
                if (!p) {
                    return -TARGET_EFAULT;
                }
                target_to_host_old_sigset(&set, p);
                unlock_user(p, arg2, 0);
                set_ptr = &set;
                switch (arg1) {
                case TARGET_SIG_BLOCK:
                    how = SIG_BLOCK;
                    break;
                case TARGET_SIG_UNBLOCK:
                    how = SIG_UNBLOCK;
                    break;
                case TARGET_SIG_SETMASK:
                    how = SIG_SETMASK;
                    break;
                default:
                    return -TARGET_EINVAL;
                }
            } else {
                how = 0;
                set_ptr = NULL;
            }
            ret = do_sigprocmask(how, set_ptr, &oldset);
            if (!is_error(ret) && arg3) {
                if (!(p = lock_user(VERIFY_WRITE, arg3, sizeof(target_sigset_t), 0)))
                    return -TARGET_EFAULT;
                host_to_target_old_sigset(p, &oldset);
                unlock_user(p, arg3, sizeof(target_sigset_t));
            }
#endif
        }
        return ret;
#endif
    case TARGET_NR_rt_sigprocmask:
        {
            int how = arg1;
            sigset_t set, oldset, *set_ptr;

            if (arg4 != sizeof(target_sigset_t)) {
                return -TARGET_EINVAL;
            }

            if (arg2) {
                p = lock_user(VERIFY_READ, arg2, sizeof(target_sigset_t), 1);
                if (!p) {
                    return -TARGET_EFAULT;
                }
                target_to_host_sigset(&set, p);
                unlock_user(p, arg2, 0);
                set_ptr = &set;
                switch(how) {
                case TARGET_SIG_BLOCK:
                    how = SIG_BLOCK;
                    break;
                case TARGET_SIG_UNBLOCK:
                    how = SIG_UNBLOCK;
                    break;
                case TARGET_SIG_SETMASK:
                    how = SIG_SETMASK;
                    break;
                default:
                    return -TARGET_EINVAL;
                }
            } else {
                how = 0;
                set_ptr = NULL;
            }
            ret = do_sigprocmask(how, set_ptr, &oldset);
            if (!is_error(ret) && arg3) {
                if (!(p = lock_user(VERIFY_WRITE, arg3, sizeof(target_sigset_t), 0)))
                    return -TARGET_EFAULT;
                host_to_target_sigset(p, &oldset);
                unlock_user(p, arg3, sizeof(target_sigset_t));
            }
        }
        return ret;
#ifdef TARGET_NR_sigpending
    case TARGET_NR_sigpending:
        {
            sigset_t set;
            ret = get_errno(sigpending(&set));
            if (!is_error(ret)) {
                if (!(p = lock_user(VERIFY_WRITE, arg1, sizeof(target_sigset_t), 0)))
                    return -TARGET_EFAULT;
                host_to_target_old_sigset(p, &set);
                unlock_user(p, arg1, sizeof(target_sigset_t));
            }
        }
        return ret;
#endif
    case TARGET_NR_rt_sigpending:
        {
            sigset_t set;

            /* Yes, this check is >, not != like most. We follow the kernel's
             * logic and it does it like this because it implements
             * NR_sigpending through the same code path, and in that case
             * the old_sigset_t is smaller in size.
             */
            if (arg2 > sizeof(target_sigset_t)) {
                return -TARGET_EINVAL;
            }

            ret = get_errno(sigpending(&set));
            if (!is_error(ret)) {
                if (!(p = lock_user(VERIFY_WRITE, arg1, sizeof(target_sigset_t), 0)))
                    return -TARGET_EFAULT;
                host_to_target_sigset(p, &set);
                unlock_user(p, arg1, sizeof(target_sigset_t));
            }
        }
        return ret;
#ifdef TARGET_NR_sigsuspend
    case TARGET_NR_sigsuspend:
        {
            sigset_t *set;

#if defined(TARGET_ALPHA)
            TaskState *ts = get_task_state(cpu);
            /* target_to_host_old_sigset will bswap back */
            abi_ulong mask = tswapal(arg1);
            set = &ts->sigsuspend_mask;
            target_to_host_old_sigset(set, &mask);
#else
            ret = process_sigsuspend_mask(&set, arg1, sizeof(target_sigset_t));
            if (ret != 0) {
                return ret;
            }
#endif
            ret = get_errno(safe_rt_sigsuspend(set, SIGSET_T_SIZE));
            finish_sigsuspend_mask(ret);
        }
        return ret;
#endif
    case TARGET_NR_rt_sigsuspend:
        {
            sigset_t *set;

            ret = process_sigsuspend_mask(&set, arg1, arg2);
            if (ret != 0) {
                return ret;
            }
            ret = get_errno(safe_rt_sigsuspend(set, SIGSET_T_SIZE));
            finish_sigsuspend_mask(ret);
        }
        return ret;
#ifdef TARGET_NR_rt_sigtimedwait
    case TARGET_NR_rt_sigtimedwait:
        {
            sigset_t set;
            struct timespec uts, *puts;
            siginfo_t uinfo;

            if (arg4 != sizeof(target_sigset_t)) {
                return -TARGET_EINVAL;
            }

            if (!(p = lock_user(VERIFY_READ, arg1, sizeof(target_sigset_t), 1)))
                return -TARGET_EFAULT;
            target_to_host_sigset(&set, p);
            unlock_user(p, arg1, 0);
            if (arg3) {
                puts = &uts;
                if (target_to_host_timespec(puts, arg3)) {
                    return -TARGET_EFAULT;
                }
            } else {
                puts = NULL;
            }
            ret = get_errno(safe_rt_sigtimedwait(&set, &uinfo, puts,
                                                 SIGSET_T_SIZE));
            if (!is_error(ret)) {
                if (arg2) {
                    p = lock_user(VERIFY_WRITE, arg2, sizeof(target_siginfo_t),
                                  0);
                    if (!p) {
                        return -TARGET_EFAULT;
                    }
                    host_to_target_siginfo(p, &uinfo);
                    unlock_user(p, arg2, sizeof(target_siginfo_t));
                }
                ret = host_to_target_signal(ret);
            }
        }
        return ret;
#endif
#ifdef TARGET_NR_rt_sigtimedwait_time64
    case TARGET_NR_rt_sigtimedwait_time64:
        {
            sigset_t set;
            struct timespec uts, *puts;
            siginfo_t uinfo;

            if (arg4 != sizeof(target_sigset_t)) {
                return -TARGET_EINVAL;
            }

            p = lock_user(VERIFY_READ, arg1, sizeof(target_sigset_t), 1);
            if (!p) {
                return -TARGET_EFAULT;
            }
            target_to_host_sigset(&set, p);
            unlock_user(p, arg1, 0);
            if (arg3) {
                puts = &uts;
                if (target_to_host_timespec64(puts, arg3)) {
                    return -TARGET_EFAULT;
                }
            } else {
                puts = NULL;
            }
            ret = get_errno(safe_rt_sigtimedwait(&set, &uinfo, puts,
                                                 SIGSET_T_SIZE));
            if (!is_error(ret)) {
                if (arg2) {
                    p = lock_user(VERIFY_WRITE, arg2,
                                  sizeof(target_siginfo_t), 0);
                    if (!p) {
                        return -TARGET_EFAULT;
                    }
                    host_to_target_siginfo(p, &uinfo);
                    unlock_user(p, arg2, sizeof(target_siginfo_t));
                }
                ret = host_to_target_signal(ret);
            }
        }
        return ret;
#endif
    case TARGET_NR_rt_sigqueueinfo:
        {
            siginfo_t uinfo;

            p = lock_user(VERIFY_READ, arg3, sizeof(target_siginfo_t), 1);
            if (!p) {
                return -TARGET_EFAULT;
            }
            target_to_host_siginfo(&uinfo, p);
            unlock_user(p, arg3, 0);
            ret = get_errno(sys_rt_sigqueueinfo(arg1, target_to_host_signal(arg2), &uinfo));
        }
        return ret;
    case TARGET_NR_rt_tgsigqueueinfo:
        {
            siginfo_t uinfo;

            p = lock_user(VERIFY_READ, arg4, sizeof(target_siginfo_t), 1);
            if (!p) {
                return -TARGET_EFAULT;
            }
            target_to_host_siginfo(&uinfo, p);
            unlock_user(p, arg4, 0);
            ret = get_errno(sys_rt_tgsigqueueinfo(arg1, arg2, target_to_host_signal(arg3), &uinfo));
        }
        return ret;
#ifdef TARGET_NR_sigreturn
    case TARGET_NR_sigreturn:
        if (block_signals()) {
            return -QEMU_ERESTARTSYS;
        }
        return do_sigreturn(cpu_env);
#endif
    case TARGET_NR_rt_sigreturn:
        if (block_signals()) {
            return -QEMU_ERESTARTSYS;
        }
        return do_rt_sigreturn(cpu_env);
    case TARGET_NR_sethostname:
        if (!(p = lock_user_string(arg1)))
            return -TARGET_EFAULT;
        ret = get_errno(sethostname(p, arg2));
        unlock_user(p, arg1, 0);
        return ret;
#ifdef TARGET_NR_setrlimit
    case TARGET_NR_setrlimit:
        {
            int resource = target_to_host_resource(arg1);
            struct target_rlimit *target_rlim;
            struct rlimit rlim;
            if (!lock_user_struct(VERIFY_READ, target_rlim, arg2, 1))
                return -TARGET_EFAULT;
            rlim.rlim_cur = target_to_host_rlim(target_rlim->rlim_cur);
            rlim.rlim_max = target_to_host_rlim(target_rlim->rlim_max);
            unlock_user_struct(target_rlim, arg2, 0);
            /*
             * If we just passed through resource limit settings for memory then
             * they would also apply to QEMU's own allocations, and QEMU will
             * crash or hang or die if its allocations fail. Ideally we would
             * track the guest allocations in QEMU and apply the limits ourselves.
             * For now, just tell the guest the call succeeded but don't actually
             * limit anything.
             */
            if (resource != RLIMIT_AS &&
                resource != RLIMIT_DATA &&
                resource != RLIMIT_STACK) {
                return get_errno(setrlimit(resource, &rlim));
            } else {
                return 0;
            }
        }
#endif
#ifdef TARGET_NR_getrlimit
    case TARGET_NR_getrlimit:
        {
            int resource = target_to_host_resource(arg1);
            struct target_rlimit *target_rlim;
            struct rlimit rlim;

            ret = get_errno(getrlimit(resource, &rlim));
            if (!is_error(ret)) {
                if (!lock_user_struct(VERIFY_WRITE, target_rlim, arg2, 0))
                    return -TARGET_EFAULT;
                target_rlim->rlim_cur = host_to_target_rlim(rlim.rlim_cur);
                target_rlim->rlim_max = host_to_target_rlim(rlim.rlim_max);
                unlock_user_struct(target_rlim, arg2, 1);
            }
        }
        return ret;
#endif
    case TARGET_NR_getrusage:
        {
            struct rusage rusage;
            ret = get_errno(getrusage(arg1, &rusage));
            if (!is_error(ret)) {
                ret = host_to_target_rusage(arg2, &rusage);
            }
        }
        return ret;
#if defined(TARGET_NR_gettimeofday)
    case TARGET_NR_gettimeofday:
        {
            struct timeval tv;
            struct timezone tz;

            ret = get_errno(gettimeofday(&tv, &tz));
            if (!is_error(ret)) {
                if (arg1 && copy_to_user_timeval(arg1, &tv)) {
                    return -TARGET_EFAULT;
                }
                if (arg2 && copy_to_user_timezone(arg2, &tz)) {
                    return -TARGET_EFAULT;
                }
            }
        }
        return ret;
#endif
#if defined(TARGET_NR_settimeofday)
    case TARGET_NR_settimeofday:
        {
            struct timeval tv, *ptv = NULL;
            struct timezone tz, *ptz = NULL;

            if (arg1) {
                if (copy_from_user_timeval(&tv, arg1)) {
                    return -TARGET_EFAULT;
                }
                ptv = &tv;
            }

            if (arg2) {
                if (copy_from_user_timezone(&tz, arg2)) {
                    return -TARGET_EFAULT;
                }
                ptz = &tz;
            }

            return get_errno(settimeofday(ptv, ptz));
        }
#endif
#if defined(TARGET_NR_select)
    case TARGET_NR_select:
#if defined(TARGET_WANT_NI_OLD_SELECT)
        /* some architectures used to have old_select here
         * but now ENOSYS it.
         */
        ret = -TARGET_ENOSYS;
#elif defined(TARGET_WANT_OLD_SYS_SELECT)
        ret = do_old_select(arg1);
#else
        ret = do_select(arg1, arg2, arg3, arg4, arg5);
#endif
        return ret;
#endif
#ifdef TARGET_NR_pselect6
    case TARGET_NR_pselect6:
        return do_pselect6(arg1, arg2, arg3, arg4, arg5, arg6, false);
#endif
#ifdef TARGET_NR_pselect6_time64
    case TARGET_NR_pselect6_time64:
        return do_pselect6(arg1, arg2, arg3, arg4, arg5, arg6, true);
#endif
#ifdef TARGET_NR_symlink
    case TARGET_NR_symlink:
        {
            void *p2;
            p = lock_user_string(arg1);
            p2 = lock_user_string(arg2);
            if (!p || !p2)
                ret = -TARGET_EFAULT;
            else
                ret = get_errno(symlink(p, p2));
            unlock_user(p2, arg2, 0);
            unlock_user(p, arg1, 0);
        }
        return ret;
#endif
#if defined(TARGET_NR_symlinkat)
    case TARGET_NR_symlinkat:
        {
            void *p2;
            p  = lock_user_string(arg1);
            p2 = lock_user_string(arg3);
            if (!p || !p2)
                ret = -TARGET_EFAULT;
            else
                ret = get_errno(symlinkat(p, arg2, p2));
            unlock_user(p2, arg3, 0);
            unlock_user(p, arg1, 0);
        }
        return ret;
#endif
#ifdef TARGET_NR_readlink
    case TARGET_NR_readlink:
        {
            void *p2;
            p = lock_user_string(arg1);
            p2 = lock_user(VERIFY_WRITE, arg2, arg3, 0);
            ret = get_errno(do_guest_readlink(p, p2, arg3));
            unlock_user(p2, arg2, ret);
            unlock_user(p, arg1, 0);
        }
        return ret;
#endif
#if defined(TARGET_NR_readlinkat)
    case TARGET_NR_readlinkat:
        {
            void *p2;
            p  = lock_user_string(arg2);
            p2 = lock_user(VERIFY_WRITE, arg3, arg4, 0);
            if (!p || !p2) {
                ret = -TARGET_EFAULT;
            } else if (!arg4) {
                /* Short circuit this for the magic exe check. */
                ret = -TARGET_EINVAL;
            } else if (is_proc_myself((const char *)p, "exe")) {
                /*
                 * Don't worry about sign mismatch as earlier mapping
                 * logic would have thrown a bad address error.
                 */
                ret = MIN(strlen(exec_path), arg4);
                /* We cannot NUL terminate the string. */
                memcpy(p2, exec_path, ret);
            } else {
                ret = get_errno(readlinkat(arg1, path(p), p2, arg4));
            }
            unlock_user(p2, arg3, ret);
            unlock_user(p, arg2, 0);
        }
        return ret;
#endif
#ifdef TARGET_NR_swapon
    case TARGET_NR_swapon:
        if (!(p = lock_user_string(arg1)))
            return -TARGET_EFAULT;
        ret = get_errno(swapon(p, arg2));
        unlock_user(p, arg1, 0);
        return ret;
#endif
    case TARGET_NR_reboot:
        if (arg3 == LINUX_REBOOT_CMD_RESTART2) {
           /* arg4 must be ignored in all other cases */
           p = lock_user_string(arg4);
           if (!p) {
               return -TARGET_EFAULT;
           }
           ret = get_errno(reboot(arg1, arg2, arg3, p));
           unlock_user(p, arg4, 0);
        } else {
           ret = get_errno(reboot(arg1, arg2, arg3, NULL));
        }
        return ret;
#ifdef TARGET_NR_mmap
    case TARGET_NR_mmap:
#if (defined(TARGET_I386) && defined(TARGET_ABI32)) || \
    (defined(TARGET_ARM) && defined(TARGET_ABI32)) || \
    defined(TARGET_M68K) || defined(TARGET_CRIS) || defined(TARGET_MICROBLAZE) \
    || defined(TARGET_S390X)
        {
            abi_ulong *v;
            abi_ulong v1, v2, v3, v4, v5, v6;
            if (!(v = lock_user(VERIFY_READ, arg1, 6 * sizeof(abi_ulong), 1)))
                return -TARGET_EFAULT;
            v1 = tswapal(v[0]);
            v2 = tswapal(v[1]);
            v3 = tswapal(v[2]);
            v4 = tswapal(v[3]);
            v5 = tswapal(v[4]);
            v6 = tswapal(v[5]);
            unlock_user(v, arg1, 0);
            return do_mmap(v1, v2, v3, v4, v5, v6);
        }
#else
        /* mmap pointers are always untagged */
        return do_mmap(arg1, arg2, arg3, arg4, arg5, arg6);
#endif
#endif
#ifdef TARGET_NR_mmap2
    case TARGET_NR_mmap2:
#ifndef MMAP_SHIFT
#define MMAP_SHIFT 12
#endif
        return do_mmap(arg1, arg2, arg3, arg4, arg5,
                       (off_t)(abi_ulong)arg6 << MMAP_SHIFT);
#endif
    case TARGET_NR_munmap:
        arg1 = cpu_untagged_addr(cpu, arg1);
        return get_errno(target_munmap(arg1, arg2));
    case TARGET_NR_mprotect:
        arg1 = cpu_untagged_addr(cpu, arg1);
        {
            TaskState *ts = get_task_state(cpu);
            /* Special hack to detect libc making the stack executable.  */
            if ((arg3 & PROT_GROWSDOWN)
                && arg1 >= ts->info->stack_limit
                && arg1 <= ts->info->start_stack) {
                arg3 &= ~PROT_GROWSDOWN;
                arg2 = arg2 + arg1 - ts->info->stack_limit;
                arg1 = ts->info->stack_limit;
            }
        }
        return get_errno(target_mprotect(arg1, arg2, arg3));
#ifdef TARGET_NR_mremap
    case TARGET_NR_mremap:
        arg1 = cpu_untagged_addr(cpu, arg1);
        /* mremap new_addr (arg5) is always untagged */
        return get_errno(target_mremap(arg1, arg2, arg3, arg4, arg5));
#endif
        /* ??? msync/mlock/munlock are broken for softmmu.  */
#ifdef TARGET_NR_msync
    case TARGET_NR_msync:
        return get_errno(msync(g2h(cpu, arg1), arg2,
                               target_to_host_msync_arg(arg3)));
#endif
#ifdef TARGET_NR_mlock
    case TARGET_NR_mlock:
        return get_errno(mlock(g2h(cpu, arg1), arg2));
#endif
#ifdef TARGET_NR_munlock
    case TARGET_NR_munlock:
        return get_errno(munlock(g2h(cpu, arg1), arg2));
#endif
#ifdef TARGET_NR_mlockall
    case TARGET_NR_mlockall:
        return get_errno(mlockall(target_to_host_mlockall_arg(arg1)));
#endif
#ifdef TARGET_NR_munlockall
    case TARGET_NR_munlockall:
        return get_errno(munlockall());
#endif
#ifdef TARGET_NR_truncate
    case TARGET_NR_truncate:
        if (!(p = lock_user_string(arg1)))
            return -TARGET_EFAULT;
        ret = get_errno(truncate(p, arg2));
        unlock_user(p, arg1, 0);
        return ret;
#endif
#ifdef TARGET_NR_ftruncate
    case TARGET_NR_ftruncate:
        return get_errno(ftruncate(arg1, arg2));
#endif
    case TARGET_NR_fchmod:
        return get_errno(fchmod(arg1, arg2));
#if defined(TARGET_NR_fchmodat)
    case TARGET_NR_fchmodat:
        if (!(p = lock_user_string(arg2)))
            return -TARGET_EFAULT;
        ret = get_errno(fchmodat(arg1, p, arg3, 0));
        unlock_user(p, arg2, 0);
        return ret;
#endif
    case TARGET_NR_getpriority:
        /* Note that negative values are valid for getpriority, so we must
           differentiate based on errno settings.  */
        errno = 0;
        ret = getpriority(arg1, arg2);
        if (ret == -1 && errno != 0) {
            return -host_to_target_errno(errno);
        }
#ifdef TARGET_ALPHA
        /* Return value is the unbiased priority.  Signal no error.  */
        cpu_env->ir[IR_V0] = 0;
#else
        /* Return value is a biased priority to avoid negative numbers.  */
        ret = 20 - ret;
#endif
        return ret;
    case TARGET_NR_setpriority:
        return get_errno(setpriority(arg1, arg2, arg3));
#ifdef TARGET_NR_statfs
    case TARGET_NR_statfs:
        if (!(p = lock_user_string(arg1))) {
            return -TARGET_EFAULT;
        }
        ret = get_errno(statfs(path(p), &stfs));
        unlock_user(p, arg1, 0);
    convert_statfs:
        if (!is_error(ret)) {
            struct target_statfs *target_stfs;

            if (!lock_user_struct(VERIFY_WRITE, target_stfs, arg2, 0))
                return -TARGET_EFAULT;
            __put_user(stfs.f_type, &target_stfs->f_type);
            __put_user(stfs.f_bsize, &target_stfs->f_bsize);
            __put_user(stfs.f_blocks, &target_stfs->f_blocks);
            __put_user(stfs.f_bfree, &target_stfs->f_bfree);
            __put_user(stfs.f_bavail, &target_stfs->f_bavail);
            __put_user(stfs.f_files, &target_stfs->f_files);
            __put_user(stfs.f_ffree, &target_stfs->f_ffree);
            __put_user(stfs.f_fsid.__val[0], &target_stfs->f_fsid.val[0]);
            __put_user(stfs.f_fsid.__val[1], &target_stfs->f_fsid.val[1]);
            __put_user(stfs.f_namelen, &target_stfs->f_namelen);
            __put_user(stfs.f_frsize, &target_stfs->f_frsize);
#ifdef _STATFS_F_FLAGS
            __put_user(stfs.f_flags, &target_stfs->f_flags);
#else
            __put_user(0, &target_stfs->f_flags);
#endif
            memset(target_stfs->f_spare, 0, sizeof(target_stfs->f_spare));
            unlock_user_struct(target_stfs, arg2, 1);
        }
        return ret;
#endif
#ifdef TARGET_NR_fstatfs
    case TARGET_NR_fstatfs:
        ret = get_errno(fstatfs(arg1, &stfs));
        goto convert_statfs;
#endif
#ifdef TARGET_NR_statfs64
    case TARGET_NR_statfs64:
        if (!(p = lock_user_string(arg1))) {
            return -TARGET_EFAULT;
        }
        ret = get_errno(statfs(path(p), &stfs));
        unlock_user(p, arg1, 0);
    convert_statfs64:
        if (!is_error(ret)) {
            struct target_statfs64 *target_stfs;

            if (!lock_user_struct(VERIFY_WRITE, target_stfs, arg3, 0))
                return -TARGET_EFAULT;
            __put_user(stfs.f_type, &target_stfs->f_type);
            __put_user(stfs.f_bsize, &target_stfs->f_bsize);
            __put_user(stfs.f_blocks, &target_stfs->f_blocks);
            __put_user(stfs.f_bfree, &target_stfs->f_bfree);
            __put_user(stfs.f_bavail, &target_stfs->f_bavail);
            __put_user(stfs.f_files, &target_stfs->f_files);
            __put_user(stfs.f_ffree, &target_stfs->f_ffree);
            __put_user(stfs.f_fsid.__val[0], &target_stfs->f_fsid.val[0]);
            __put_user(stfs.f_fsid.__val[1], &target_stfs->f_fsid.val[1]);
            __put_user(stfs.f_namelen, &target_stfs->f_namelen);
            __put_user(stfs.f_frsize, &target_stfs->f_frsize);
#ifdef _STATFS_F_FLAGS
            __put_user(stfs.f_flags, &target_stfs->f_flags);
#else
            __put_user(0, &target_stfs->f_flags);
#endif
            memset(target_stfs->f_spare, 0, sizeof(target_stfs->f_spare));
            unlock_user_struct(target_stfs, arg3, 1);
        }
        return ret;
    case TARGET_NR_fstatfs64:
        ret = get_errno(fstatfs(arg1, &stfs));
        goto convert_statfs64;
#endif
#ifdef TARGET_NR_socketcall
    case TARGET_NR_socketcall:
        return do_socketcall(arg1, arg2);
#endif
#ifdef TARGET_NR_accept
    case TARGET_NR_accept:
        return do_accept4(arg1, arg2, arg3, 0);
#endif
#ifdef TARGET_NR_accept4
    case TARGET_NR_accept4:
        return do_accept4(arg1, arg2, arg3, arg4);
#endif
#ifdef TARGET_NR_bind
    case TARGET_NR_bind:
        return do_bind(arg1, arg2, arg3);
#endif
#ifdef TARGET_NR_connect
    case TARGET_NR_connect:
        return do_connect(arg1, arg2, arg3);
#endif
#ifdef TARGET_NR_getpeername
    case TARGET_NR_getpeername:
        return do_getpeername(arg1, arg2, arg3);
#endif
#ifdef TARGET_NR_getsockname
    case TARGET_NR_getsockname:
        return do_getsockname(arg1, arg2, arg3);
#endif
#ifdef TARGET_NR_getsockopt
    case TARGET_NR_getsockopt:
        return do_getsockopt(arg1, arg2, arg3, arg4, arg5);
#endif
#ifdef TARGET_NR_listen
    case TARGET_NR_listen:
        return get_errno(listen(arg1, arg2));
#endif
#ifdef TARGET_NR_recv
    case TARGET_NR_recv:
        return do_recvfrom(arg1, arg2, arg3, arg4, 0, 0);
#endif
#ifdef TARGET_NR_recvfrom
    case TARGET_NR_recvfrom:
        return do_recvfrom(arg1, arg2, arg3, arg4, arg5, arg6);
#endif
#ifdef TARGET_NR_recvmsg
    case TARGET_NR_recvmsg:
        return do_sendrecvmsg(arg1, arg2, arg3, 0);
#endif
#ifdef TARGET_NR_send
    case TARGET_NR_send:
        return do_sendto(arg1, arg2, arg3, arg4, 0, 0);
#endif
#ifdef TARGET_NR_sendmsg
    case TARGET_NR_sendmsg:
        return do_sendrecvmsg(arg1, arg2, arg3, 1);
#endif
#ifdef TARGET_NR_sendmmsg
    case TARGET_NR_sendmmsg:
        return do_sendrecvmmsg(arg1, arg2, arg3, arg4, 1);
#endif
#ifdef TARGET_NR_recvmmsg
    case TARGET_NR_recvmmsg:
        return do_sendrecvmmsg(arg1, arg2, arg3, arg4, 0);
#endif
#ifdef TARGET_NR_sendto
    case TARGET_NR_sendto:
        return do_sendto(arg1, arg2, arg3, arg4, arg5, arg6);
#endif
#ifdef TARGET_NR_shutdown
    case TARGET_NR_shutdown:
        return get_errno(shutdown(arg1, arg2));
#endif
#if defined(TARGET_NR_getrandom) && defined(__NR_getrandom)
    case TARGET_NR_getrandom:
        p = lock_user(VERIFY_WRITE, arg1, arg2, 0);
        if (!p) {
            return -TARGET_EFAULT;
        }
        ret = get_errno(getrandom(p, arg2, arg3));
        unlock_user(p, arg1, ret);
        return ret;
#endif
#ifdef TARGET_NR_socket
    case TARGET_NR_socket:
        return do_socket(arg1, arg2, arg3);
#endif
#ifdef TARGET_NR_socketpair
    case TARGET_NR_socketpair:
        return do_socketpair(arg1, arg2, arg3, arg4);
#endif
#ifdef TARGET_NR_setsockopt
    case TARGET_NR_setsockopt:
        return do_setsockopt(arg1, arg2, arg3, arg4, (socklen_t) arg5);
#endif
#if defined(TARGET_NR_syslog)
    case TARGET_NR_syslog:
        {
            int len = arg2;

            switch (arg1) {
            case TARGET_SYSLOG_ACTION_CLOSE:         /* Close log */
            case TARGET_SYSLOG_ACTION_OPEN:          /* Open log */
            case TARGET_SYSLOG_ACTION_CLEAR:         /* Clear ring buffer */
            case TARGET_SYSLOG_ACTION_CONSOLE_OFF:   /* Disable logging */
            case TARGET_SYSLOG_ACTION_CONSOLE_ON:    /* Enable logging */
            case TARGET_SYSLOG_ACTION_CONSOLE_LEVEL: /* Set messages level */
            case TARGET_SYSLOG_ACTION_SIZE_UNREAD:   /* Number of chars */
            case TARGET_SYSLOG_ACTION_SIZE_BUFFER:   /* Size of the buffer */
                return get_errno(sys_syslog((int)arg1, NULL, (int)arg3));
            case TARGET_SYSLOG_ACTION_READ:          /* Read from log */
            case TARGET_SYSLOG_ACTION_READ_CLEAR:    /* Read/clear msgs */
            case TARGET_SYSLOG_ACTION_READ_ALL:      /* Read last messages */
                {
                    if (len < 0) {
                        return -TARGET_EINVAL;
                    }
                    if (len == 0) {
                        return 0;
                    }
                    p = lock_user(VERIFY_WRITE, arg2, arg3, 0);
                    if (!p) {
                        return -TARGET_EFAULT;
                    }
                    ret = get_errno(sys_syslog((int)arg1, p, (int)arg3));
                    unlock_user(p, arg2, arg3);
                }
                return ret;
            default:
                return -TARGET_EINVAL;
            }
        }
        break;
#endif
    case TARGET_NR_setitimer:
        {
            struct itimerval value, ovalue, *pvalue;

            if (arg2) {
                pvalue = &value;
                if (copy_from_user_timeval(&pvalue->it_interval, arg2)
                    || copy_from_user_timeval(&pvalue->it_value,
                                              arg2 + sizeof(struct target_timeval)))
                    return -TARGET_EFAULT;
            } else {
                pvalue = NULL;
            }
            ret = get_errno(setitimer(arg1, pvalue, &ovalue));
            if (!is_error(ret) && arg3) {
                if (copy_to_user_timeval(arg3,
                                         &ovalue.it_interval)
                    || copy_to_user_timeval(arg3 + sizeof(struct target_timeval),
                                            &ovalue.it_value))
                    return -TARGET_EFAULT;
            }
        }
        return ret;
    case TARGET_NR_getitimer:
        {
            struct itimerval value;

            ret = get_errno(getitimer(arg1, &value));
            if (!is_error(ret) && arg2) {
                if (copy_to_user_timeval(arg2,
                                         &value.it_interval)
                    || copy_to_user_timeval(arg2 + sizeof(struct target_timeval),
                                            &value.it_value))
                    return -TARGET_EFAULT;
            }
        }
        return ret;
#ifdef TARGET_NR_stat
    case TARGET_NR_stat:
        if (!(p = lock_user_string(arg1))) {
            return -TARGET_EFAULT;
        }
        ret = get_errno(stat(path(p), &st));
        unlock_user(p, arg1, 0);
        goto do_stat;
#endif
#ifdef TARGET_NR_lstat
    case TARGET_NR_lstat:
        if (!(p = lock_user_string(arg1))) {
            return -TARGET_EFAULT;
        }
        ret = get_errno(lstat(path(p), &st));
        unlock_user(p, arg1, 0);
        goto do_stat;
#endif
#ifdef TARGET_NR_fstat
    case TARGET_NR_fstat:
        {
            ret = get_errno(fstat(arg1, &st));
#if defined(TARGET_NR_stat) || defined(TARGET_NR_lstat)
        do_stat:
#endif
            if (!is_error(ret)) {
                struct target_stat *target_st;

                if (!lock_user_struct(VERIFY_WRITE, target_st, arg2, 0))
                    return -TARGET_EFAULT;
                memset(target_st, 0, sizeof(*target_st));
                __put_user(st.st_dev, &target_st->st_dev);
                __put_user(st.st_ino, &target_st->st_ino);
                __put_user(st.st_mode, &target_st->st_mode);
                __put_user(st.st_uid, &target_st->st_uid);
                __put_user(st.st_gid, &target_st->st_gid);
                __put_user(st.st_nlink, &target_st->st_nlink);
                __put_user(st.st_rdev, &target_st->st_rdev);
                __put_user(st.st_size, &target_st->st_size);
                __put_user(st.st_blksize, &target_st->st_blksize);
                __put_user(st.st_blocks, &target_st->st_blocks);
                __put_user(st.st_atime, &target_st->target_st_atime);
                __put_user(st.st_mtime, &target_st->target_st_mtime);
                __put_user(st.st_ctime, &target_st->target_st_ctime);
#if defined(HAVE_STRUCT_STAT_ST_ATIM) && defined(TARGET_STAT_HAVE_NSEC)
                __put_user(st.st_atim.tv_nsec,
                           &target_st->target_st_atime_nsec);
                __put_user(st.st_mtim.tv_nsec,
                           &target_st->target_st_mtime_nsec);
                __put_user(st.st_ctim.tv_nsec,
                           &target_st->target_st_ctime_nsec);
#endif
                unlock_user_struct(target_st, arg2, 1);
            }
        }
        return ret;
#endif
    case TARGET_NR_vhangup:
        return get_errno(vhangup());
#ifdef TARGET_NR_syscall
    case TARGET_NR_syscall:
        return do_syscall(cpu_env, arg1 & 0xffff, arg2, arg3, arg4, arg5,
                          arg6, arg7, arg8, 0);
#endif
#if defined(TARGET_NR_wait4)
    case TARGET_NR_wait4:
        {
            int status;
            abi_long status_ptr = arg2;
            struct rusage rusage, *rusage_ptr;
            abi_ulong target_rusage = arg4;
            abi_long rusage_err;
            if (target_rusage)
                rusage_ptr = &rusage;
            else
                rusage_ptr = NULL;
            ret = get_errno(safe_wait4(arg1, &status, arg3, rusage_ptr));
            if (!is_error(ret)) {
                if (status_ptr && ret) {
                    status = host_to_target_waitstatus(status);
                    if (put_user_s32(status, status_ptr))
                        return -TARGET_EFAULT;
                }
                if (target_rusage) {
                    rusage_err = host_to_target_rusage(target_rusage, &rusage);
                    if (rusage_err) {
                        ret = rusage_err;
                    }
                }
            }
        }
        return ret;
#endif
#ifdef TARGET_NR_swapoff
    case TARGET_NR_swapoff:
        if (!(p = lock_user_string(arg1)))
            return -TARGET_EFAULT;
        ret = get_errno(swapoff(p));
        unlock_user(p, arg1, 0);
        return ret;
#endif
    case TARGET_NR_sysinfo:
        {
            struct target_sysinfo *target_value;
            struct sysinfo value;
            ret = get_errno(sysinfo(&value));
            if (!is_error(ret) && arg1)
            {
                if (!lock_user_struct(VERIFY_WRITE, target_value, arg1, 0))
                    return -TARGET_EFAULT;
                __put_user(value.uptime, &target_value->uptime);
                __put_user(value.loads[0], &target_value->loads[0]);
                __put_user(value.loads[1], &target_value->loads[1]);
                __put_user(value.loads[2], &target_value->loads[2]);
                __put_user(value.totalram, &target_value->totalram);
                __put_user(value.freeram, &target_value->freeram);
                __put_user(value.sharedram, &target_value->sharedram);
                __put_user(value.bufferram, &target_value->bufferram);
                __put_user(value.totalswap, &target_value->totalswap);
                __put_user(value.freeswap, &target_value->freeswap);
                __put_user(value.procs, &target_value->procs);
                __put_user(value.totalhigh, &target_value->totalhigh);
                __put_user(value.freehigh, &target_value->freehigh);
                __put_user(value.mem_unit, &target_value->mem_unit);
                unlock_user_struct(target_value, arg1, 1);
            }
        }
        return ret;
#ifdef TARGET_NR_ipc
    case TARGET_NR_ipc:
        return do_ipc(cpu_env, arg1, arg2, arg3, arg4, arg5, arg6);
#endif
#ifdef TARGET_NR_semget
    case TARGET_NR_semget:
        return get_errno(semget(arg1, arg2, arg3));
#endif
#ifdef TARGET_NR_semop
    case TARGET_NR_semop:
        return do_semtimedop(arg1, arg2, arg3, 0, false);
#endif
#ifdef TARGET_NR_semtimedop
    case TARGET_NR_semtimedop:
        return do_semtimedop(arg1, arg2, arg3, arg4, false);
#endif
#ifdef TARGET_NR_semtimedop_time64
    case TARGET_NR_semtimedop_time64:
        return do_semtimedop(arg1, arg2, arg3, arg4, true);
#endif
#ifdef TARGET_NR_semctl
    case TARGET_NR_semctl:
        return do_semctl(arg1, arg2, arg3, arg4);
#endif
#ifdef TARGET_NR_msgctl
    case TARGET_NR_msgctl:
        return do_msgctl(arg1, arg2, arg3);
#endif
#ifdef TARGET_NR_msgget
    case TARGET_NR_msgget:
        return get_errno(msgget(arg1, arg2));
#endif
#ifdef TARGET_NR_msgrcv
    case TARGET_NR_msgrcv:
        return do_msgrcv(arg1, arg2, arg3, arg4, arg5);
#endif
#ifdef TARGET_NR_msgsnd
    case TARGET_NR_msgsnd:
        return do_msgsnd(arg1, arg2, arg3, arg4);
#endif
#ifdef TARGET_NR_shmget
    case TARGET_NR_shmget:
        return get_errno(shmget(arg1, arg2, arg3));
#endif
#ifdef TARGET_NR_shmctl
    case TARGET_NR_shmctl:
        return do_shmctl(arg1, arg2, arg3);
#endif
#ifdef TARGET_NR_shmat
    case TARGET_NR_shmat:
        return target_shmat(cpu_env, arg1, arg2, arg3);
#endif
#ifdef TARGET_NR_shmdt
    case TARGET_NR_shmdt:
        return target_shmdt(arg1);
#endif
    case TARGET_NR_fsync:
        return get_errno(fsync(arg1));
    case TARGET_NR_clone:
        /* Linux manages to have three different orderings for its
         * arguments to clone(); the BACKWARDS and BACKWARDS2 defines
         * match the kernel's CONFIG_CLONE_* settings.
         * Microblaze is further special in that it uses a sixth
         * implicit argument to clone for the TLS pointer.
         */
#if defined(TARGET_MICROBLAZE)
        ret = get_errno(do_fork(cpu_env, arg1, arg2, arg4, arg6, arg5));
#elif defined(TARGET_CLONE_BACKWARDS)
        ret = get_errno(do_fork(cpu_env, arg1, arg2, arg3, arg4, arg5));
#elif defined(TARGET_CLONE_BACKWARDS2)
        ret = get_errno(do_fork(cpu_env, arg2, arg1, arg3, arg5, arg4));
#else
        ret = get_errno(do_fork(cpu_env, arg1, arg2, arg3, arg5, arg4));
#endif
        return ret;
#ifdef __NR_exit_group
        /* new thread calls */
    case TARGET_NR_exit_group:
        preexit_cleanup(cpu_env, arg1);
        return get_errno(exit_group(arg1));
#endif
    case TARGET_NR_setdomainname:
        if (!(p = lock_user_string(arg1)))
            return -TARGET_EFAULT;
        ret = get_errno(setdomainname(p, arg2));
        unlock_user(p, arg1, 0);
        return ret;
    case TARGET_NR_uname:
        /* no need to transcode because we use the linux syscall */
        {
            struct new_utsname * buf;

            if (!lock_user_struct(VERIFY_WRITE, buf, arg1, 0))
                return -TARGET_EFAULT;
            ret = get_errno(sys_uname(buf));
            if (!is_error(ret)) {
                /* Overwrite the native machine name with whatever is being
                   emulated. */
                g_strlcpy(buf->machine, cpu_to_uname_machine(cpu_env),
                          sizeof(buf->machine));
                /* Allow the user to override the reported release.  */
                if (qemu_uname_release && *qemu_uname_release) {
                    g_strlcpy(buf->release, qemu_uname_release,
                              sizeof(buf->release));
                }
            }
            unlock_user_struct(buf, arg1, 1);
        }
        return ret;
#ifdef TARGET_I386
    case TARGET_NR_modify_ldt:
        return do_modify_ldt(cpu_env, arg1, arg2, arg3);
#if !defined(TARGET_X86_64)
    case TARGET_NR_vm86:
        return do_vm86(cpu_env, arg1, arg2);
#endif
#endif
#if defined(TARGET_NR_adjtimex)
    case TARGET_NR_adjtimex:
        {
            struct timex host_buf;

            if (target_to_host_timex(&host_buf, arg1) != 0) {
                return -TARGET_EFAULT;
            }
            ret = get_errno(adjtimex(&host_buf));
            if (!is_error(ret)) {
                if (host_to_target_timex(arg1, &host_buf) != 0) {
                    return -TARGET_EFAULT;
                }
            }
        }
        return ret;
#endif
#if defined(TARGET_NR_clock_adjtime) && defined(CONFIG_CLOCK_ADJTIME)
    case TARGET_NR_clock_adjtime:
        {
            struct timex htx;

            if (target_to_host_timex(&htx, arg2) != 0) {
                return -TARGET_EFAULT;
            }
            ret = get_errno(clock_adjtime(arg1, &htx));
            if (!is_error(ret) && host_to_target_timex(arg2, &htx)) {
                return -TARGET_EFAULT;
            }
        }
        return ret;
#endif
#if defined(TARGET_NR_clock_adjtime64) && defined(CONFIG_CLOCK_ADJTIME)
    case TARGET_NR_clock_adjtime64:
        {
            struct timex htx;

            if (target_to_host_timex64(&htx, arg2) != 0) {
                return -TARGET_EFAULT;
            }
            ret = get_errno(clock_adjtime(arg1, &htx));
            if (!is_error(ret) && host_to_target_timex64(arg2, &htx)) {
                    return -TARGET_EFAULT;
            }
        }
        return ret;
#endif
    case TARGET_NR_getpgid:
        return get_errno(getpgid(arg1));
    case TARGET_NR_fchdir:
        return get_errno(fchdir(arg1));
    case TARGET_NR_personality:
        return get_errno(personality(arg1));
#ifdef TARGET_NR__llseek /* Not on alpha */
    case TARGET_NR__llseek:
        {
            int64_t res;
#if !defined(__NR_llseek)
            res = lseek(arg1, ((uint64_t)arg2 << 32) | (abi_ulong)arg3, arg5);
            if (res == -1) {
                ret = get_errno(res);
            } else {
                ret = 0;
            }
#else
            ret = get_errno(_llseek(arg1, arg2, arg3, &res, arg5));
#endif
            if ((ret == 0) && put_user_s64(res, arg4)) {
                return -TARGET_EFAULT;
            }
        }
        return ret;
#endif
#ifdef TARGET_NR_getdents
    case TARGET_NR_getdents:
        return do_getdents(arg1, arg2, arg3);
#endif /* TARGET_NR_getdents */
#if defined(TARGET_NR_getdents64) && defined(__NR_getdents64)
    case TARGET_NR_getdents64:
        return do_getdents64(arg1, arg2, arg3);
#endif /* TARGET_NR_getdents64 */
#if defined(TARGET_NR__newselect)
    case TARGET_NR__newselect:
        return do_select(arg1, arg2, arg3, arg4, arg5);
#endif
#ifdef TARGET_NR_poll
    case TARGET_NR_poll:
        return do_ppoll(arg1, arg2, arg3, arg4, arg5, false, false);
#endif
#ifdef TARGET_NR_ppoll
    case TARGET_NR_ppoll:
        return do_ppoll(arg1, arg2, arg3, arg4, arg5, true, false);
#endif
#ifdef TARGET_NR_ppoll_time64
    case TARGET_NR_ppoll_time64:
        return do_ppoll(arg1, arg2, arg3, arg4, arg5, true, true);
#endif
    case TARGET_NR_flock:
        /* NOTE: the flock constant seems to be the same for every
           Linux platform */
        return get_errno(safe_flock(arg1, arg2));
    case TARGET_NR_readv:
        {
            struct iovec *vec = lock_iovec(VERIFY_WRITE, arg2, arg3, 0);
            if (vec != NULL) {
                ret = get_errno(safe_readv(arg1, vec, arg3));
                unlock_iovec(vec, arg2, arg3, 1);
            } else {
                ret = -host_to_target_errno(errno);
            }
        }
        return ret;
    case TARGET_NR_writev:
        {
            struct iovec *vec = lock_iovec(VERIFY_READ, arg2, arg3, 1);
            if (vec != NULL) {
                ret = get_errno(safe_writev(arg1, vec, arg3));
                unlock_iovec(vec, arg2, arg3, 0);
            } else {
                ret = -host_to_target_errno(errno);
            }
        }
        return ret;
#if defined(TARGET_NR_preadv)
    case TARGET_NR_preadv:
        {
            struct iovec *vec = lock_iovec(VERIFY_WRITE, arg2, arg3, 0);
            if (vec != NULL) {
                unsigned long low, high;

                target_to_host_low_high(arg4, arg5, &low, &high);
                ret = get_errno(safe_preadv(arg1, vec, arg3, low, high));
                unlock_iovec(vec, arg2, arg3, 1);
            } else {
                ret = -host_to_target_errno(errno);
           }
        }
        return ret;
#endif
#if defined(TARGET_NR_pwritev)
    case TARGET_NR_pwritev:
        {
            struct iovec *vec = lock_iovec(VERIFY_READ, arg2, arg3, 1);
            if (vec != NULL) {
                unsigned long low, high;

                target_to_host_low_high(arg4, arg5, &low, &high);
                ret = get_errno(safe_pwritev(arg1, vec, arg3, low, high));
                unlock_iovec(vec, arg2, arg3, 0);
            } else {
                ret = -host_to_target_errno(errno);
           }
        }
        return ret;
#endif
    case TARGET_NR_getsid:
        return get_errno(getsid(arg1));
#if defined(TARGET_NR_fdatasync) /* Not on alpha (osf_datasync ?) */
    case TARGET_NR_fdatasync:
        return get_errno(fdatasync(arg1));
#endif
    case TARGET_NR_sched_getaffinity:
        {
            unsigned int mask_size;
            unsigned long *mask;

            /*
             * sched_getaffinity needs multiples of ulong, so need to take
             * care of mismatches between target ulong and host ulong sizes.
             */
            if (arg2 & (sizeof(abi_ulong) - 1)) {
                return -TARGET_EINVAL;
            }
            mask_size = (arg2 + (sizeof(*mask) - 1)) & ~(sizeof(*mask) - 1);

            mask = alloca(mask_size);
            memset(mask, 0, mask_size);
            ret = get_errno(sys_sched_getaffinity(arg1, mask_size, mask));

            if (!is_error(ret)) {
                if (ret > arg2) {
                    /* More data returned than the caller's buffer will fit.
                     * This only happens if sizeof(abi_long) < sizeof(long)
                     * and the caller passed us a buffer holding an odd number
                     * of abi_longs. If the host kernel is actually using the
                     * extra 4 bytes then fail EINVAL; otherwise we can just
                     * ignore them and only copy the interesting part.
                     */
                    int numcpus = sysconf(_SC_NPROCESSORS_CONF);
                    if (numcpus > arg2 * 8) {
                        return -TARGET_EINVAL;
                    }
                    ret = arg2;
                }

                if (host_to_target_cpu_mask(mask, mask_size, arg3, ret)) {
                    return -TARGET_EFAULT;
                }
            }
        }
        return ret;
    case TARGET_NR_sched_setaffinity:
        {
            unsigned int mask_size;
            unsigned long *mask;

            /*
             * sched_setaffinity needs multiples of ulong, so need to take
             * care of mismatches between target ulong and host ulong sizes.
             */
            if (arg2 & (sizeof(abi_ulong) - 1)) {
                return -TARGET_EINVAL;
            }
            mask_size = (arg2 + (sizeof(*mask) - 1)) & ~(sizeof(*mask) - 1);
            mask = alloca(mask_size);

            ret = target_to_host_cpu_mask(mask, mask_size, arg3, arg2);
            if (ret) {
                return ret;
            }

            return get_errno(sys_sched_setaffinity(arg1, mask_size, mask));
        }
    case TARGET_NR_getcpu:
        {
            unsigned cpuid, node;
            ret = get_errno(sys_getcpu(arg1 ? &cpuid : NULL,
                                       arg2 ? &node : NULL,
                                       NULL));
            if (is_error(ret)) {
                return ret;
            }
            if (arg1 && put_user_u32(cpuid, arg1)) {
                return -TARGET_EFAULT;
            }
            if (arg2 && put_user_u32(node, arg2)) {
                return -TARGET_EFAULT;
            }
        }
        return ret;
    case TARGET_NR_sched_setparam:
        {
            struct target_sched_param *target_schp;
            struct sched_param schp;

            if (arg2 == 0) {
                return -TARGET_EINVAL;
            }
            if (!lock_user_struct(VERIFY_READ, target_schp, arg2, 1)) {
                return -TARGET_EFAULT;
            }
            schp.sched_priority = tswap32(target_schp->sched_priority);
            unlock_user_struct(target_schp, arg2, 0);
            return get_errno(sys_sched_setparam(arg1, &schp));
        }
    case TARGET_NR_sched_getparam:
        {
            struct target_sched_param *target_schp;
            struct sched_param schp;

            if (arg2 == 0) {
                return -TARGET_EINVAL;
            }
            ret = get_errno(sys_sched_getparam(arg1, &schp));
            if (!is_error(ret)) {
                if (!lock_user_struct(VERIFY_WRITE, target_schp, arg2, 0)) {
                    return -TARGET_EFAULT;
                }
                target_schp->sched_priority = tswap32(schp.sched_priority);
                unlock_user_struct(target_schp, arg2, 1);
            }
        }
        return ret;
    case TARGET_NR_sched_setscheduler:
        {
            struct target_sched_param *target_schp;
            struct sched_param schp;
            if (arg3 == 0) {
                return -TARGET_EINVAL;
            }
            if (!lock_user_struct(VERIFY_READ, target_schp, arg3, 1)) {
                return -TARGET_EFAULT;
            }
            schp.sched_priority = tswap32(target_schp->sched_priority);
            unlock_user_struct(target_schp, arg3, 0);
            return get_errno(sys_sched_setscheduler(arg1, arg2, &schp));
        }
    case TARGET_NR_sched_getscheduler:
        return get_errno(sys_sched_getscheduler(arg1));
    case TARGET_NR_sched_getattr:
        {
            struct target_sched_attr *target_scha;
            struct sched_attr scha;
            if (arg2 == 0) {
                return -TARGET_EINVAL;
            }
            if (arg3 > sizeof(scha)) {
                arg3 = sizeof(scha);
            }
            ret = get_errno(sys_sched_getattr(arg1, &scha, arg3, arg4));
            if (!is_error(ret)) {
                target_scha = lock_user(VERIFY_WRITE, arg2, arg3, 0);
                if (!target_scha) {
                    return -TARGET_EFAULT;
                }
                target_scha->size = tswap32(scha.size);
                target_scha->sched_policy = tswap32(scha.sched_policy);
                target_scha->sched_flags = tswap64(scha.sched_flags);
                target_scha->sched_nice = tswap32(scha.sched_nice);
                target_scha->sched_priority = tswap32(scha.sched_priority);
                target_scha->sched_runtime = tswap64(scha.sched_runtime);
                target_scha->sched_deadline = tswap64(scha.sched_deadline);
                target_scha->sched_period = tswap64(scha.sched_period);
                if (scha.size > offsetof(struct sched_attr, sched_util_min)) {
                    target_scha->sched_util_min = tswap32(scha.sched_util_min);
                    target_scha->sched_util_max = tswap32(scha.sched_util_max);
                }
                unlock_user(target_scha, arg2, arg3);
            }
            return ret;
        }
    case TARGET_NR_sched_setattr:
        {
            struct target_sched_attr *target_scha;
            struct sched_attr scha;
            uint32_t size;
            int zeroed;
            if (arg2 == 0) {
                return -TARGET_EINVAL;
            }
            if (get_user_u32(size, arg2)) {
                return -TARGET_EFAULT;
            }
            if (!size) {
                size = offsetof(struct target_sched_attr, sched_util_min);
            }
            if (size < offsetof(struct target_sched_attr, sched_util_min)) {
                if (put_user_u32(sizeof(struct target_sched_attr), arg2)) {
                    return -TARGET_EFAULT;
                }
                return -TARGET_E2BIG;
            }

            zeroed = check_zeroed_user(arg2, sizeof(struct target_sched_attr), size);
            if (zeroed < 0) {
                return zeroed;
            } else if (zeroed == 0) {
                if (put_user_u32(sizeof(struct target_sched_attr), arg2)) {
                    return -TARGET_EFAULT;
                }
                return -TARGET_E2BIG;
            }
            if (size > sizeof(struct target_sched_attr)) {
                size = sizeof(struct target_sched_attr);
            }

            target_scha = lock_user(VERIFY_READ, arg2, size, 1);
            if (!target_scha) {
                return -TARGET_EFAULT;
            }
            scha.size = size;
            scha.sched_policy = tswap32(target_scha->sched_policy);
            scha.sched_flags = tswap64(target_scha->sched_flags);
            scha.sched_nice = tswap32(target_scha->sched_nice);
            scha.sched_priority = tswap32(target_scha->sched_priority);
            scha.sched_runtime = tswap64(target_scha->sched_runtime);
            scha.sched_deadline = tswap64(target_scha->sched_deadline);
            scha.sched_period = tswap64(target_scha->sched_period);
            if (size > offsetof(struct target_sched_attr, sched_util_min)) {
                scha.sched_util_min = tswap32(target_scha->sched_util_min);
                scha.sched_util_max = tswap32(target_scha->sched_util_max);
            }
            unlock_user(target_scha, arg2, 0);
            return get_errno(sys_sched_setattr(arg1, &scha, arg3));
        }
    case TARGET_NR_sched_yield:
        return get_errno(sched_yield());
    case TARGET_NR_sched_get_priority_max:
        return get_errno(sched_get_priority_max(arg1));
    case TARGET_NR_sched_get_priority_min:
        return get_errno(sched_get_priority_min(arg1));
#ifdef TARGET_NR_sched_rr_get_interval
    case TARGET_NR_sched_rr_get_interval:
        {
            struct timespec ts;
            ret = get_errno(sched_rr_get_interval(arg1, &ts));
            if (!is_error(ret)) {
                ret = host_to_target_timespec(arg2, &ts);
            }
        }
        return ret;
#endif
#ifdef TARGET_NR_sched_rr_get_interval_time64
    case TARGET_NR_sched_rr_get_interval_time64:
        {
            struct timespec ts;
            ret = get_errno(sched_rr_get_interval(arg1, &ts));
            if (!is_error(ret)) {
                ret = host_to_target_timespec64(arg2, &ts);
            }
        }
        return ret;
#endif
#if defined(TARGET_NR_nanosleep)
    case TARGET_NR_nanosleep:
        {
            struct timespec req, rem;
            target_to_host_timespec(&req, arg1);
            ret = get_errno(safe_nanosleep(&req, &rem));
            if (is_error(ret) && arg2) {
                host_to_target_timespec(arg2, &rem);
            }
        }
        return ret;
#endif
    case TARGET_NR_prctl:
        return do_prctl(cpu_env, arg1, arg2, arg3, arg4, arg5);
        break;
#ifdef TARGET_NR_arch_prctl
    case TARGET_NR_arch_prctl:
        return do_arch_prctl(cpu_env, arg1, arg2);
#endif
#ifdef TARGET_NR_pread64
    case TARGET_NR_pread64:
        if (regpairs_aligned(cpu_env, num)) {
            arg4 = arg5;
            arg5 = arg6;
        }
        if (arg2 == 0 && arg3 == 0) {
            /* Special-case NULL buffer and zero length, which should succeed */
            p = 0;
        } else {
            p = lock_user(VERIFY_WRITE, arg2, arg3, 0);
            if (!p) {
                return -TARGET_EFAULT;
            }
        }
        ret = get_errno(pread64(arg1, p, arg3, target_offset64(arg4, arg5)));
        unlock_user(p, arg2, ret);
        return ret;
    case TARGET_NR_pwrite64:
        if (regpairs_aligned(cpu_env, num)) {
            arg4 = arg5;
            arg5 = arg6;
        }
        if (arg2 == 0 && arg3 == 0) {
            /* Special-case NULL buffer and zero length, which should succeed */
            p = 0;
        } else {
            p = lock_user(VERIFY_READ, arg2, arg3, 1);
            if (!p) {
                return -TARGET_EFAULT;
            }
        }
        ret = get_errno(pwrite64(arg1, p, arg3, target_offset64(arg4, arg5)));
        unlock_user(p, arg2, 0);
        return ret;
#endif
    case TARGET_NR_getcwd:
        if (!(p = lock_user(VERIFY_WRITE, arg1, arg2, 0)))
            return -TARGET_EFAULT;
        ret = get_errno(sys_getcwd1(p, arg2));
        unlock_user(p, arg1, ret);
        return ret;
    case TARGET_NR_capget:
    case TARGET_NR_capset:
    {
        struct target_user_cap_header *target_header;
        struct target_user_cap_data *target_data = NULL;
        struct __user_cap_header_struct header;
        struct __user_cap_data_struct data[2];
        struct __user_cap_data_struct *dataptr = NULL;
        int i, target_datalen;
        int data_items = 1;

        if (!lock_user_struct(VERIFY_WRITE, target_header, arg1, 1)) {
            return -TARGET_EFAULT;
        }
        header.version = tswap32(target_header->version);
        header.pid = tswap32(target_header->pid);

        if (header.version != _LINUX_CAPABILITY_VERSION) {
            /* Version 2 and up takes pointer to two user_data structs */
            data_items = 2;
        }

        target_datalen = sizeof(*target_data) * data_items;

        if (arg2) {
            if (num == TARGET_NR_capget) {
                target_data = lock_user(VERIFY_WRITE, arg2, target_datalen, 0);
            } else {
                target_data = lock_user(VERIFY_READ, arg2, target_datalen, 1);
            }
            if (!target_data) {
                unlock_user_struct(target_header, arg1, 0);
                return -TARGET_EFAULT;
            }

            if (num == TARGET_NR_capset) {
                for (i = 0; i < data_items; i++) {
                    data[i].effective = tswap32(target_data[i].effective);
                    data[i].permitted = tswap32(target_data[i].permitted);
                    data[i].inheritable = tswap32(target_data[i].inheritable);
                }
            }

            dataptr = data;
        }

        if (num == TARGET_NR_capget) {
            ret = get_errno(capget(&header, dataptr));
        } else {
            ret = get_errno(capset(&header, dataptr));
        }

        /* The kernel always updates version for both capget and capset */
        target_header->version = tswap32(header.version);
        unlock_user_struct(target_header, arg1, 1);

        if (arg2) {
            if (num == TARGET_NR_capget) {
                for (i = 0; i < data_items; i++) {
                    target_data[i].effective = tswap32(data[i].effective);
                    target_data[i].permitted = tswap32(data[i].permitted);
                    target_data[i].inheritable = tswap32(data[i].inheritable);
                }
                unlock_user(target_data, arg2, target_datalen);
            } else {
                unlock_user(target_data, arg2, 0);
            }
        }
        return ret;
    }
    case TARGET_NR_sigaltstack:
        return do_sigaltstack(arg1, arg2, cpu_env);

#ifdef CONFIG_SENDFILE
#ifdef TARGET_NR_sendfile
    case TARGET_NR_sendfile:
    {
        off_t *offp = NULL;
        off_t off;
        if (arg3) {
            ret = get_user_sal(off, arg3);
            if (is_error(ret)) {
                return ret;
            }
            offp = &off;
        }
        ret = get_errno(sendfile(arg1, arg2, offp, arg4));
        if (!is_error(ret) && arg3) {
            abi_long ret2 = put_user_sal(off, arg3);
            if (is_error(ret2)) {
                ret = ret2;
            }
        }
        return ret;
    }
#endif
#ifdef TARGET_NR_sendfile64
    case TARGET_NR_sendfile64:
    {
        off_t *offp = NULL;
        off_t off;
        if (arg3) {
            ret = get_user_s64(off, arg3);
            if (is_error(ret)) {
                return ret;
            }
            offp = &off;
        }
        ret = get_errno(sendfile(arg1, arg2, offp, arg4));
        if (!is_error(ret) && arg3) {
            abi_long ret2 = put_user_s64(off, arg3);
            if (is_error(ret2)) {
                ret = ret2;
            }
        }
        return ret;
    }
#endif
#endif
#ifdef TARGET_NR_vfork
    case TARGET_NR_vfork:
        return get_errno(do_fork(cpu_env,
                         CLONE_VFORK | CLONE_VM | TARGET_SIGCHLD,
                         0, 0, 0, 0));
#endif
#ifdef TARGET_NR_ugetrlimit
    case TARGET_NR_ugetrlimit:
    {
	struct rlimit rlim;
	int resource = target_to_host_resource(arg1);
	ret = get_errno(getrlimit(resource, &rlim));
	if (!is_error(ret)) {
	    struct target_rlimit *target_rlim;
            if (!lock_user_struct(VERIFY_WRITE, target_rlim, arg2, 0))
                return -TARGET_EFAULT;
	    target_rlim->rlim_cur = host_to_target_rlim(rlim.rlim_cur);
	    target_rlim->rlim_max = host_to_target_rlim(rlim.rlim_max);
            unlock_user_struct(target_rlim, arg2, 1);
	}
        return ret;
    }
#endif
#ifdef TARGET_NR_truncate64
    case TARGET_NR_truncate64:
        if (!(p = lock_user_string(arg1)))
            return -TARGET_EFAULT;
	ret = target_truncate64(cpu_env, p, arg2, arg3, arg4);
        unlock_user(p, arg1, 0);
        return ret;
#endif
#ifdef TARGET_NR_ftruncate64
    case TARGET_NR_ftruncate64:
        return target_ftruncate64(cpu_env, arg1, arg2, arg3, arg4);
#endif
#ifdef TARGET_NR_stat64
    case TARGET_NR_stat64:
        if (!(p = lock_user_string(arg1))) {
            return -TARGET_EFAULT;
        }
        ret = get_errno(stat(path(p), &st));
        unlock_user(p, arg1, 0);
        if (!is_error(ret))
            ret = host_to_target_stat64(cpu_env, arg2, &st);
        return ret;
#endif
#ifdef TARGET_NR_lstat64
    case TARGET_NR_lstat64:
        if (!(p = lock_user_string(arg1))) {
            return -TARGET_EFAULT;
        }
        ret = get_errno(lstat(path(p), &st));
        unlock_user(p, arg1, 0);
        if (!is_error(ret))
            ret = host_to_target_stat64(cpu_env, arg2, &st);
        return ret;
#endif
#ifdef TARGET_NR_fstat64
    case TARGET_NR_fstat64:
        ret = get_errno(fstat(arg1, &st));
        if (!is_error(ret))
            ret = host_to_target_stat64(cpu_env, arg2, &st);
        return ret;
#endif
#if (defined(TARGET_NR_fstatat64) || defined(TARGET_NR_newfstatat))
#ifdef TARGET_NR_fstatat64
    case TARGET_NR_fstatat64:
#endif
#ifdef TARGET_NR_newfstatat
    case TARGET_NR_newfstatat:
#endif
        if (!(p = lock_user_string(arg2))) {
            return -TARGET_EFAULT;
        }
        ret = get_errno(fstatat(arg1, path(p), &st, arg4));
        unlock_user(p, arg2, 0);
        if (!is_error(ret))
            ret = host_to_target_stat64(cpu_env, arg3, &st);
        return ret;
#endif
#if defined(TARGET_NR_statx)
    case TARGET_NR_statx:
        {
            struct target_statx *target_stx;
            int dirfd = arg1;
            int flags = arg3;

            p = lock_user_string(arg2);
            if (p == NULL) {
                return -TARGET_EFAULT;
            }
#if defined(__NR_statx)
            {
                /*
                 * It is assumed that struct statx is architecture independent.
                 */
                struct target_statx host_stx;
                int mask = arg4;

                ret = get_errno(sys_statx(dirfd, p, flags, mask, &host_stx));
                if (!is_error(ret)) {
                    if (host_to_target_statx(&host_stx, arg5) != 0) {
                        unlock_user(p, arg2, 0);
                        return -TARGET_EFAULT;
                    }
                }

                if (ret != -TARGET_ENOSYS) {
                    unlock_user(p, arg2, 0);
                    return ret;
                }
            }
#endif
            ret = get_errno(fstatat(dirfd, path(p), &st, flags));
            unlock_user(p, arg2, 0);

            if (!is_error(ret)) {
                if (!lock_user_struct(VERIFY_WRITE, target_stx, arg5, 0)) {
                    return -TARGET_EFAULT;
                }
                memset(target_stx, 0, sizeof(*target_stx));
                __put_user(major(st.st_dev), &target_stx->stx_dev_major);
                __put_user(minor(st.st_dev), &target_stx->stx_dev_minor);
                __put_user(st.st_ino, &target_stx->stx_ino);
                __put_user(st.st_mode, &target_stx->stx_mode);
                __put_user(st.st_uid, &target_stx->stx_uid);
                __put_user(st.st_gid, &target_stx->stx_gid);
                __put_user(st.st_nlink, &target_stx->stx_nlink);
                __put_user(major(st.st_rdev), &target_stx->stx_rdev_major);
                __put_user(minor(st.st_rdev), &target_stx->stx_rdev_minor);
                __put_user(st.st_size, &target_stx->stx_size);
                __put_user(st.st_blksize, &target_stx->stx_blksize);
                __put_user(st.st_blocks, &target_stx->stx_blocks);
                __put_user(st.st_atime, &target_stx->stx_atime.tv_sec);
                __put_user(st.st_mtime, &target_stx->stx_mtime.tv_sec);
                __put_user(st.st_ctime, &target_stx->stx_ctime.tv_sec);
                unlock_user_struct(target_stx, arg5, 1);
            }
        }
        return ret;
#endif
#ifdef TARGET_NR_lchown
    case TARGET_NR_lchown:
        if (!(p = lock_user_string(arg1)))
            return -TARGET_EFAULT;
        ret = get_errno(lchown(p, low2highuid(arg2), low2highgid(arg3)));
        unlock_user(p, arg1, 0);
        return ret;
#endif
#ifdef TARGET_NR_getuid
    case TARGET_NR_getuid:
        return get_errno(high2lowuid(getuid()));
#endif
#ifdef TARGET_NR_getgid
    case TARGET_NR_getgid:
        return get_errno(high2lowgid(getgid()));
#endif
#ifdef TARGET_NR_geteuid
    case TARGET_NR_geteuid:
        return get_errno(high2lowuid(geteuid()));
#endif
#ifdef TARGET_NR_getegid
    case TARGET_NR_getegid:
        return get_errno(high2lowgid(getegid()));
#endif
    case TARGET_NR_setreuid:
        return get_errno(setreuid(low2highuid(arg1), low2highuid(arg2)));
    case TARGET_NR_setregid:
        return get_errno(setregid(low2highgid(arg1), low2highgid(arg2)));
    case TARGET_NR_getgroups:
        { /* the same code as for TARGET_NR_getgroups32 */
            int gidsetsize = arg1;
            target_id *target_grouplist;
            g_autofree gid_t *grouplist = NULL;
            int i;

            if (gidsetsize > NGROUPS_MAX || gidsetsize < 0) {
                return -TARGET_EINVAL;
            }
            if (gidsetsize > 0) {
                grouplist = g_try_new(gid_t, gidsetsize);
                if (!grouplist) {
                    return -TARGET_ENOMEM;
                }
            }
            ret = get_errno(getgroups(gidsetsize, grouplist));
            if (!is_error(ret) && gidsetsize > 0) {
                target_grouplist = lock_user(VERIFY_WRITE, arg2,
                                             gidsetsize * sizeof(target_id), 0);
                if (!target_grouplist) {
                    return -TARGET_EFAULT;
                }
                for (i = 0; i < ret; i++) {
                    target_grouplist[i] = tswapid(high2lowgid(grouplist[i]));
                }
                unlock_user(target_grouplist, arg2,
                            gidsetsize * sizeof(target_id));
            }
            return ret;
        }
    case TARGET_NR_setgroups:
        { /* the same code as for TARGET_NR_setgroups32 */
            int gidsetsize = arg1;
            target_id *target_grouplist;
            g_autofree gid_t *grouplist = NULL;
            int i;

            if (gidsetsize > NGROUPS_MAX || gidsetsize < 0) {
                return -TARGET_EINVAL;
            }
            if (gidsetsize > 0) {
                grouplist = g_try_new(gid_t, gidsetsize);
                if (!grouplist) {
                    return -TARGET_ENOMEM;
                }
                target_grouplist = lock_user(VERIFY_READ, arg2,
                                             gidsetsize * sizeof(target_id), 1);
                if (!target_grouplist) {
                    return -TARGET_EFAULT;
                }
                for (i = 0; i < gidsetsize; i++) {
                    grouplist[i] = low2highgid(tswapid(target_grouplist[i]));
                }
                unlock_user(target_grouplist, arg2,
                            gidsetsize * sizeof(target_id));
            }
            return get_errno(sys_setgroups(gidsetsize, grouplist));
        }
    case TARGET_NR_fchown:
        return get_errno(fchown(arg1, low2highuid(arg2), low2highgid(arg3)));
#if defined(TARGET_NR_fchownat)
    case TARGET_NR_fchownat:
        if (!(p = lock_user_string(arg2))) 
            return -TARGET_EFAULT;
        ret = get_errno(fchownat(arg1, p, low2highuid(arg3),
                                 low2highgid(arg4), arg5));
        unlock_user(p, arg2, 0);
        return ret;
#endif
#ifdef TARGET_NR_setresuid
    case TARGET_NR_setresuid:
        return get_errno(sys_setresuid(low2highuid(arg1),
                                       low2highuid(arg2),
                                       low2highuid(arg3)));
#endif
#ifdef TARGET_NR_getresuid
    case TARGET_NR_getresuid:
        {
            uid_t ruid, euid, suid;
            ret = get_errno(getresuid(&ruid, &euid, &suid));
            if (!is_error(ret)) {
                if (put_user_id(high2lowuid(ruid), arg1)
                    || put_user_id(high2lowuid(euid), arg2)
                    || put_user_id(high2lowuid(suid), arg3))
                    return -TARGET_EFAULT;
            }
        }
        return ret;
#endif
#ifdef TARGET_NR_getresgid
    case TARGET_NR_setresgid:
        return get_errno(sys_setresgid(low2highgid(arg1),
                                       low2highgid(arg2),
                                       low2highgid(arg3)));
#endif
#ifdef TARGET_NR_getresgid
    case TARGET_NR_getresgid:
        {
            gid_t rgid, egid, sgid;
            ret = get_errno(getresgid(&rgid, &egid, &sgid));
            if (!is_error(ret)) {
                if (put_user_id(high2lowgid(rgid), arg1)
                    || put_user_id(high2lowgid(egid), arg2)
                    || put_user_id(high2lowgid(sgid), arg3))
                    return -TARGET_EFAULT;
            }
        }
        return ret;
#endif
#ifdef TARGET_NR_chown
    case TARGET_NR_chown:
        if (!(p = lock_user_string(arg1)))
            return -TARGET_EFAULT;
        ret = get_errno(chown(p, low2highuid(arg2), low2highgid(arg3)));
        unlock_user(p, arg1, 0);
        return ret;
#endif
    case TARGET_NR_setuid:
        return get_errno(sys_setuid(low2highuid(arg1)));
    case TARGET_NR_setgid:
        return get_errno(sys_setgid(low2highgid(arg1)));
    case TARGET_NR_setfsuid:
        return get_errno(setfsuid(arg1));
    case TARGET_NR_setfsgid:
        return get_errno(setfsgid(arg1));

#ifdef TARGET_NR_lchown32
    case TARGET_NR_lchown32:
        if (!(p = lock_user_string(arg1)))
            return -TARGET_EFAULT;
        ret = get_errno(lchown(p, arg2, arg3));
        unlock_user(p, arg1, 0);
        return ret;
#endif
#ifdef TARGET_NR_getuid32
    case TARGET_NR_getuid32:
        return get_errno(getuid());
#endif

#if defined(TARGET_NR_getxuid) && defined(TARGET_ALPHA)
   /* Alpha specific */
    case TARGET_NR_getxuid:
         {
            uid_t euid;
            euid=geteuid();
            cpu_env->ir[IR_A4]=euid;
         }
        return get_errno(getuid());
#endif
#if defined(TARGET_NR_getxgid) && defined(TARGET_ALPHA)
   /* Alpha specific */
    case TARGET_NR_getxgid:
         {
            uid_t egid;
            egid=getegid();
            cpu_env->ir[IR_A4]=egid;
         }
        return get_errno(getgid());
#endif
#if defined(TARGET_NR_osf_getsysinfo) && defined(TARGET_ALPHA)
    /* Alpha specific */
    case TARGET_NR_osf_getsysinfo:
        ret = -TARGET_EOPNOTSUPP;
        switch (arg1) {
          case TARGET_GSI_IEEE_FP_CONTROL:
            {
                uint64_t fpcr = cpu_alpha_load_fpcr(cpu_env);
                uint64_t swcr = cpu_env->swcr;

                swcr &= ~SWCR_STATUS_MASK;
                swcr |= (fpcr >> 35) & SWCR_STATUS_MASK;

                if (put_user_u64 (swcr, arg2))
                        return -TARGET_EFAULT;
                ret = 0;
            }
            break;

          /* case GSI_IEEE_STATE_AT_SIGNAL:
             -- Not implemented in linux kernel.
             case GSI_UACPROC:
             -- Retrieves current unaligned access state; not much used.
             case GSI_PROC_TYPE:
             -- Retrieves implver information; surely not used.
             case GSI_GET_HWRPB:
             -- Grabs a copy of the HWRPB; surely not used.
          */
        }
        return ret;
#endif
#if defined(TARGET_NR_osf_setsysinfo) && defined(TARGET_ALPHA)
    /* Alpha specific */
    case TARGET_NR_osf_setsysinfo:
        ret = -TARGET_EOPNOTSUPP;
        switch (arg1) {
          case TARGET_SSI_IEEE_FP_CONTROL:
            {
                uint64_t swcr, fpcr;

                if (get_user_u64 (swcr, arg2)) {
                    return -TARGET_EFAULT;
                }

                /*
                 * The kernel calls swcr_update_status to update the
                 * status bits from the fpcr at every point that it
                 * could be queried.  Therefore, we store the status
                 * bits only in FPCR.
                 */
                cpu_env->swcr = swcr & (SWCR_TRAP_ENABLE_MASK | SWCR_MAP_MASK);

                fpcr = cpu_alpha_load_fpcr(cpu_env);
                fpcr &= ((uint64_t)FPCR_DYN_MASK << 32);
                fpcr |= alpha_ieee_swcr_to_fpcr(swcr);
                cpu_alpha_store_fpcr(cpu_env, fpcr);
                ret = 0;
            }
            break;

          case TARGET_SSI_IEEE_RAISE_EXCEPTION:
            {
                uint64_t exc, fpcr, fex;

                if (get_user_u64(exc, arg2)) {
                    return -TARGET_EFAULT;
                }
                exc &= SWCR_STATUS_MASK;
                fpcr = cpu_alpha_load_fpcr(cpu_env);

                /* Old exceptions are not signaled.  */
                fex = alpha_ieee_fpcr_to_swcr(fpcr);
                fex = exc & ~fex;
                fex >>= SWCR_STATUS_TO_EXCSUM_SHIFT;
                fex &= (cpu_env)->swcr;

                /* Update the hardware fpcr.  */
                fpcr |= alpha_ieee_swcr_to_fpcr(exc);
                cpu_alpha_store_fpcr(cpu_env, fpcr);

                if (fex) {
                    int si_code = TARGET_FPE_FLTUNK;
                    target_siginfo_t info;

                    if (fex & SWCR_TRAP_ENABLE_DNO) {
                        si_code = TARGET_FPE_FLTUND;
                    }
                    if (fex & SWCR_TRAP_ENABLE_INE) {
                        si_code = TARGET_FPE_FLTRES;
                    }
                    if (fex & SWCR_TRAP_ENABLE_UNF) {
                        si_code = TARGET_FPE_FLTUND;
                    }
                    if (fex & SWCR_TRAP_ENABLE_OVF) {
                        si_code = TARGET_FPE_FLTOVF;
                    }
                    if (fex & SWCR_TRAP_ENABLE_DZE) {
                        si_code = TARGET_FPE_FLTDIV;
                    }
                    if (fex & SWCR_TRAP_ENABLE_INV) {
                        si_code = TARGET_FPE_FLTINV;
                    }

                    info.si_signo = SIGFPE;
                    info.si_errno = 0;
                    info.si_code = si_code;
                    info._sifields._sigfault._addr = (cpu_env)->pc;
                    queue_signal(cpu_env, info.si_signo,
                                 QEMU_SI_FAULT, &info);
                }
                ret = 0;
            }
            break;

          /* case SSI_NVPAIRS:
             -- Used with SSIN_UACPROC to enable unaligned accesses.
             case SSI_IEEE_STATE_AT_SIGNAL:
             case SSI_IEEE_IGNORE_STATE_AT_SIGNAL:
             -- Not implemented in linux kernel
          */
        }
        return ret;
#endif
#ifdef TARGET_NR_osf_sigprocmask
    /* Alpha specific.  */
    case TARGET_NR_osf_sigprocmask:
        {
            abi_ulong mask;
            int how;
            sigset_t set, oldset;

            switch(arg1) {
            case TARGET_SIG_BLOCK:
                how = SIG_BLOCK;
                break;
            case TARGET_SIG_UNBLOCK:
                how = SIG_UNBLOCK;
                break;
            case TARGET_SIG_SETMASK:
                how = SIG_SETMASK;
                break;
            default:
                return -TARGET_EINVAL;
            }
            mask = arg2;
            target_to_host_old_sigset(&set, &mask);
            ret = do_sigprocmask(how, &set, &oldset);
            if (!ret) {
                host_to_target_old_sigset(&mask, &oldset);
                ret = mask;
            }
        }
        return ret;
#endif

#ifdef TARGET_NR_getgid32
    case TARGET_NR_getgid32:
        return get_errno(getgid());
#endif
#ifdef TARGET_NR_geteuid32
    case TARGET_NR_geteuid32:
        return get_errno(geteuid());
#endif
#ifdef TARGET_NR_getegid32
    case TARGET_NR_getegid32:
        return get_errno(getegid());
#endif
#ifdef TARGET_NR_setreuid32
    case TARGET_NR_setreuid32:
        return get_errno(setreuid(arg1, arg2));
#endif
#ifdef TARGET_NR_setregid32
    case TARGET_NR_setregid32:
        return get_errno(setregid(arg1, arg2));
#endif
#ifdef TARGET_NR_getgroups32
    case TARGET_NR_getgroups32:
        { /* the same code as for TARGET_NR_getgroups */
            int gidsetsize = arg1;
            uint32_t *target_grouplist;
            g_autofree gid_t *grouplist = NULL;
            int i;

            if (gidsetsize > NGROUPS_MAX || gidsetsize < 0) {
                return -TARGET_EINVAL;
            }
            if (gidsetsize > 0) {
                grouplist = g_try_new(gid_t, gidsetsize);
                if (!grouplist) {
                    return -TARGET_ENOMEM;
                }
            }
            ret = get_errno(getgroups(gidsetsize, grouplist));
            if (!is_error(ret) && gidsetsize > 0) {
                target_grouplist = lock_user(VERIFY_WRITE, arg2,
                                             gidsetsize * 4, 0);
                if (!target_grouplist) {
                    return -TARGET_EFAULT;
                }
                for (i = 0; i < ret; i++) {
                    target_grouplist[i] = tswap32(grouplist[i]);
                }
                unlock_user(target_grouplist, arg2, gidsetsize * 4);
            }
            return ret;
        }
#endif
#ifdef TARGET_NR_setgroups32
    case TARGET_NR_setgroups32:
        { /* the same code as for TARGET_NR_setgroups */
            int gidsetsize = arg1;
            uint32_t *target_grouplist;
            g_autofree gid_t *grouplist = NULL;
            int i;

            if (gidsetsize > NGROUPS_MAX || gidsetsize < 0) {
                return -TARGET_EINVAL;
<<<<<<< HEAD
            }
            if (gidsetsize > 0) {
                grouplist = g_try_new(gid_t, gidsetsize);
                if (!grouplist) {
                    return -TARGET_ENOMEM;
                }
                target_grouplist = lock_user(VERIFY_READ, arg2,
                                             gidsetsize * 4, 1);
                if (!target_grouplist) {
                    return -TARGET_EFAULT;
                }
                for (i = 0; i < gidsetsize; i++) {
                    grouplist[i] = tswap32(target_grouplist[i]);
                }
                unlock_user(target_grouplist, arg2, 0);
            }
            return get_errno(setgroups(gidsetsize, grouplist));
=======
            }
            if (gidsetsize > 0) {
                grouplist = g_try_new(gid_t, gidsetsize);
                if (!grouplist) {
                    return -TARGET_ENOMEM;
                }
                target_grouplist = lock_user(VERIFY_READ, arg2,
                                             gidsetsize * 4, 1);
                if (!target_grouplist) {
                    return -TARGET_EFAULT;
                }
                for (i = 0; i < gidsetsize; i++) {
                    grouplist[i] = tswap32(target_grouplist[i]);
                }
                unlock_user(target_grouplist, arg2, 0);
            }
            return get_errno(sys_setgroups(gidsetsize, grouplist));
>>>>>>> 5ebde3b5
        }
#endif
#ifdef TARGET_NR_fchown32
    case TARGET_NR_fchown32:
        return get_errno(fchown(arg1, arg2, arg3));
#endif
#ifdef TARGET_NR_setresuid32
    case TARGET_NR_setresuid32:
        return get_errno(sys_setresuid(arg1, arg2, arg3));
#endif
#ifdef TARGET_NR_getresuid32
    case TARGET_NR_getresuid32:
        {
            uid_t ruid, euid, suid;
            ret = get_errno(getresuid(&ruid, &euid, &suid));
            if (!is_error(ret)) {
                if (put_user_u32(ruid, arg1)
                    || put_user_u32(euid, arg2)
                    || put_user_u32(suid, arg3))
                    return -TARGET_EFAULT;
            }
        }
        return ret;
#endif
#ifdef TARGET_NR_setresgid32
    case TARGET_NR_setresgid32:
        return get_errno(sys_setresgid(arg1, arg2, arg3));
#endif
#ifdef TARGET_NR_getresgid32
    case TARGET_NR_getresgid32:
        {
            gid_t rgid, egid, sgid;
            ret = get_errno(getresgid(&rgid, &egid, &sgid));
            if (!is_error(ret)) {
                if (put_user_u32(rgid, arg1)
                    || put_user_u32(egid, arg2)
                    || put_user_u32(sgid, arg3))
                    return -TARGET_EFAULT;
            }
        }
        return ret;
#endif
#ifdef TARGET_NR_chown32
    case TARGET_NR_chown32:
        if (!(p = lock_user_string(arg1)))
            return -TARGET_EFAULT;
        ret = get_errno(chown(p, arg2, arg3));
        unlock_user(p, arg1, 0);
        return ret;
#endif
#ifdef TARGET_NR_setuid32
    case TARGET_NR_setuid32:
        return get_errno(sys_setuid(arg1));
#endif
#ifdef TARGET_NR_setgid32
    case TARGET_NR_setgid32:
        return get_errno(sys_setgid(arg1));
#endif
#ifdef TARGET_NR_setfsuid32
    case TARGET_NR_setfsuid32:
        return get_errno(setfsuid(arg1));
#endif
#ifdef TARGET_NR_setfsgid32
    case TARGET_NR_setfsgid32:
        return get_errno(setfsgid(arg1));
#endif
#ifdef TARGET_NR_mincore
    case TARGET_NR_mincore:
        {
            void *a = lock_user(VERIFY_NONE, arg1, arg2, 0);
            if (!a) {
                return -TARGET_ENOMEM;
            }
            p = lock_user_string(arg3);
            if (!p) {
                ret = -TARGET_EFAULT;
            } else {
                ret = get_errno(mincore(a, arg2, p));
                unlock_user(p, arg3, ret);
            }
            unlock_user(a, arg1, 0);
        }
        return ret;
#endif
#ifdef TARGET_NR_arm_fadvise64_64
    case TARGET_NR_arm_fadvise64_64:
        /* arm_fadvise64_64 looks like fadvise64_64 but
         * with different argument order: fd, advice, offset, len
         * rather than the usual fd, offset, len, advice.
         * Note that offset and len are both 64-bit so appear as
         * pairs of 32-bit registers.
         */
        ret = posix_fadvise(arg1, target_offset64(arg3, arg4),
                            target_offset64(arg5, arg6), arg2);
        return -host_to_target_errno(ret);
#endif

#if TARGET_ABI_BITS == 32 && !defined(TARGET_ABI_MIPSN32)

#ifdef TARGET_NR_fadvise64_64
    case TARGET_NR_fadvise64_64:
#if defined(TARGET_PPC) || defined(TARGET_XTENSA)
        /* 6 args: fd, advice, offset (high, low), len (high, low) */
        ret = arg2;
        arg2 = arg3;
        arg3 = arg4;
        arg4 = arg5;
        arg5 = arg6;
        arg6 = ret;
#else
        /* 6 args: fd, offset (high, low), len (high, low), advice */
        if (regpairs_aligned(cpu_env, num)) {
            /* offset is in (3,4), len in (5,6) and advice in 7 */
            arg2 = arg3;
            arg3 = arg4;
            arg4 = arg5;
            arg5 = arg6;
            arg6 = arg7;
        }
#endif
        ret = posix_fadvise(arg1, target_offset64(arg2, arg3),
                            target_offset64(arg4, arg5), arg6);
        return -host_to_target_errno(ret);
#endif

#ifdef TARGET_NR_fadvise64
    case TARGET_NR_fadvise64:
        /* 5 args: fd, offset (high, low), len, advice */
        if (regpairs_aligned(cpu_env, num)) {
            /* offset is in (3,4), len in 5 and advice in 6 */
            arg2 = arg3;
            arg3 = arg4;
            arg4 = arg5;
            arg5 = arg6;
        }
        ret = posix_fadvise(arg1, target_offset64(arg2, arg3), arg4, arg5);
        return -host_to_target_errno(ret);
#endif

#else /* not a 32-bit ABI */
#if defined(TARGET_NR_fadvise64_64) || defined(TARGET_NR_fadvise64)
#ifdef TARGET_NR_fadvise64_64
    case TARGET_NR_fadvise64_64:
#endif
#ifdef TARGET_NR_fadvise64
    case TARGET_NR_fadvise64:
#endif
#ifdef TARGET_S390X
        switch (arg4) {
        case 4: arg4 = POSIX_FADV_NOREUSE + 1; break; /* make sure it's an invalid value */
        case 5: arg4 = POSIX_FADV_NOREUSE + 2; break; /* ditto */
        case 6: arg4 = POSIX_FADV_DONTNEED; break;
        case 7: arg4 = POSIX_FADV_NOREUSE; break;
        default: break;
        }
#endif
        return -host_to_target_errno(posix_fadvise(arg1, arg2, arg3, arg4));
#endif
#endif /* end of 64-bit ABI fadvise handling */

#ifdef TARGET_NR_madvise
    case TARGET_NR_madvise:
        return target_madvise(arg1, arg2, arg3);
#endif
#ifdef TARGET_NR_fcntl64
    case TARGET_NR_fcntl64:
    {
        int cmd;
        struct flock64 fl;
        from_flock64_fn *copyfrom = copy_from_user_flock64;
        to_flock64_fn *copyto = copy_to_user_flock64;

#ifdef TARGET_ARM
        if (!cpu_env->eabi) {
            copyfrom = copy_from_user_oabi_flock64;
            copyto = copy_to_user_oabi_flock64;
        }
#endif

        cmd = target_to_host_fcntl_cmd(arg2);
        if (cmd == -TARGET_EINVAL) {
            return cmd;
        }

        switch(arg2) {
        case TARGET_F_GETLK64:
            ret = copyfrom(&fl, arg3);
            if (ret) {
                break;
            }
            ret = get_errno(safe_fcntl(arg1, cmd, &fl));
            if (ret == 0) {
                ret = copyto(arg3, &fl);
            }
	    break;

        case TARGET_F_SETLK64:
        case TARGET_F_SETLKW64:
            ret = copyfrom(&fl, arg3);
            if (ret) {
                break;
            }
            ret = get_errno(safe_fcntl(arg1, cmd, &fl));
	    break;
        default:
            ret = do_fcntl(arg1, arg2, arg3);
            break;
        }
        return ret;
    }
#endif
#ifdef TARGET_NR_cacheflush
    case TARGET_NR_cacheflush:
        /* self-modifying code is handled automatically, so nothing needed */
        return 0;
#endif
#ifdef TARGET_NR_getpagesize
    case TARGET_NR_getpagesize:
        return TARGET_PAGE_SIZE;
#endif
    case TARGET_NR_gettid:
        return get_errno(sys_gettid());
#ifdef TARGET_NR_readahead
    case TARGET_NR_readahead:
#if TARGET_ABI_BITS == 32 && !defined(TARGET_ABI_MIPSN32)
        if (regpairs_aligned(cpu_env, num)) {
            arg2 = arg3;
            arg3 = arg4;
            arg4 = arg5;
        }
        ret = get_errno(readahead(arg1, target_offset64(arg2, arg3) , arg4));
#else
        ret = get_errno(readahead(arg1, arg2, arg3));
#endif
        return ret;
#endif
#ifdef CONFIG_ATTR
#ifdef TARGET_NR_setxattr
    case TARGET_NR_listxattr:
    case TARGET_NR_llistxattr:
    {
        void *b = 0;
        if (arg2) {
            b = lock_user(VERIFY_WRITE, arg2, arg3, 0);
            if (!b) {
                return -TARGET_EFAULT;
            }
        }
        p = lock_user_string(arg1);
        if (p) {
            if (num == TARGET_NR_listxattr) {
                ret = get_errno(listxattr(p, b, arg3));
            } else {
                ret = get_errno(llistxattr(p, b, arg3));
            }
        } else {
            ret = -TARGET_EFAULT;
        }
        unlock_user(p, arg1, 0);
        unlock_user(b, arg2, arg3);
        return ret;
    }
    case TARGET_NR_flistxattr:
    {
        void *b = 0;
        if (arg2) {
            b = lock_user(VERIFY_WRITE, arg2, arg3, 0);
            if (!b) {
                return -TARGET_EFAULT;
            }
        }
        ret = get_errno(flistxattr(arg1, b, arg3));
        unlock_user(b, arg2, arg3);
        return ret;
    }
    case TARGET_NR_setxattr:
    case TARGET_NR_lsetxattr:
        {
            void *n, *v = 0;
            if (arg3) {
                v = lock_user(VERIFY_READ, arg3, arg4, 1);
                if (!v) {
                    return -TARGET_EFAULT;
                }
            }
            p = lock_user_string(arg1);
            n = lock_user_string(arg2);
            if (p && n) {
                if (num == TARGET_NR_setxattr) {
                    ret = get_errno(setxattr(p, n, v, arg4, arg5));
                } else {
                    ret = get_errno(lsetxattr(p, n, v, arg4, arg5));
                }
            } else {
                ret = -TARGET_EFAULT;
            }
            unlock_user(p, arg1, 0);
            unlock_user(n, arg2, 0);
            unlock_user(v, arg3, 0);
        }
        return ret;
    case TARGET_NR_fsetxattr:
        {
            void *n, *v = 0;
            if (arg3) {
                v = lock_user(VERIFY_READ, arg3, arg4, 1);
                if (!v) {
                    return -TARGET_EFAULT;
                }
            }
            n = lock_user_string(arg2);
            if (n) {
                ret = get_errno(fsetxattr(arg1, n, v, arg4, arg5));
            } else {
                ret = -TARGET_EFAULT;
            }
            unlock_user(n, arg2, 0);
            unlock_user(v, arg3, 0);
        }
        return ret;
    case TARGET_NR_getxattr:
    case TARGET_NR_lgetxattr:
        {
            void *n, *v = 0;
            if (arg3) {
                v = lock_user(VERIFY_WRITE, arg3, arg4, 0);
                if (!v) {
                    return -TARGET_EFAULT;
                }
            }
            p = lock_user_string(arg1);
            n = lock_user_string(arg2);
            if (p && n) {
                if (num == TARGET_NR_getxattr) {
                    ret = get_errno(getxattr(p, n, v, arg4));
                } else {
                    ret = get_errno(lgetxattr(p, n, v, arg4));
                }
            } else {
                ret = -TARGET_EFAULT;
            }
            unlock_user(p, arg1, 0);
            unlock_user(n, arg2, 0);
            unlock_user(v, arg3, arg4);
        }
        return ret;
    case TARGET_NR_fgetxattr:
        {
            void *n, *v = 0;
            if (arg3) {
                v = lock_user(VERIFY_WRITE, arg3, arg4, 0);
                if (!v) {
                    return -TARGET_EFAULT;
                }
            }
            n = lock_user_string(arg2);
            if (n) {
                ret = get_errno(fgetxattr(arg1, n, v, arg4));
            } else {
                ret = -TARGET_EFAULT;
            }
            unlock_user(n, arg2, 0);
            unlock_user(v, arg3, arg4);
        }
        return ret;
    case TARGET_NR_removexattr:
    case TARGET_NR_lremovexattr:
        {
            void *n;
            p = lock_user_string(arg1);
            n = lock_user_string(arg2);
            if (p && n) {
                if (num == TARGET_NR_removexattr) {
                    ret = get_errno(removexattr(p, n));
                } else {
                    ret = get_errno(lremovexattr(p, n));
                }
            } else {
                ret = -TARGET_EFAULT;
            }
            unlock_user(p, arg1, 0);
            unlock_user(n, arg2, 0);
        }
        return ret;
    case TARGET_NR_fremovexattr:
        {
            void *n;
            n = lock_user_string(arg2);
            if (n) {
                ret = get_errno(fremovexattr(arg1, n));
            } else {
                ret = -TARGET_EFAULT;
            }
            unlock_user(n, arg2, 0);
        }
        return ret;
#endif
#endif /* CONFIG_ATTR */
#ifdef TARGET_NR_set_thread_area
    case TARGET_NR_set_thread_area:
#if defined(TARGET_MIPS)
      cpu_env->active_tc.CP0_UserLocal = arg1;
      return 0;
#elif defined(TARGET_CRIS)
      if (arg1 & 0xff)
          ret = -TARGET_EINVAL;
      else {
          cpu_env->pregs[PR_PID] = arg1;
          ret = 0;
      }
      return ret;
#elif defined(TARGET_I386) && defined(TARGET_ABI32)
      return do_set_thread_area(cpu_env, arg1);
#elif defined(TARGET_M68K)
      {
          TaskState *ts = get_task_state(cpu);
          ts->tp_value = arg1;
          return 0;
      }
#else
      return -TARGET_ENOSYS;
#endif
#endif
#ifdef TARGET_NR_get_thread_area
    case TARGET_NR_get_thread_area:
#if defined(TARGET_I386) && defined(TARGET_ABI32)
        return do_get_thread_area(cpu_env, arg1);
#elif defined(TARGET_M68K)
        {
            TaskState *ts = get_task_state(cpu);
            return ts->tp_value;
        }
#else
        return -TARGET_ENOSYS;
#endif
#endif
#ifdef TARGET_NR_getdomainname
    case TARGET_NR_getdomainname:
        return -TARGET_ENOSYS;
#endif

#ifdef TARGET_NR_clock_settime
    case TARGET_NR_clock_settime:
    {
        struct timespec ts;

        ret = target_to_host_timespec(&ts, arg2);
        if (!is_error(ret)) {
            ret = get_errno(clock_settime(arg1, &ts));
        }
        return ret;
    }
#endif
#ifdef TARGET_NR_clock_settime64
    case TARGET_NR_clock_settime64:
    {
        struct timespec ts;

        ret = target_to_host_timespec64(&ts, arg2);
        if (!is_error(ret)) {
            ret = get_errno(clock_settime(arg1, &ts));
        }
        return ret;
    }
#endif
#ifdef TARGET_NR_clock_gettime
    case TARGET_NR_clock_gettime:
    {
        struct timespec ts;
        ret = get_errno(clock_gettime(arg1, &ts));
        if (!is_error(ret)) {
            ret = host_to_target_timespec(arg2, &ts);
        }
        return ret;
    }
#endif
#ifdef TARGET_NR_clock_gettime64
    case TARGET_NR_clock_gettime64:
    {
        struct timespec ts;
        ret = get_errno(clock_gettime(arg1, &ts));
        if (!is_error(ret)) {
            ret = host_to_target_timespec64(arg2, &ts);
        }
        return ret;
    }
#endif
#ifdef TARGET_NR_clock_getres
    case TARGET_NR_clock_getres:
    {
        struct timespec ts;
        ret = get_errno(clock_getres(arg1, &ts));
        if (!is_error(ret)) {
            host_to_target_timespec(arg2, &ts);
        }
        return ret;
    }
#endif
#ifdef TARGET_NR_clock_getres_time64
    case TARGET_NR_clock_getres_time64:
    {
        struct timespec ts;
        ret = get_errno(clock_getres(arg1, &ts));
        if (!is_error(ret)) {
            host_to_target_timespec64(arg2, &ts);
        }
        return ret;
    }
#endif
#ifdef TARGET_NR_clock_nanosleep
    case TARGET_NR_clock_nanosleep:
    {
        struct timespec ts;
        if (target_to_host_timespec(&ts, arg3)) {
            return -TARGET_EFAULT;
        }
        ret = get_errno(safe_clock_nanosleep(arg1, arg2,
                                             &ts, arg4 ? &ts : NULL));
        /*
         * if the call is interrupted by a signal handler, it fails
         * with error -TARGET_EINTR and if arg4 is not NULL and arg2 is not
         * TIMER_ABSTIME, it returns the remaining unslept time in arg4.
         */
        if (ret == -TARGET_EINTR && arg4 && arg2 != TIMER_ABSTIME &&
            host_to_target_timespec(arg4, &ts)) {
              return -TARGET_EFAULT;
        }

        return ret;
    }
#endif
#ifdef TARGET_NR_clock_nanosleep_time64
    case TARGET_NR_clock_nanosleep_time64:
    {
        struct timespec ts;

        if (target_to_host_timespec64(&ts, arg3)) {
            return -TARGET_EFAULT;
        }

        ret = get_errno(safe_clock_nanosleep(arg1, arg2,
                                             &ts, arg4 ? &ts : NULL));

        if (ret == -TARGET_EINTR && arg4 && arg2 != TIMER_ABSTIME &&
            host_to_target_timespec64(arg4, &ts)) {
            return -TARGET_EFAULT;
        }
        return ret;
    }
#endif

#if defined(TARGET_NR_set_tid_address)
    case TARGET_NR_set_tid_address:
    {
        TaskState *ts = get_task_state(cpu);
        ts->child_tidptr = arg1;
        /* do not call host set_tid_address() syscall, instead return tid() */
        return get_errno(sys_gettid());
    }
#endif

    case TARGET_NR_tkill:
        return get_errno(safe_tkill((int)arg1, target_to_host_signal(arg2)));

    case TARGET_NR_tgkill:
        return get_errno(safe_tgkill((int)arg1, (int)arg2,
                         target_to_host_signal(arg3)));

#ifdef TARGET_NR_set_robust_list
    case TARGET_NR_set_robust_list:
    case TARGET_NR_get_robust_list:
        /* The ABI for supporting robust futexes has userspace pass
         * the kernel a pointer to a linked list which is updated by
         * userspace after the syscall; the list is walked by the kernel
         * when the thread exits. Since the linked list in QEMU guest
         * memory isn't a valid linked list for the host and we have
         * no way to reliably intercept the thread-death event, we can't
         * support these. Silently return ENOSYS so that guest userspace
         * falls back to a non-robust futex implementation (which should
         * be OK except in the corner case of the guest crashing while
         * holding a mutex that is shared with another process via
         * shared memory).
         */
        return -TARGET_ENOSYS;
#endif

#if defined(TARGET_NR_utimensat)
    case TARGET_NR_utimensat:
        {
            struct timespec *tsp, ts[2];
            if (!arg3) {
                tsp = NULL;
            } else {
                if (target_to_host_timespec(ts, arg3)) {
                    return -TARGET_EFAULT;
                }
                if (target_to_host_timespec(ts + 1, arg3 +
                                            sizeof(struct target_timespec))) {
                    return -TARGET_EFAULT;
                }
                tsp = ts;
            }
            if (!arg2)
                ret = get_errno(sys_utimensat(arg1, NULL, tsp, arg4));
            else {
                if (!(p = lock_user_string(arg2))) {
                    return -TARGET_EFAULT;
                }
                ret = get_errno(sys_utimensat(arg1, path(p), tsp, arg4));
                unlock_user(p, arg2, 0);
            }
        }
        return ret;
#endif
#ifdef TARGET_NR_utimensat_time64
    case TARGET_NR_utimensat_time64:
        {
            struct timespec *tsp, ts[2];
            if (!arg3) {
                tsp = NULL;
            } else {
                if (target_to_host_timespec64(ts, arg3)) {
                    return -TARGET_EFAULT;
                }
                if (target_to_host_timespec64(ts + 1, arg3 +
                                     sizeof(struct target__kernel_timespec))) {
                    return -TARGET_EFAULT;
                }
                tsp = ts;
            }
            if (!arg2)
                ret = get_errno(sys_utimensat(arg1, NULL, tsp, arg4));
            else {
                p = lock_user_string(arg2);
                if (!p) {
                    return -TARGET_EFAULT;
                }
                ret = get_errno(sys_utimensat(arg1, path(p), tsp, arg4));
                unlock_user(p, arg2, 0);
            }
        }
        return ret;
#endif
#ifdef TARGET_NR_futex
    case TARGET_NR_futex:
        return do_futex(cpu, false, arg1, arg2, arg3, arg4, arg5, arg6);
#endif
#ifdef TARGET_NR_futex_time64
    case TARGET_NR_futex_time64:
        return do_futex(cpu, true, arg1, arg2, arg3, arg4, arg5, arg6);
#endif
#ifdef CONFIG_INOTIFY
#if defined(TARGET_NR_inotify_init)
    case TARGET_NR_inotify_init:
        ret = get_errno(inotify_init());
        if (ret >= 0) {
            fd_trans_register(ret, &target_inotify_trans);
        }
        return ret;
#endif
#if defined(TARGET_NR_inotify_init1) && defined(CONFIG_INOTIFY1)
    case TARGET_NR_inotify_init1:
        ret = get_errno(inotify_init1(target_to_host_bitmask(arg1,
                                          fcntl_flags_tbl)));
        if (ret >= 0) {
            fd_trans_register(ret, &target_inotify_trans);
        }
        return ret;
#endif
#if defined(TARGET_NR_inotify_add_watch)
    case TARGET_NR_inotify_add_watch:
        p = lock_user_string(arg2);
        ret = get_errno(inotify_add_watch(arg1, path(p), arg3));
        unlock_user(p, arg2, 0);
        return ret;
#endif
#if defined(TARGET_NR_inotify_rm_watch)
    case TARGET_NR_inotify_rm_watch:
        return get_errno(inotify_rm_watch(arg1, arg2));
#endif
#endif

#if defined(TARGET_NR_mq_open) && defined(__NR_mq_open)
    case TARGET_NR_mq_open:
        {
            struct mq_attr posix_mq_attr;
            struct mq_attr *pposix_mq_attr;
            int host_flags;

            host_flags = target_to_host_bitmask(arg2, fcntl_flags_tbl);
            pposix_mq_attr = NULL;
            if (arg4) {
                if (copy_from_user_mq_attr(&posix_mq_attr, arg4) != 0) {
                    return -TARGET_EFAULT;
                }
                pposix_mq_attr = &posix_mq_attr;
            }
            p = lock_user_string(arg1 - 1);
            if (!p) {
                return -TARGET_EFAULT;
            }
            ret = get_errno(mq_open(p, host_flags, arg3, pposix_mq_attr));
            unlock_user (p, arg1, 0);
        }
        return ret;

    case TARGET_NR_mq_unlink:
        p = lock_user_string(arg1 - 1);
        if (!p) {
            return -TARGET_EFAULT;
        }
        ret = get_errno(mq_unlink(p));
        unlock_user (p, arg1, 0);
        return ret;

#ifdef TARGET_NR_mq_timedsend
    case TARGET_NR_mq_timedsend:
        {
            struct timespec ts;

            p = lock_user (VERIFY_READ, arg2, arg3, 1);
            if (arg5 != 0) {
                if (target_to_host_timespec(&ts, arg5)) {
                    return -TARGET_EFAULT;
                }
                ret = get_errno(safe_mq_timedsend(arg1, p, arg3, arg4, &ts));
                if (!is_error(ret) && host_to_target_timespec(arg5, &ts)) {
                    return -TARGET_EFAULT;
                }
            } else {
                ret = get_errno(safe_mq_timedsend(arg1, p, arg3, arg4, NULL));
            }
            unlock_user (p, arg2, arg3);
        }
        return ret;
#endif
#ifdef TARGET_NR_mq_timedsend_time64
    case TARGET_NR_mq_timedsend_time64:
        {
            struct timespec ts;

            p = lock_user(VERIFY_READ, arg2, arg3, 1);
            if (arg5 != 0) {
                if (target_to_host_timespec64(&ts, arg5)) {
                    return -TARGET_EFAULT;
                }
                ret = get_errno(safe_mq_timedsend(arg1, p, arg3, arg4, &ts));
                if (!is_error(ret) && host_to_target_timespec64(arg5, &ts)) {
                    return -TARGET_EFAULT;
                }
            } else {
                ret = get_errno(safe_mq_timedsend(arg1, p, arg3, arg4, NULL));
            }
            unlock_user(p, arg2, arg3);
        }
        return ret;
#endif

#ifdef TARGET_NR_mq_timedreceive
    case TARGET_NR_mq_timedreceive:
        {
            struct timespec ts;
            unsigned int prio;

            p = lock_user (VERIFY_READ, arg2, arg3, 1);
            if (arg5 != 0) {
                if (target_to_host_timespec(&ts, arg5)) {
                    return -TARGET_EFAULT;
                }
                ret = get_errno(safe_mq_timedreceive(arg1, p, arg3,
                                                     &prio, &ts));
                if (!is_error(ret) && host_to_target_timespec(arg5, &ts)) {
                    return -TARGET_EFAULT;
                }
            } else {
                ret = get_errno(safe_mq_timedreceive(arg1, p, arg3,
                                                     &prio, NULL));
            }
            unlock_user (p, arg2, arg3);
            if (arg4 != 0)
                put_user_u32(prio, arg4);
        }
        return ret;
#endif
#ifdef TARGET_NR_mq_timedreceive_time64
    case TARGET_NR_mq_timedreceive_time64:
        {
            struct timespec ts;
            unsigned int prio;

            p = lock_user(VERIFY_READ, arg2, arg3, 1);
            if (arg5 != 0) {
                if (target_to_host_timespec64(&ts, arg5)) {
                    return -TARGET_EFAULT;
                }
                ret = get_errno(safe_mq_timedreceive(arg1, p, arg3,
                                                     &prio, &ts));
                if (!is_error(ret) && host_to_target_timespec64(arg5, &ts)) {
                    return -TARGET_EFAULT;
                }
            } else {
                ret = get_errno(safe_mq_timedreceive(arg1, p, arg3,
                                                     &prio, NULL));
            }
            unlock_user(p, arg2, arg3);
            if (arg4 != 0) {
                put_user_u32(prio, arg4);
            }
        }
        return ret;
#endif

    /* Not implemented for now... */
/*     case TARGET_NR_mq_notify: */
/*         break; */

    case TARGET_NR_mq_getsetattr:
        {
            struct mq_attr posix_mq_attr_in, posix_mq_attr_out;
            ret = 0;
            if (arg2 != 0) {
                copy_from_user_mq_attr(&posix_mq_attr_in, arg2);
                ret = get_errno(mq_setattr(arg1, &posix_mq_attr_in,
                                           &posix_mq_attr_out));
            } else if (arg3 != 0) {
                ret = get_errno(mq_getattr(arg1, &posix_mq_attr_out));
            }
            if (ret == 0 && arg3 != 0) {
                copy_to_user_mq_attr(arg3, &posix_mq_attr_out);
            }
        }
        return ret;
#endif

#ifdef CONFIG_SPLICE
#ifdef TARGET_NR_tee
    case TARGET_NR_tee:
        {
            ret = get_errno(tee(arg1,arg2,arg3,arg4));
        }
        return ret;
#endif
#ifdef TARGET_NR_splice
    case TARGET_NR_splice:
        {
            loff_t loff_in, loff_out;
            loff_t *ploff_in = NULL, *ploff_out = NULL;
            if (arg2) {
                if (get_user_u64(loff_in, arg2)) {
                    return -TARGET_EFAULT;
                }
                ploff_in = &loff_in;
            }
            if (arg4) {
                if (get_user_u64(loff_out, arg4)) {
                    return -TARGET_EFAULT;
                }
                ploff_out = &loff_out;
            }
            ret = get_errno(splice(arg1, ploff_in, arg3, ploff_out, arg5, arg6));
            if (arg2) {
                if (put_user_u64(loff_in, arg2)) {
                    return -TARGET_EFAULT;
                }
            }
            if (arg4) {
                if (put_user_u64(loff_out, arg4)) {
                    return -TARGET_EFAULT;
                }
            }
        }
        return ret;
#endif
#ifdef TARGET_NR_vmsplice
	case TARGET_NR_vmsplice:
        {
            struct iovec *vec = lock_iovec(VERIFY_READ, arg2, arg3, 1);
            if (vec != NULL) {
                ret = get_errno(vmsplice(arg1, vec, arg3, arg4));
                unlock_iovec(vec, arg2, arg3, 0);
            } else {
                ret = -host_to_target_errno(errno);
            }
        }
        return ret;
#endif
#endif /* CONFIG_SPLICE */
#ifdef CONFIG_EVENTFD
#if defined(TARGET_NR_eventfd)
    case TARGET_NR_eventfd:
        ret = get_errno(eventfd(arg1, 0));
        if (ret >= 0) {
            fd_trans_register(ret, &target_eventfd_trans);
        }
        return ret;
#endif
#if defined(TARGET_NR_eventfd2)
    case TARGET_NR_eventfd2:
    {
        int host_flags = arg2 & (~(TARGET_O_NONBLOCK_MASK | TARGET_O_CLOEXEC));
        if (arg2 & TARGET_O_NONBLOCK) {
            host_flags |= O_NONBLOCK;
        }
        if (arg2 & TARGET_O_CLOEXEC) {
            host_flags |= O_CLOEXEC;
        }
        ret = get_errno(eventfd(arg1, host_flags));
        if (ret >= 0) {
            fd_trans_register(ret, &target_eventfd_trans);
        }
        return ret;
    }
#endif
#endif /* CONFIG_EVENTFD  */
#if defined(CONFIG_FALLOCATE) && defined(TARGET_NR_fallocate)
    case TARGET_NR_fallocate:
#if TARGET_ABI_BITS == 32 && !defined(TARGET_ABI_MIPSN32)
        ret = get_errno(fallocate(arg1, arg2, target_offset64(arg3, arg4),
                                  target_offset64(arg5, arg6)));
#else
        ret = get_errno(fallocate(arg1, arg2, arg3, arg4));
#endif
        return ret;
#endif
#if defined(CONFIG_SYNC_FILE_RANGE)
#if defined(TARGET_NR_sync_file_range)
    case TARGET_NR_sync_file_range:
#if TARGET_ABI_BITS == 32 && !defined(TARGET_ABI_MIPSN32)
#if defined(TARGET_MIPS)
        ret = get_errno(sync_file_range(arg1, target_offset64(arg3, arg4),
                                        target_offset64(arg5, arg6), arg7));
#else
        ret = get_errno(sync_file_range(arg1, target_offset64(arg2, arg3),
                                        target_offset64(arg4, arg5), arg6));
#endif /* !TARGET_MIPS */
#else
        ret = get_errno(sync_file_range(arg1, arg2, arg3, arg4));
#endif
        return ret;
#endif
#if defined(TARGET_NR_sync_file_range2) || \
    defined(TARGET_NR_arm_sync_file_range)
#if defined(TARGET_NR_sync_file_range2)
    case TARGET_NR_sync_file_range2:
#endif
#if defined(TARGET_NR_arm_sync_file_range)
    case TARGET_NR_arm_sync_file_range:
#endif
        /* This is like sync_file_range but the arguments are reordered */
#if TARGET_ABI_BITS == 32 && !defined(TARGET_ABI_MIPSN32)
        ret = get_errno(sync_file_range(arg1, target_offset64(arg3, arg4),
                                        target_offset64(arg5, arg6), arg2));
#else
        ret = get_errno(sync_file_range(arg1, arg3, arg4, arg2));
#endif
        return ret;
#endif
#endif
#if defined(TARGET_NR_signalfd4)
    case TARGET_NR_signalfd4:
        return do_signalfd4(arg1, arg2, arg4);
#endif
#if defined(TARGET_NR_signalfd)
    case TARGET_NR_signalfd:
        return do_signalfd4(arg1, arg2, 0);
#endif
#if defined(CONFIG_EPOLL)
#if defined(TARGET_NR_epoll_create)
    case TARGET_NR_epoll_create:
        return get_errno(epoll_create(arg1));
#endif
#if defined(TARGET_NR_epoll_create1) && defined(CONFIG_EPOLL_CREATE1)
    case TARGET_NR_epoll_create1:
        return get_errno(epoll_create1(target_to_host_bitmask(arg1, fcntl_flags_tbl)));
#endif
#if defined(TARGET_NR_epoll_ctl)
    case TARGET_NR_epoll_ctl:
    {
        struct epoll_event ep;
        struct epoll_event *epp = 0;
        if (arg4) {
            if (arg2 != EPOLL_CTL_DEL) {
                struct target_epoll_event *target_ep;
                if (!lock_user_struct(VERIFY_READ, target_ep, arg4, 1)) {
                    return -TARGET_EFAULT;
                }
                ep.events = tswap32(target_ep->events);
                /*
                 * The epoll_data_t union is just opaque data to the kernel,
                 * so we transfer all 64 bits across and need not worry what
                 * actual data type it is.
                 */
                ep.data.u64 = tswap64(target_ep->data.u64);
                unlock_user_struct(target_ep, arg4, 0);
            }
            /*
             * before kernel 2.6.9, EPOLL_CTL_DEL operation required a
             * non-null pointer, even though this argument is ignored.
             *
             */
            epp = &ep;
        }
        return get_errno(epoll_ctl(arg1, arg2, arg3, epp));
    }
#endif

#if defined(TARGET_NR_epoll_wait) || defined(TARGET_NR_epoll_pwait)
#if defined(TARGET_NR_epoll_wait)
    case TARGET_NR_epoll_wait:
#endif
#if defined(TARGET_NR_epoll_pwait)
    case TARGET_NR_epoll_pwait:
#endif
    {
        struct target_epoll_event *target_ep;
        struct epoll_event *ep;
        int epfd = arg1;
        int maxevents = arg3;
        int timeout = arg4;

        if (maxevents <= 0 || maxevents > TARGET_EP_MAX_EVENTS) {
            return -TARGET_EINVAL;
        }

        target_ep = lock_user(VERIFY_WRITE, arg2,
                              maxevents * sizeof(struct target_epoll_event), 1);
        if (!target_ep) {
            return -TARGET_EFAULT;
        }

        ep = g_try_new(struct epoll_event, maxevents);
        if (!ep) {
            unlock_user(target_ep, arg2, 0);
            return -TARGET_ENOMEM;
        }

        switch (num) {
#if defined(TARGET_NR_epoll_pwait)
        case TARGET_NR_epoll_pwait:
        {
            sigset_t *set = NULL;

            if (arg5) {
                ret = process_sigsuspend_mask(&set, arg5, arg6);
                if (ret != 0) {
                    break;
                }
            }

            ret = get_errno(safe_epoll_pwait(epfd, ep, maxevents, timeout,
                                             set, SIGSET_T_SIZE));

            if (set) {
                finish_sigsuspend_mask(ret);
            }
            break;
        }
#endif
#if defined(TARGET_NR_epoll_wait)
        case TARGET_NR_epoll_wait:
            ret = get_errno(safe_epoll_pwait(epfd, ep, maxevents, timeout,
                                             NULL, 0));
            break;
#endif
        default:
            ret = -TARGET_ENOSYS;
        }
        if (!is_error(ret)) {
            int i;
            for (i = 0; i < ret; i++) {
                target_ep[i].events = tswap32(ep[i].events);
                target_ep[i].data.u64 = tswap64(ep[i].data.u64);
            }
            unlock_user(target_ep, arg2,
                        ret * sizeof(struct target_epoll_event));
        } else {
            unlock_user(target_ep, arg2, 0);
        }
        g_free(ep);
        return ret;
    }
#endif
#endif
#ifdef TARGET_NR_prlimit64
    case TARGET_NR_prlimit64:
    {
        /* args: pid, resource number, ptr to new rlimit, ptr to old rlimit */
        struct target_rlimit64 *target_rnew, *target_rold;
        struct host_rlimit64 rnew, rold, *rnewp = 0;
        int resource = target_to_host_resource(arg2);

        if (arg3 && (resource != RLIMIT_AS &&
                     resource != RLIMIT_DATA &&
                     resource != RLIMIT_STACK)) {
            if (!lock_user_struct(VERIFY_READ, target_rnew, arg3, 1)) {
                return -TARGET_EFAULT;
            }
            __get_user(rnew.rlim_cur, &target_rnew->rlim_cur);
            __get_user(rnew.rlim_max, &target_rnew->rlim_max);
            unlock_user_struct(target_rnew, arg3, 0);
            rnewp = &rnew;
        }

        ret = get_errno(sys_prlimit64(arg1, resource, rnewp, arg4 ? &rold : 0));
        if (!is_error(ret) && arg4) {
            if (!lock_user_struct(VERIFY_WRITE, target_rold, arg4, 1)) {
                return -TARGET_EFAULT;
            }
            __put_user(rold.rlim_cur, &target_rold->rlim_cur);
            __put_user(rold.rlim_max, &target_rold->rlim_max);
            unlock_user_struct(target_rold, arg4, 1);
        }
        return ret;
    }
#endif
#ifdef TARGET_NR_gethostname
    case TARGET_NR_gethostname:
    {
        char *name = lock_user(VERIFY_WRITE, arg1, arg2, 0);
        if (name) {
            ret = get_errno(gethostname(name, arg2));
            unlock_user(name, arg1, arg2);
        } else {
            ret = -TARGET_EFAULT;
        }
        return ret;
    }
#endif
#ifdef TARGET_NR_atomic_cmpxchg_32
    case TARGET_NR_atomic_cmpxchg_32:
    {
        /* should use start_exclusive from main.c */
        abi_ulong mem_value;
        if (get_user_u32(mem_value, arg6)) {
            target_siginfo_t info;
            info.si_signo = SIGSEGV;
            info.si_errno = 0;
            info.si_code = TARGET_SEGV_MAPERR;
            info._sifields._sigfault._addr = arg6;
            queue_signal(cpu_env, info.si_signo, QEMU_SI_FAULT, &info);
            ret = 0xdeadbeef;

        }
        if (mem_value == arg2)
            put_user_u32(arg1, arg6);
        return mem_value;
    }
#endif
#ifdef TARGET_NR_atomic_barrier
    case TARGET_NR_atomic_barrier:
        /* Like the kernel implementation and the
           qemu arm barrier, no-op this? */
        return 0;
#endif

#ifdef TARGET_NR_timer_create
    case TARGET_NR_timer_create:
    {
        /* args: clockid_t clockid, struct sigevent *sevp, timer_t *timerid */

        struct sigevent host_sevp = { {0}, }, *phost_sevp = NULL;

        int clkid = arg1;
        int timer_index = next_free_host_timer();

        if (timer_index < 0) {
            ret = -TARGET_EAGAIN;
        } else {
            timer_t *phtimer = g_posix_timers  + timer_index;

            if (arg2) {
                phost_sevp = &host_sevp;
                ret = target_to_host_sigevent(phost_sevp, arg2);
                if (ret != 0) {
                    free_host_timer_slot(timer_index);
                    return ret;
                }
            }

            ret = get_errno(timer_create(clkid, phost_sevp, phtimer));
            if (ret) {
                free_host_timer_slot(timer_index);
            } else {
                if (put_user(TIMER_MAGIC | timer_index, arg3, target_timer_t)) {
                    timer_delete(*phtimer);
                    free_host_timer_slot(timer_index);
                    return -TARGET_EFAULT;
                }
            }
        }
        return ret;
    }
#endif

#ifdef TARGET_NR_timer_settime
    case TARGET_NR_timer_settime:
    {
        /* args: timer_t timerid, int flags, const struct itimerspec *new_value,
         * struct itimerspec * old_value */
        target_timer_t timerid = get_timer_id(arg1);

        if (timerid < 0) {
            ret = timerid;
        } else if (arg3 == 0) {
            ret = -TARGET_EINVAL;
        } else {
            timer_t htimer = g_posix_timers[timerid];
            struct itimerspec hspec_new = {{0},}, hspec_old = {{0},};

            if (target_to_host_itimerspec(&hspec_new, arg3)) {
                return -TARGET_EFAULT;
            }
            ret = get_errno(
                          timer_settime(htimer, arg2, &hspec_new, &hspec_old));
            if (arg4 && host_to_target_itimerspec(arg4, &hspec_old)) {
                return -TARGET_EFAULT;
            }
        }
        return ret;
    }
#endif

#ifdef TARGET_NR_timer_settime64
    case TARGET_NR_timer_settime64:
    {
        target_timer_t timerid = get_timer_id(arg1);

        if (timerid < 0) {
            ret = timerid;
        } else if (arg3 == 0) {
            ret = -TARGET_EINVAL;
        } else {
            timer_t htimer = g_posix_timers[timerid];
            struct itimerspec hspec_new = {{0},}, hspec_old = {{0},};

            if (target_to_host_itimerspec64(&hspec_new, arg3)) {
                return -TARGET_EFAULT;
            }
            ret = get_errno(
                          timer_settime(htimer, arg2, &hspec_new, &hspec_old));
            if (arg4 && host_to_target_itimerspec64(arg4, &hspec_old)) {
                return -TARGET_EFAULT;
            }
        }
        return ret;
    }
#endif

#ifdef TARGET_NR_timer_gettime
    case TARGET_NR_timer_gettime:
    {
        /* args: timer_t timerid, struct itimerspec *curr_value */
        target_timer_t timerid = get_timer_id(arg1);

        if (timerid < 0) {
            ret = timerid;
        } else if (!arg2) {
            ret = -TARGET_EFAULT;
        } else {
            timer_t htimer = g_posix_timers[timerid];
            struct itimerspec hspec;
            ret = get_errno(timer_gettime(htimer, &hspec));

            if (host_to_target_itimerspec(arg2, &hspec)) {
                ret = -TARGET_EFAULT;
            }
        }
        return ret;
    }
#endif

#ifdef TARGET_NR_timer_gettime64
    case TARGET_NR_timer_gettime64:
    {
        /* args: timer_t timerid, struct itimerspec64 *curr_value */
        target_timer_t timerid = get_timer_id(arg1);

        if (timerid < 0) {
            ret = timerid;
        } else if (!arg2) {
            ret = -TARGET_EFAULT;
        } else {
            timer_t htimer = g_posix_timers[timerid];
            struct itimerspec hspec;
            ret = get_errno(timer_gettime(htimer, &hspec));

            if (host_to_target_itimerspec64(arg2, &hspec)) {
                ret = -TARGET_EFAULT;
            }
        }
        return ret;
    }
#endif

#ifdef TARGET_NR_timer_getoverrun
    case TARGET_NR_timer_getoverrun:
    {
        /* args: timer_t timerid */
        target_timer_t timerid = get_timer_id(arg1);

        if (timerid < 0) {
            ret = timerid;
        } else {
            timer_t htimer = g_posix_timers[timerid];
            ret = get_errno(timer_getoverrun(htimer));
        }
        return ret;
    }
#endif

#ifdef TARGET_NR_timer_delete
    case TARGET_NR_timer_delete:
    {
        /* args: timer_t timerid */
        target_timer_t timerid = get_timer_id(arg1);

        if (timerid < 0) {
            ret = timerid;
        } else {
            timer_t htimer = g_posix_timers[timerid];
            ret = get_errno(timer_delete(htimer));
            free_host_timer_slot(timerid);
        }
        return ret;
    }
#endif

#if defined(TARGET_NR_timerfd_create) && defined(CONFIG_TIMERFD)
    case TARGET_NR_timerfd_create:
        ret = get_errno(timerfd_create(arg1,
                        target_to_host_bitmask(arg2, fcntl_flags_tbl)));
        if (ret >= 0) {
            fd_trans_register(ret, &target_timerfd_trans);
        }
        return ret;
#endif

#if defined(TARGET_NR_timerfd_gettime) && defined(CONFIG_TIMERFD)
    case TARGET_NR_timerfd_gettime:
        {
            struct itimerspec its_curr;

            ret = get_errno(timerfd_gettime(arg1, &its_curr));

            if (arg2 && host_to_target_itimerspec(arg2, &its_curr)) {
                return -TARGET_EFAULT;
            }
        }
        return ret;
#endif

#if defined(TARGET_NR_timerfd_gettime64) && defined(CONFIG_TIMERFD)
    case TARGET_NR_timerfd_gettime64:
        {
            struct itimerspec its_curr;

            ret = get_errno(timerfd_gettime(arg1, &its_curr));

            if (arg2 && host_to_target_itimerspec64(arg2, &its_curr)) {
                return -TARGET_EFAULT;
            }
        }
        return ret;
#endif

#if defined(TARGET_NR_timerfd_settime) && defined(CONFIG_TIMERFD)
    case TARGET_NR_timerfd_settime:
        {
            struct itimerspec its_new, its_old, *p_new;

            if (arg3) {
                if (target_to_host_itimerspec(&its_new, arg3)) {
                    return -TARGET_EFAULT;
                }
                p_new = &its_new;
            } else {
                p_new = NULL;
            }

            ret = get_errno(timerfd_settime(arg1, arg2, p_new, &its_old));

            if (arg4 && host_to_target_itimerspec(arg4, &its_old)) {
                return -TARGET_EFAULT;
            }
        }
        return ret;
#endif

#if defined(TARGET_NR_timerfd_settime64) && defined(CONFIG_TIMERFD)
    case TARGET_NR_timerfd_settime64:
        {
            struct itimerspec its_new, its_old, *p_new;

            if (arg3) {
                if (target_to_host_itimerspec64(&its_new, arg3)) {
                    return -TARGET_EFAULT;
                }
                p_new = &its_new;
            } else {
                p_new = NULL;
            }

            ret = get_errno(timerfd_settime(arg1, arg2, p_new, &its_old));

            if (arg4 && host_to_target_itimerspec64(arg4, &its_old)) {
                return -TARGET_EFAULT;
            }
        }
        return ret;
#endif

#if defined(TARGET_NR_ioprio_get) && defined(__NR_ioprio_get)
    case TARGET_NR_ioprio_get:
        return get_errno(ioprio_get(arg1, arg2));
#endif

#if defined(TARGET_NR_ioprio_set) && defined(__NR_ioprio_set)
    case TARGET_NR_ioprio_set:
        return get_errno(ioprio_set(arg1, arg2, arg3));
#endif

#if defined(TARGET_NR_setns) && defined(CONFIG_SETNS)
    case TARGET_NR_setns:
        return get_errno(setns(arg1, arg2));
#endif
#if defined(TARGET_NR_unshare) && defined(CONFIG_SETNS)
    case TARGET_NR_unshare:
        return get_errno(unshare(arg1));
#endif
#if defined(TARGET_NR_kcmp) && defined(__NR_kcmp)
    case TARGET_NR_kcmp:
        return get_errno(kcmp(arg1, arg2, arg3, arg4, arg5));
#endif
#ifdef TARGET_NR_swapcontext
    case TARGET_NR_swapcontext:
        /* PowerPC specific.  */
        return do_swapcontext(cpu_env, arg1, arg2, arg3);
#endif
#ifdef TARGET_NR_memfd_create
    case TARGET_NR_memfd_create:
        p = lock_user_string(arg1);
        if (!p) {
            return -TARGET_EFAULT;
        }
        ret = get_errno(memfd_create(p, arg2));
        fd_trans_unregister(ret);
        unlock_user(p, arg1, 0);
        return ret;
#endif
#if defined TARGET_NR_membarrier && defined __NR_membarrier
    case TARGET_NR_membarrier:
        return get_errno(membarrier(arg1, arg2));
#endif

#if defined(TARGET_NR_copy_file_range) && defined(__NR_copy_file_range)
    case TARGET_NR_copy_file_range:
        {
            loff_t inoff, outoff;
            loff_t *pinoff = NULL, *poutoff = NULL;

            if (arg2) {
                if (get_user_u64(inoff, arg2)) {
                    return -TARGET_EFAULT;
                }
                pinoff = &inoff;
            }
            if (arg4) {
                if (get_user_u64(outoff, arg4)) {
                    return -TARGET_EFAULT;
                }
                poutoff = &outoff;
            }
            /* Do not sign-extend the count parameter. */
            ret = get_errno(safe_copy_file_range(arg1, pinoff, arg3, poutoff,
                                                 (abi_ulong)arg5, arg6));
            if (!is_error(ret) && ret > 0) {
                if (arg2) {
                    if (put_user_u64(inoff, arg2)) {
                        return -TARGET_EFAULT;
                    }
                }
                if (arg4) {
                    if (put_user_u64(outoff, arg4)) {
                        return -TARGET_EFAULT;
                    }
                }
            }
        }
        return ret;
#endif

#if defined(TARGET_NR_pivot_root)
    case TARGET_NR_pivot_root:
        {
            void *p2;
            p = lock_user_string(arg1); /* new_root */
            p2 = lock_user_string(arg2); /* put_old */
            if (!p || !p2) {
                ret = -TARGET_EFAULT;
            } else {
                ret = get_errno(pivot_root(p, p2));
            }
            unlock_user(p2, arg2, 0);
            unlock_user(p, arg1, 0);
        }
        return ret;
#endif

#if defined(TARGET_NR_riscv_hwprobe)
    case TARGET_NR_riscv_hwprobe:
        return do_riscv_hwprobe(cpu_env, arg1, arg2, arg3, arg4, arg5);
#endif

    default:
        qemu_log_mask(LOG_UNIMP, "Unsupported syscall: %d\n", num);
        return -TARGET_ENOSYS;
    }
    return ret;
}

abi_long do_syscall(CPUArchState *cpu_env, int num, abi_long arg1,
                    abi_long arg2, abi_long arg3, abi_long arg4,
                    abi_long arg5, abi_long arg6, abi_long arg7,
                    abi_long arg8)
{
    CPUState *cpu = env_cpu(cpu_env);
    abi_long ret;

#ifdef DEBUG_ERESTARTSYS
    /* Debug-only code for exercising the syscall-restart code paths
     * in the per-architecture cpu main loops: restart every syscall
     * the guest makes once before letting it through.
     */
    {
        static bool flag;
        flag = !flag;
        if (flag) {
            return -QEMU_ERESTARTSYS;
        }
    }
#endif

    record_syscall_start(cpu, num, arg1,
                         arg2, arg3, arg4, arg5, arg6, arg7, arg8);

    if (unlikely(qemu_loglevel_mask(LOG_STRACE))) {
        print_syscall(cpu_env, num, arg1, arg2, arg3, arg4, arg5, arg6);
    }

    ret = do_syscall1(cpu_env, num, arg1, arg2, arg3, arg4,
                      arg5, arg6, arg7, arg8);

    if (unlikely(qemu_loglevel_mask(LOG_STRACE))) {
        print_syscall_ret(cpu_env, num, ret, arg1, arg2,
                          arg3, arg4, arg5, arg6);
    }

    record_syscall_return(cpu, num, ret);
    return ret;
}<|MERGE_RESOLUTION|>--- conflicted
+++ resolved
@@ -8147,7 +8147,6 @@
 }
 
 static int open_self_maps(CPUArchState *cpu_env, int fd)
-<<<<<<< HEAD
 {
     return open_self_maps_1(cpu_env, fd, false);
 }
@@ -8159,19 +8158,6 @@
 
 static int open_self_stat(CPUArchState *cpu_env, int fd)
 {
-=======
-{
-    return open_self_maps_1(cpu_env, fd, false);
-}
-
-static int open_self_smaps(CPUArchState *cpu_env, int fd)
-{
-    return open_self_maps_1(cpu_env, fd, true);
-}
-
-static int open_self_stat(CPUArchState *cpu_env, int fd)
-{
->>>>>>> 5ebde3b5
     CPUState *cpu = env_cpu(cpu_env);
     TaskState *ts = get_task_state(cpu);
     g_autoptr(GString) buf = g_string_new(NULL);
@@ -12232,7 +12218,6 @@
 
             if (gidsetsize > NGROUPS_MAX || gidsetsize < 0) {
                 return -TARGET_EINVAL;
-<<<<<<< HEAD
             }
             if (gidsetsize > 0) {
                 grouplist = g_try_new(gid_t, gidsetsize);
@@ -12249,26 +12234,7 @@
                 }
                 unlock_user(target_grouplist, arg2, 0);
             }
-            return get_errno(setgroups(gidsetsize, grouplist));
-=======
-            }
-            if (gidsetsize > 0) {
-                grouplist = g_try_new(gid_t, gidsetsize);
-                if (!grouplist) {
-                    return -TARGET_ENOMEM;
-                }
-                target_grouplist = lock_user(VERIFY_READ, arg2,
-                                             gidsetsize * 4, 1);
-                if (!target_grouplist) {
-                    return -TARGET_EFAULT;
-                }
-                for (i = 0; i < gidsetsize; i++) {
-                    grouplist[i] = tswap32(target_grouplist[i]);
-                }
-                unlock_user(target_grouplist, arg2, 0);
-            }
             return get_errno(sys_setgroups(gidsetsize, grouplist));
->>>>>>> 5ebde3b5
         }
 #endif
 #ifdef TARGET_NR_fchown32
