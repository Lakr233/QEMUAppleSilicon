/*
 * RISC-V implementation of KVM hooks
 *
 * Copyright (c) 2020 Huawei Technologies Co., Ltd
 *
 * This program is free software; you can redistribute it and/or modify it
 * under the terms and conditions of the GNU General Public License,
 * version 2 or later, as published by the Free Software Foundation.
 *
 * This program is distributed in the hope it will be useful, but WITHOUT
 * ANY WARRANTY; without even the implied warranty of MERCHANTABILITY or
 * FITNESS FOR A PARTICULAR PURPOSE.  See the GNU General Public License for
 * more details.
 *
 * You should have received a copy of the GNU General Public License along with
 * this program.  If not, see <http://www.gnu.org/licenses/>.
 */

#include "qemu/osdep.h"
#include <sys/ioctl.h>
#include <sys/prctl.h>

#include <linux/kvm.h>

#include "qemu/timer.h"
#include "qapi/error.h"
#include "qemu/error-report.h"
#include "qemu/main-loop.h"
#include "qapi/visitor.h"
#include "sysemu/sysemu.h"
#include "sysemu/kvm.h"
#include "sysemu/kvm_int.h"
#include "cpu.h"
#include "trace.h"
#include "hw/core/accel-cpu.h"
#include "hw/pci/pci.h"
#include "exec/memattrs.h"
#include "exec/address-spaces.h"
#include "hw/boards.h"
#include "hw/irq.h"
#include "hw/intc/riscv_imsic.h"
#include "qemu/log.h"
#include "hw/loader.h"
#include "kvm_riscv.h"
#include "sbi_ecall_interface.h"
#include "chardev/char-fe.h"
#include "migration/misc.h"
#include "sysemu/runstate.h"
#include "hw/riscv/numa.h"

#define PR_RISCV_V_SET_CONTROL            69
#define PR_RISCV_V_VSTATE_CTRL_ON          2

void riscv_kvm_aplic_request(void *opaque, int irq, int level)
{
    kvm_set_irq(kvm_state, irq, !!level);
}

static bool cap_has_mp_state;

static uint64_t kvm_riscv_reg_id_ulong(CPURISCVState *env, uint64_t type,
                                 uint64_t idx)
{
    uint64_t id = KVM_REG_RISCV | type | idx;

    switch (riscv_cpu_mxl(env)) {
    case MXL_RV32:
        id |= KVM_REG_SIZE_U32;
        break;
    case MXL_RV64:
        id |= KVM_REG_SIZE_U64;
        break;
    default:
        g_assert_not_reached();
    }
    return id;
}

static uint64_t kvm_riscv_reg_id_u32(uint64_t type, uint64_t idx)
{
    return KVM_REG_RISCV | KVM_REG_SIZE_U32 | type | idx;
}

static uint64_t kvm_riscv_reg_id_u64(uint64_t type, uint64_t idx)
{
    return KVM_REG_RISCV | KVM_REG_SIZE_U64 | type | idx;
}

static uint64_t kvm_encode_reg_size_id(uint64_t id, size_t size_b)
{
    uint64_t size_ctz = __builtin_ctz(size_b);

    return id | (size_ctz << KVM_REG_SIZE_SHIFT);
}

static uint64_t kvm_riscv_vector_reg_id(RISCVCPU *cpu,
                                        uint64_t idx)
{
    uint64_t id;
    size_t size_b;

    g_assert(idx < 32);

    id = KVM_REG_RISCV | KVM_REG_RISCV_VECTOR | KVM_REG_RISCV_VECTOR_REG(idx);
    size_b = cpu->cfg.vlenb;

    return kvm_encode_reg_size_id(id, size_b);
}

#define RISCV_CORE_REG(env, name) \
    kvm_riscv_reg_id_ulong(env, KVM_REG_RISCV_CORE, \
                           KVM_REG_RISCV_CORE_REG(name))

#define RISCV_CSR_REG(env, name) \
    kvm_riscv_reg_id_ulong(env, KVM_REG_RISCV_CSR, \
                           KVM_REG_RISCV_CSR_REG(name))

#define RISCV_CONFIG_REG(env, name) \
    kvm_riscv_reg_id_ulong(env, KVM_REG_RISCV_CONFIG, \
                           KVM_REG_RISCV_CONFIG_REG(name))

#define RISCV_TIMER_REG(name)  kvm_riscv_reg_id_u64(KVM_REG_RISCV_TIMER, \
                 KVM_REG_RISCV_TIMER_REG(name))

#define RISCV_FP_F_REG(idx)  kvm_riscv_reg_id_u32(KVM_REG_RISCV_FP_F, idx)

#define RISCV_FP_D_REG(idx)  kvm_riscv_reg_id_u64(KVM_REG_RISCV_FP_D, idx)

#define RISCV_VECTOR_CSR_REG(env, name) \
    kvm_riscv_reg_id_ulong(env, KVM_REG_RISCV_VECTOR, \
                           KVM_REG_RISCV_VECTOR_CSR_REG(name))

#define KVM_RISCV_GET_CSR(cs, env, csr, reg) \
    do { \
        int _ret = kvm_get_one_reg(cs, RISCV_CSR_REG(env, csr), &reg); \
        if (_ret) { \
            return _ret; \
        } \
    } while (0)

#define KVM_RISCV_SET_CSR(cs, env, csr, reg) \
    do { \
        int _ret = kvm_set_one_reg(cs, RISCV_CSR_REG(env, csr), &reg); \
        if (_ret) { \
            return _ret; \
        } \
    } while (0)

#define KVM_RISCV_GET_TIMER(cs, name, reg) \
    do { \
        int ret = kvm_get_one_reg(cs, RISCV_TIMER_REG(name), &reg); \
        if (ret) { \
            abort(); \
        } \
    } while (0)

#define KVM_RISCV_SET_TIMER(cs, name, reg) \
    do { \
        int ret = kvm_set_one_reg(cs, RISCV_TIMER_REG(name), &reg); \
        if (ret) { \
            abort(); \
        } \
    } while (0)

typedef struct KVMCPUConfig {
    const char *name;
    const char *description;
    target_ulong offset;
    uint64_t kvm_reg_id;
    bool user_set;
    bool supported;
} KVMCPUConfig;

#define KVM_MISA_CFG(_bit, _reg_id) \
    {.offset = _bit, .kvm_reg_id = _reg_id}

/* KVM ISA extensions */
static KVMCPUConfig kvm_misa_ext_cfgs[] = {
    KVM_MISA_CFG(RVA, KVM_RISCV_ISA_EXT_A),
    KVM_MISA_CFG(RVC, KVM_RISCV_ISA_EXT_C),
    KVM_MISA_CFG(RVD, KVM_RISCV_ISA_EXT_D),
    KVM_MISA_CFG(RVF, KVM_RISCV_ISA_EXT_F),
    KVM_MISA_CFG(RVH, KVM_RISCV_ISA_EXT_H),
    KVM_MISA_CFG(RVI, KVM_RISCV_ISA_EXT_I),
    KVM_MISA_CFG(RVM, KVM_RISCV_ISA_EXT_M),
    KVM_MISA_CFG(RVV, KVM_RISCV_ISA_EXT_V),
};

static void kvm_cpu_get_misa_ext_cfg(Object *obj, Visitor *v,
                                     const char *name,
                                     void *opaque, Error **errp)
{
    KVMCPUConfig *misa_ext_cfg = opaque;
    target_ulong misa_bit = misa_ext_cfg->offset;
    RISCVCPU *cpu = RISCV_CPU(obj);
    CPURISCVState *env = &cpu->env;
    bool value = env->misa_ext_mask & misa_bit;

    visit_type_bool(v, name, &value, errp);
}

static void kvm_cpu_set_misa_ext_cfg(Object *obj, Visitor *v,
                                     const char *name,
                                     void *opaque, Error **errp)
{
    KVMCPUConfig *misa_ext_cfg = opaque;
    target_ulong misa_bit = misa_ext_cfg->offset;
    RISCVCPU *cpu = RISCV_CPU(obj);
    CPURISCVState *env = &cpu->env;
    bool value, host_bit;

    if (!visit_type_bool(v, name, &value, errp)) {
        return;
    }

    host_bit = env->misa_ext_mask & misa_bit;

    if (value == host_bit) {
        return;
    }

    if (!value) {
        misa_ext_cfg->user_set = true;
        return;
    }

    /*
     * Forbid users to enable extensions that aren't
     * available in the hart.
     */
    error_setg(errp, "Enabling MISA bit '%s' is not allowed: it's not "
               "enabled in the host", misa_ext_cfg->name);
}

static void kvm_riscv_update_cpu_misa_ext(RISCVCPU *cpu, CPUState *cs)
{
    CPURISCVState *env = &cpu->env;
    uint64_t id, reg;
    int i, ret;

    for (i = 0; i < ARRAY_SIZE(kvm_misa_ext_cfgs); i++) {
        KVMCPUConfig *misa_cfg = &kvm_misa_ext_cfgs[i];
        target_ulong misa_bit = misa_cfg->offset;

        if (!misa_cfg->user_set) {
            continue;
        }

        /* If we're here we're going to disable the MISA bit */
        reg = 0;
        id = kvm_riscv_reg_id_ulong(env, KVM_REG_RISCV_ISA_EXT,
                                    misa_cfg->kvm_reg_id);
        ret = kvm_set_one_reg(cs, id, &reg);
        if (ret != 0) {
            /*
             * We're not checking for -EINVAL because if the bit is about
             * to be disabled, it means that it was already enabled by
             * KVM. We determined that by fetching the 'isa' register
             * during init() time. Any error at this point is worth
             * aborting.
             */
            error_report("Unable to set KVM reg %s, error %d",
                         misa_cfg->name, ret);
            exit(EXIT_FAILURE);
        }
        env->misa_ext &= ~misa_bit;
    }
}

#define KVM_EXT_CFG(_name, _prop, _reg_id) \
    {.name = _name, .offset = CPU_CFG_OFFSET(_prop), \
     .kvm_reg_id = _reg_id}

static KVMCPUConfig kvm_multi_ext_cfgs[] = {
    KVM_EXT_CFG("zicbom", ext_zicbom, KVM_RISCV_ISA_EXT_ZICBOM),
    KVM_EXT_CFG("zicboz", ext_zicboz, KVM_RISCV_ISA_EXT_ZICBOZ),
    KVM_EXT_CFG("zicntr", ext_zicntr, KVM_RISCV_ISA_EXT_ZICNTR),
    KVM_EXT_CFG("zicond", ext_zicond, KVM_RISCV_ISA_EXT_ZICOND),
    KVM_EXT_CFG("zicsr", ext_zicsr, KVM_RISCV_ISA_EXT_ZICSR),
    KVM_EXT_CFG("zifencei", ext_zifencei, KVM_RISCV_ISA_EXT_ZIFENCEI),
    KVM_EXT_CFG("zihintntl", ext_zihintntl, KVM_RISCV_ISA_EXT_ZIHINTNTL),
    KVM_EXT_CFG("zihintpause", ext_zihintpause, KVM_RISCV_ISA_EXT_ZIHINTPAUSE),
    KVM_EXT_CFG("zihpm", ext_zihpm, KVM_RISCV_ISA_EXT_ZIHPM),
    KVM_EXT_CFG("zimop", ext_zimop, KVM_RISCV_ISA_EXT_ZIMOP),
    KVM_EXT_CFG("zcmop", ext_zcmop, KVM_RISCV_ISA_EXT_ZCMOP),
    KVM_EXT_CFG("zacas", ext_zacas, KVM_RISCV_ISA_EXT_ZACAS),
    KVM_EXT_CFG("zawrs", ext_zawrs, KVM_RISCV_ISA_EXT_ZAWRS),
    KVM_EXT_CFG("zfa", ext_zfa, KVM_RISCV_ISA_EXT_ZFA),
    KVM_EXT_CFG("zfh", ext_zfh, KVM_RISCV_ISA_EXT_ZFH),
    KVM_EXT_CFG("zfhmin", ext_zfhmin, KVM_RISCV_ISA_EXT_ZFHMIN),
    KVM_EXT_CFG("zba", ext_zba, KVM_RISCV_ISA_EXT_ZBA),
    KVM_EXT_CFG("zbb", ext_zbb, KVM_RISCV_ISA_EXT_ZBB),
    KVM_EXT_CFG("zbc", ext_zbc, KVM_RISCV_ISA_EXT_ZBC),
    KVM_EXT_CFG("zbkb", ext_zbkb, KVM_RISCV_ISA_EXT_ZBKB),
    KVM_EXT_CFG("zbkc", ext_zbkc, KVM_RISCV_ISA_EXT_ZBKC),
    KVM_EXT_CFG("zbkx", ext_zbkx, KVM_RISCV_ISA_EXT_ZBKX),
    KVM_EXT_CFG("zbs", ext_zbs, KVM_RISCV_ISA_EXT_ZBS),
    KVM_EXT_CFG("zca", ext_zca, KVM_RISCV_ISA_EXT_ZCA),
    KVM_EXT_CFG("zcb", ext_zcb, KVM_RISCV_ISA_EXT_ZCB),
    KVM_EXT_CFG("zcd", ext_zcd, KVM_RISCV_ISA_EXT_ZCD),
    KVM_EXT_CFG("zcf", ext_zcf, KVM_RISCV_ISA_EXT_ZCF),
    KVM_EXT_CFG("zknd", ext_zknd, KVM_RISCV_ISA_EXT_ZKND),
    KVM_EXT_CFG("zkne", ext_zkne, KVM_RISCV_ISA_EXT_ZKNE),
    KVM_EXT_CFG("zknh", ext_zknh, KVM_RISCV_ISA_EXT_ZKNH),
    KVM_EXT_CFG("zkr", ext_zkr, KVM_RISCV_ISA_EXT_ZKR),
    KVM_EXT_CFG("zksed", ext_zksed, KVM_RISCV_ISA_EXT_ZKSED),
    KVM_EXT_CFG("zksh", ext_zksh, KVM_RISCV_ISA_EXT_ZKSH),
    KVM_EXT_CFG("zkt", ext_zkt, KVM_RISCV_ISA_EXT_ZKT),
    KVM_EXT_CFG("ztso", ext_ztso, KVM_RISCV_ISA_EXT_ZTSO),
    KVM_EXT_CFG("zvbb", ext_zvbb, KVM_RISCV_ISA_EXT_ZVBB),
    KVM_EXT_CFG("zvbc", ext_zvbc, KVM_RISCV_ISA_EXT_ZVBC),
    KVM_EXT_CFG("zvfh", ext_zvfh, KVM_RISCV_ISA_EXT_ZVFH),
    KVM_EXT_CFG("zvfhmin", ext_zvfhmin, KVM_RISCV_ISA_EXT_ZVFHMIN),
    KVM_EXT_CFG("zvkb", ext_zvkb, KVM_RISCV_ISA_EXT_ZVKB),
    KVM_EXT_CFG("zvkg", ext_zvkg, KVM_RISCV_ISA_EXT_ZVKG),
    KVM_EXT_CFG("zvkned", ext_zvkned, KVM_RISCV_ISA_EXT_ZVKNED),
    KVM_EXT_CFG("zvknha", ext_zvknha, KVM_RISCV_ISA_EXT_ZVKNHA),
    KVM_EXT_CFG("zvknhb", ext_zvknhb, KVM_RISCV_ISA_EXT_ZVKNHB),
    KVM_EXT_CFG("zvksed", ext_zvksed, KVM_RISCV_ISA_EXT_ZVKSED),
    KVM_EXT_CFG("zvksh", ext_zvksh, KVM_RISCV_ISA_EXT_ZVKSH),
    KVM_EXT_CFG("zvkt", ext_zvkt, KVM_RISCV_ISA_EXT_ZVKT),
    KVM_EXT_CFG("smstateen", ext_smstateen, KVM_RISCV_ISA_EXT_SMSTATEEN),
    KVM_EXT_CFG("ssaia", ext_ssaia, KVM_RISCV_ISA_EXT_SSAIA),
    KVM_EXT_CFG("sstc", ext_sstc, KVM_RISCV_ISA_EXT_SSTC),
    KVM_EXT_CFG("svinval", ext_svinval, KVM_RISCV_ISA_EXT_SVINVAL),
    KVM_EXT_CFG("svnapot", ext_svnapot, KVM_RISCV_ISA_EXT_SVNAPOT),
    KVM_EXT_CFG("svpbmt", ext_svpbmt, KVM_RISCV_ISA_EXT_SVPBMT),
};

static void *kvmconfig_get_cfg_addr(RISCVCPU *cpu, KVMCPUConfig *kvmcfg)
{
    return (void *)&cpu->cfg + kvmcfg->offset;
}

static void kvm_cpu_cfg_set(RISCVCPU *cpu, KVMCPUConfig *multi_ext,
                            uint32_t val)
{
    bool *ext_enabled = kvmconfig_get_cfg_addr(cpu, multi_ext);

    *ext_enabled = val;
}

static uint32_t kvm_cpu_cfg_get(RISCVCPU *cpu,
                                KVMCPUConfig *multi_ext)
{
    bool *ext_enabled = kvmconfig_get_cfg_addr(cpu, multi_ext);

    return *ext_enabled;
}

static void kvm_cpu_get_multi_ext_cfg(Object *obj, Visitor *v,
                                      const char *name,
                                      void *opaque, Error **errp)
{
    KVMCPUConfig *multi_ext_cfg = opaque;
    RISCVCPU *cpu = RISCV_CPU(obj);
    bool value = kvm_cpu_cfg_get(cpu, multi_ext_cfg);

    visit_type_bool(v, name, &value, errp);
}

static void kvm_cpu_set_multi_ext_cfg(Object *obj, Visitor *v,
                                      const char *name,
                                      void *opaque, Error **errp)
{
    KVMCPUConfig *multi_ext_cfg = opaque;
    RISCVCPU *cpu = RISCV_CPU(obj);
    bool value, host_val;

    if (!visit_type_bool(v, name, &value, errp)) {
        return;
    }

    host_val = kvm_cpu_cfg_get(cpu, multi_ext_cfg);

    /*
     * Ignore if the user is setting the same value
     * as the host.
     */
    if (value == host_val) {
        return;
    }

    if (!multi_ext_cfg->supported) {
        /*
         * Error out if the user is trying to enable an
         * extension that KVM doesn't support. Ignore
         * option otherwise.
         */
        if (value) {
            error_setg(errp, "KVM does not support disabling extension %s",
                       multi_ext_cfg->name);
        }

        return;
    }

    multi_ext_cfg->user_set = true;
    kvm_cpu_cfg_set(cpu, multi_ext_cfg, value);
}

static KVMCPUConfig kvm_cbom_blocksize = {
    .name = "cbom_blocksize",
    .offset = CPU_CFG_OFFSET(cbom_blocksize),
    .kvm_reg_id = KVM_REG_RISCV_CONFIG_REG(zicbom_block_size)
};

static KVMCPUConfig kvm_cboz_blocksize = {
    .name = "cboz_blocksize",
    .offset = CPU_CFG_OFFSET(cboz_blocksize),
    .kvm_reg_id = KVM_REG_RISCV_CONFIG_REG(zicboz_block_size)
};

static KVMCPUConfig kvm_v_vlenb = {
    .name = "vlenb",
    .offset = CPU_CFG_OFFSET(vlenb),
    .kvm_reg_id =  KVM_REG_RISCV | KVM_REG_SIZE_U64 | KVM_REG_RISCV_VECTOR |
                   KVM_REG_RISCV_VECTOR_CSR_REG(vlenb)
};

static KVMCPUConfig kvm_sbi_dbcn = {
    .name = "sbi_dbcn",
    .kvm_reg_id = KVM_REG_RISCV | KVM_REG_SIZE_U64 |
                  KVM_REG_RISCV_SBI_EXT | KVM_RISCV_SBI_EXT_DBCN
};

static void kvm_riscv_update_cpu_cfg_isa_ext(RISCVCPU *cpu, CPUState *cs)
{
    CPURISCVState *env = &cpu->env;
    uint64_t id, reg;
    int i, ret;

    for (i = 0; i < ARRAY_SIZE(kvm_multi_ext_cfgs); i++) {
        KVMCPUConfig *multi_ext_cfg = &kvm_multi_ext_cfgs[i];

        if (!multi_ext_cfg->user_set) {
            continue;
        }

        id = kvm_riscv_reg_id_ulong(env, KVM_REG_RISCV_ISA_EXT,
                                    multi_ext_cfg->kvm_reg_id);
        reg = kvm_cpu_cfg_get(cpu, multi_ext_cfg);
        ret = kvm_set_one_reg(cs, id, &reg);
        if (ret != 0) {
            if (!reg && ret == -EINVAL) {
                warn_report("KVM cannot disable extension %s",
                            multi_ext_cfg->name);
            } else {
                error_report("Unable to enable extension %s in KVM, error %d",
                             multi_ext_cfg->name, ret);
                exit(EXIT_FAILURE);
            }
        }
    }
}

static void cpu_get_cfg_unavailable(Object *obj, Visitor *v,
                                    const char *name,
                                    void *opaque, Error **errp)
{
    bool value = false;

    visit_type_bool(v, name, &value, errp);
}

static void cpu_set_cfg_unavailable(Object *obj, Visitor *v,
                                    const char *name,
                                    void *opaque, Error **errp)
{
    const char *propname = opaque;
    bool value;

    if (!visit_type_bool(v, name, &value, errp)) {
        return;
    }

    if (value) {
        error_setg(errp, "'%s' is not available with KVM",
                   propname);
    }
}

static void riscv_cpu_add_kvm_unavail_prop(Object *obj, const char *prop_name)
{
    /* Check if KVM created the property already */
    if (object_property_find(obj, prop_name)) {
        return;
    }

    /*
     * Set the default to disabled for every extension
     * unknown to KVM and error out if the user attempts
     * to enable any of them.
     */
    object_property_add(obj, prop_name, "bool",
                        cpu_get_cfg_unavailable,
                        cpu_set_cfg_unavailable,
                        NULL, (void *)prop_name);
}

static void riscv_cpu_add_kvm_unavail_prop_array(Object *obj,
                                        const RISCVCPUMultiExtConfig *array)
{
    const RISCVCPUMultiExtConfig *prop;

    g_assert(array);

    for (prop = array; prop && prop->name; prop++) {
        riscv_cpu_add_kvm_unavail_prop(obj, prop->name);
    }
}

static void kvm_riscv_add_cpu_user_properties(Object *cpu_obj)
{
    int i;

    riscv_add_satp_mode_properties(cpu_obj);

    for (i = 0; i < ARRAY_SIZE(kvm_misa_ext_cfgs); i++) {
        KVMCPUConfig *misa_cfg = &kvm_misa_ext_cfgs[i];
        int bit = misa_cfg->offset;

        misa_cfg->name = riscv_get_misa_ext_name(bit);
        misa_cfg->description = riscv_get_misa_ext_description(bit);

        object_property_add(cpu_obj, misa_cfg->name, "bool",
                            kvm_cpu_get_misa_ext_cfg,
                            kvm_cpu_set_misa_ext_cfg,
                            NULL, misa_cfg);
        object_property_set_description(cpu_obj, misa_cfg->name,
                                        misa_cfg->description);
    }

    for (i = 0; misa_bits[i] != 0; i++) {
        const char *ext_name = riscv_get_misa_ext_name(misa_bits[i]);
        riscv_cpu_add_kvm_unavail_prop(cpu_obj, ext_name);
    }

    for (i = 0; i < ARRAY_SIZE(kvm_multi_ext_cfgs); i++) {
        KVMCPUConfig *multi_cfg = &kvm_multi_ext_cfgs[i];

        object_property_add(cpu_obj, multi_cfg->name, "bool",
                            kvm_cpu_get_multi_ext_cfg,
                            kvm_cpu_set_multi_ext_cfg,
                            NULL, multi_cfg);
    }

    riscv_cpu_add_kvm_unavail_prop_array(cpu_obj, riscv_cpu_extensions);
    riscv_cpu_add_kvm_unavail_prop_array(cpu_obj, riscv_cpu_vendor_exts);
    riscv_cpu_add_kvm_unavail_prop_array(cpu_obj, riscv_cpu_experimental_exts);

   /* We don't have the needed KVM support for profiles */
    for (i = 0; riscv_profiles[i] != NULL; i++) {
        riscv_cpu_add_kvm_unavail_prop(cpu_obj, riscv_profiles[i]->name);
    }
}

static int kvm_riscv_get_regs_core(CPUState *cs)
{
    int ret = 0;
    int i;
    target_ulong reg;
    CPURISCVState *env = &RISCV_CPU(cs)->env;

    ret = kvm_get_one_reg(cs, RISCV_CORE_REG(env, regs.pc), &reg);
    if (ret) {
        return ret;
    }
    env->pc = reg;

    for (i = 1; i < 32; i++) {
        uint64_t id = kvm_riscv_reg_id_ulong(env, KVM_REG_RISCV_CORE, i);
        ret = kvm_get_one_reg(cs, id, &reg);
        if (ret) {
            return ret;
        }
        env->gpr[i] = reg;
    }

    return ret;
}

static int kvm_riscv_put_regs_core(CPUState *cs)
{
    int ret = 0;
    int i;
    target_ulong reg;
    CPURISCVState *env = &RISCV_CPU(cs)->env;

    reg = env->pc;
    ret = kvm_set_one_reg(cs, RISCV_CORE_REG(env, regs.pc), &reg);
    if (ret) {
        return ret;
    }

    for (i = 1; i < 32; i++) {
        uint64_t id = kvm_riscv_reg_id_ulong(env, KVM_REG_RISCV_CORE, i);
        reg = env->gpr[i];
        ret = kvm_set_one_reg(cs, id, &reg);
        if (ret) {
            return ret;
        }
    }

    return ret;
}

static int kvm_riscv_get_regs_csr(CPUState *cs)
{
    CPURISCVState *env = &RISCV_CPU(cs)->env;

    KVM_RISCV_GET_CSR(cs, env, sstatus, env->mstatus);
    KVM_RISCV_GET_CSR(cs, env, sie, env->mie);
    KVM_RISCV_GET_CSR(cs, env, stvec, env->stvec);
    KVM_RISCV_GET_CSR(cs, env, sscratch, env->sscratch);
    KVM_RISCV_GET_CSR(cs, env, sepc, env->sepc);
    KVM_RISCV_GET_CSR(cs, env, scause, env->scause);
    KVM_RISCV_GET_CSR(cs, env, stval, env->stval);
    KVM_RISCV_GET_CSR(cs, env, sip, env->mip);
    KVM_RISCV_GET_CSR(cs, env, satp, env->satp);

    return 0;
}

static int kvm_riscv_put_regs_csr(CPUState *cs)
{
    CPURISCVState *env = &RISCV_CPU(cs)->env;

    KVM_RISCV_SET_CSR(cs, env, sstatus, env->mstatus);
    KVM_RISCV_SET_CSR(cs, env, sie, env->mie);
    KVM_RISCV_SET_CSR(cs, env, stvec, env->stvec);
    KVM_RISCV_SET_CSR(cs, env, sscratch, env->sscratch);
    KVM_RISCV_SET_CSR(cs, env, sepc, env->sepc);
    KVM_RISCV_SET_CSR(cs, env, scause, env->scause);
    KVM_RISCV_SET_CSR(cs, env, stval, env->stval);
    KVM_RISCV_SET_CSR(cs, env, sip, env->mip);
    KVM_RISCV_SET_CSR(cs, env, satp, env->satp);

    return 0;
}

static int kvm_riscv_get_regs_fp(CPUState *cs)
{
    int ret = 0;
    int i;
    CPURISCVState *env = &RISCV_CPU(cs)->env;

    if (riscv_has_ext(env, RVD)) {
        uint64_t reg;
        for (i = 0; i < 32; i++) {
            ret = kvm_get_one_reg(cs, RISCV_FP_D_REG(i), &reg);
            if (ret) {
                return ret;
            }
            env->fpr[i] = reg;
        }
        return ret;
    }

    if (riscv_has_ext(env, RVF)) {
        uint32_t reg;
        for (i = 0; i < 32; i++) {
            ret = kvm_get_one_reg(cs, RISCV_FP_F_REG(i), &reg);
            if (ret) {
                return ret;
            }
            env->fpr[i] = reg;
        }
        return ret;
    }

    return ret;
}

static int kvm_riscv_put_regs_fp(CPUState *cs)
{
    int ret = 0;
    int i;
    CPURISCVState *env = &RISCV_CPU(cs)->env;

    if (riscv_has_ext(env, RVD)) {
        uint64_t reg;
        for (i = 0; i < 32; i++) {
            reg = env->fpr[i];
            ret = kvm_set_one_reg(cs, RISCV_FP_D_REG(i), &reg);
            if (ret) {
                return ret;
            }
        }
        return ret;
    }

    if (riscv_has_ext(env, RVF)) {
        uint32_t reg;
        for (i = 0; i < 32; i++) {
            reg = env->fpr[i];
            ret = kvm_set_one_reg(cs, RISCV_FP_F_REG(i), &reg);
            if (ret) {
                return ret;
            }
        }
        return ret;
    }

    return ret;
}

static void kvm_riscv_get_regs_timer(CPUState *cs)
{
    CPURISCVState *env = &RISCV_CPU(cs)->env;

    if (env->kvm_timer_dirty) {
        return;
    }

    KVM_RISCV_GET_TIMER(cs, time, env->kvm_timer_time);
    KVM_RISCV_GET_TIMER(cs, compare, env->kvm_timer_compare);
    KVM_RISCV_GET_TIMER(cs, state, env->kvm_timer_state);
    KVM_RISCV_GET_TIMER(cs, frequency, env->kvm_timer_frequency);

    env->kvm_timer_dirty = true;
}

static void kvm_riscv_put_regs_timer(CPUState *cs)
{
    uint64_t reg;
    CPURISCVState *env = &RISCV_CPU(cs)->env;

    if (!env->kvm_timer_dirty) {
        return;
    }

    KVM_RISCV_SET_TIMER(cs, time, env->kvm_timer_time);
    KVM_RISCV_SET_TIMER(cs, compare, env->kvm_timer_compare);

    /*
     * To set register of RISCV_TIMER_REG(state) will occur a error from KVM
     * on env->kvm_timer_state == 0, It's better to adapt in KVM, but it
     * doesn't matter that adaping in QEMU now.
     * TODO If KVM changes, adapt here.
     */
    if (env->kvm_timer_state) {
        KVM_RISCV_SET_TIMER(cs, state, env->kvm_timer_state);
    }

    /*
     * For now, migration will not work between Hosts with different timer
     * frequency. Therefore, we should check whether they are the same here
     * during the migration.
     */
    if (migration_is_running()) {
        KVM_RISCV_GET_TIMER(cs, frequency, reg);
        if (reg != env->kvm_timer_frequency) {
            error_report("Dst Hosts timer frequency != Src Hosts");
        }
    }

    env->kvm_timer_dirty = false;
}

uint64_t kvm_riscv_get_timebase_frequency(CPUState *cs)
{
    uint64_t reg;

    KVM_RISCV_GET_TIMER(cs, frequency, reg);

    return reg;
}

static int kvm_riscv_get_regs_vector(CPUState *cs)
{
    RISCVCPU *cpu = RISCV_CPU(cs);
    CPURISCVState *env = &cpu->env;
    target_ulong reg;
    uint64_t vreg_id;
    int vreg_idx, ret = 0;

    if (!riscv_has_ext(env, RVV)) {
        return 0;
    }

    ret = kvm_get_one_reg(cs, RISCV_VECTOR_CSR_REG(env, vstart), &reg);
    if (ret) {
        return ret;
    }
    env->vstart = reg;

    ret = kvm_get_one_reg(cs, RISCV_VECTOR_CSR_REG(env, vl), &reg);
    if (ret) {
        return ret;
    }
    env->vl = reg;

    ret = kvm_get_one_reg(cs, RISCV_VECTOR_CSR_REG(env, vtype), &reg);
    if (ret) {
        return ret;
    }
    env->vtype = reg;

    if (kvm_v_vlenb.supported) {
        ret = kvm_get_one_reg(cs, RISCV_VECTOR_CSR_REG(env, vlenb), &reg);
        if (ret) {
            return ret;
        }
        cpu->cfg.vlenb = reg;

        for (int i = 0; i < 32; i++) {
            /*
             * vreg[] is statically allocated using RV_VLEN_MAX.
             * Use it instead of vlenb to calculate vreg_idx for
             * simplicity.
             */
            vreg_idx = i * RV_VLEN_MAX / 64;
            vreg_id = kvm_riscv_vector_reg_id(cpu, i);

            ret = kvm_get_one_reg(cs, vreg_id, &env->vreg[vreg_idx]);
            if (ret) {
                return ret;
            }
        }
    }

    return 0;
}

static int kvm_riscv_put_regs_vector(CPUState *cs)
{
    RISCVCPU *cpu = RISCV_CPU(cs);
    CPURISCVState *env = &cpu->env;
    target_ulong reg;
    uint64_t vreg_id;
    int vreg_idx, ret = 0;

    if (!riscv_has_ext(env, RVV)) {
        return 0;
    }

    reg = env->vstart;
    ret = kvm_set_one_reg(cs, RISCV_VECTOR_CSR_REG(env, vstart), &reg);
    if (ret) {
        return ret;
    }

    reg = env->vl;
    ret = kvm_set_one_reg(cs, RISCV_VECTOR_CSR_REG(env, vl), &reg);
    if (ret) {
        return ret;
    }

    reg = env->vtype;
    ret = kvm_set_one_reg(cs, RISCV_VECTOR_CSR_REG(env, vtype), &reg);
    if (ret) {
        return ret;
    }

    if (kvm_v_vlenb.supported) {
        reg = cpu->cfg.vlenb;
        ret = kvm_set_one_reg(cs, RISCV_VECTOR_CSR_REG(env, vlenb), &reg);

        for (int i = 0; i < 32; i++) {
            /*
             * vreg[] is statically allocated using RV_VLEN_MAX.
             * Use it instead of vlenb to calculate vreg_idx for
             * simplicity.
             */
            vreg_idx = i * RV_VLEN_MAX / 64;
            vreg_id = kvm_riscv_vector_reg_id(cpu, i);

            ret = kvm_set_one_reg(cs, vreg_id, &env->vreg[vreg_idx]);
            if (ret) {
                return ret;
            }
        }
    }

    return ret;
}

typedef struct KVMScratchCPU {
    int kvmfd;
    int vmfd;
    int cpufd;
} KVMScratchCPU;

/*
 * Heavily inspired by kvm_arm_create_scratch_host_vcpu()
 * from target/arm/kvm.c.
 */
static bool kvm_riscv_create_scratch_vcpu(KVMScratchCPU *scratch)
{
    int kvmfd = -1, vmfd = -1, cpufd = -1;

    kvmfd = qemu_open_old("/dev/kvm", O_RDWR);
    if (kvmfd < 0) {
        goto err;
    }
    do {
        vmfd = ioctl(kvmfd, KVM_CREATE_VM, 0);
    } while (vmfd == -1 && errno == EINTR);
    if (vmfd < 0) {
        goto err;
    }
    cpufd = ioctl(vmfd, KVM_CREATE_VCPU, 0);
    if (cpufd < 0) {
        goto err;
    }

    scratch->kvmfd =  kvmfd;
    scratch->vmfd = vmfd;
    scratch->cpufd = cpufd;

    return true;

 err:
    if (cpufd >= 0) {
        close(cpufd);
    }
    if (vmfd >= 0) {
        close(vmfd);
    }
    if (kvmfd >= 0) {
        close(kvmfd);
    }

    return false;
}

static void kvm_riscv_destroy_scratch_vcpu(KVMScratchCPU *scratch)
{
    close(scratch->cpufd);
    close(scratch->vmfd);
    close(scratch->kvmfd);
}

static void kvm_riscv_init_machine_ids(RISCVCPU *cpu, KVMScratchCPU *kvmcpu)
{
    CPURISCVState *env = &cpu->env;
    struct kvm_one_reg reg;
    int ret;

    reg.id = RISCV_CONFIG_REG(env, mvendorid);
    reg.addr = (uint64_t)&cpu->cfg.mvendorid;
    ret = ioctl(kvmcpu->cpufd, KVM_GET_ONE_REG, &reg);
    if (ret != 0) {
        error_report("Unable to retrieve mvendorid from host, error %d", ret);
    }

    reg.id = RISCV_CONFIG_REG(env, marchid);
    reg.addr = (uint64_t)&cpu->cfg.marchid;
    ret = ioctl(kvmcpu->cpufd, KVM_GET_ONE_REG, &reg);
    if (ret != 0) {
        error_report("Unable to retrieve marchid from host, error %d", ret);
    }

    reg.id = RISCV_CONFIG_REG(env, mimpid);
    reg.addr = (uint64_t)&cpu->cfg.mimpid;
    ret = ioctl(kvmcpu->cpufd, KVM_GET_ONE_REG, &reg);
    if (ret != 0) {
        error_report("Unable to retrieve mimpid from host, error %d", ret);
    }
}

static void kvm_riscv_init_misa_ext_mask(RISCVCPU *cpu,
                                         KVMScratchCPU *kvmcpu)
{
    CPURISCVState *env = &cpu->env;
    struct kvm_one_reg reg;
    int ret;

    reg.id = RISCV_CONFIG_REG(env, isa);
    reg.addr = (uint64_t)&env->misa_ext_mask;
    ret = ioctl(kvmcpu->cpufd, KVM_GET_ONE_REG, &reg);

    if (ret) {
        error_report("Unable to fetch ISA register from KVM, "
                     "error %d", ret);
        kvm_riscv_destroy_scratch_vcpu(kvmcpu);
        exit(EXIT_FAILURE);
    }

    env->misa_ext = env->misa_ext_mask;
}

static void kvm_riscv_read_cbomz_blksize(RISCVCPU *cpu, KVMScratchCPU *kvmcpu,
                                         KVMCPUConfig *cbomz_cfg)
{
    CPURISCVState *env = &cpu->env;
    struct kvm_one_reg reg;
    int ret;

    reg.id = kvm_riscv_reg_id_ulong(env, KVM_REG_RISCV_CONFIG,
                                    cbomz_cfg->kvm_reg_id);
    reg.addr = (uint64_t)kvmconfig_get_cfg_addr(cpu, cbomz_cfg);
    ret = ioctl(kvmcpu->cpufd, KVM_GET_ONE_REG, &reg);
    if (ret != 0) {
        error_report("Unable to read KVM reg %s, error %d",
                     cbomz_cfg->name, ret);
        exit(EXIT_FAILURE);
    }
}

static void kvm_riscv_read_multiext_legacy(RISCVCPU *cpu,
                                           KVMScratchCPU *kvmcpu)
{
    CPURISCVState *env = &cpu->env;
    uint64_t val;
    int i, ret;

    for (i = 0; i < ARRAY_SIZE(kvm_multi_ext_cfgs); i++) {
        KVMCPUConfig *multi_ext_cfg = &kvm_multi_ext_cfgs[i];
        struct kvm_one_reg reg;

        reg.id = kvm_riscv_reg_id_ulong(env, KVM_REG_RISCV_ISA_EXT,
                                        multi_ext_cfg->kvm_reg_id);
        reg.addr = (uint64_t)&val;
        ret = ioctl(kvmcpu->cpufd, KVM_GET_ONE_REG, &reg);
        if (ret != 0) {
            if (errno == EINVAL) {
                /* Silently default to 'false' if KVM does not support it. */
                multi_ext_cfg->supported = false;
                val = false;
            } else {
                error_report("Unable to read ISA_EXT KVM register %s: %s",
                             multi_ext_cfg->name, strerror(errno));
                exit(EXIT_FAILURE);
            }
        } else {
            multi_ext_cfg->supported = true;
        }

        kvm_cpu_cfg_set(cpu, multi_ext_cfg, val);
    }

    if (cpu->cfg.ext_zicbom) {
        kvm_riscv_read_cbomz_blksize(cpu, kvmcpu, &kvm_cbom_blocksize);
    }

    if (cpu->cfg.ext_zicboz) {
        kvm_riscv_read_cbomz_blksize(cpu, kvmcpu, &kvm_cboz_blocksize);
    }
}

static int uint64_cmp(const void *a, const void *b)
{
    uint64_t val1 = *(const uint64_t *)a;
    uint64_t val2 = *(const uint64_t *)b;

    if (val1 < val2) {
        return -1;
    }

    if (val1 > val2) {
        return 1;
    }

    return 0;
}

static void kvm_riscv_check_sbi_dbcn_support(RISCVCPU *cpu,
                                             KVMScratchCPU *kvmcpu,
                                             struct kvm_reg_list *reglist)
{
    struct kvm_reg_list *reg_search;

    reg_search = bsearch(&kvm_sbi_dbcn.kvm_reg_id, reglist->reg, reglist->n,
                         sizeof(uint64_t), uint64_cmp);

    if (reg_search) {
        kvm_sbi_dbcn.supported = true;
    }
}

static void kvm_riscv_read_vlenb(RISCVCPU *cpu, KVMScratchCPU *kvmcpu,
                                 struct kvm_reg_list *reglist)
{
    struct kvm_one_reg reg;
    struct kvm_reg_list *reg_search;
    uint64_t val;
    int ret;

    reg_search = bsearch(&kvm_v_vlenb.kvm_reg_id, reglist->reg, reglist->n,
                         sizeof(uint64_t), uint64_cmp);

    if (reg_search) {
        reg.id = kvm_v_vlenb.kvm_reg_id;
        reg.addr = (uint64_t)&val;

        ret = ioctl(kvmcpu->cpufd, KVM_GET_ONE_REG, &reg);
        if (ret != 0) {
            error_report("Unable to read vlenb register, error code: %d",
                         errno);
            exit(EXIT_FAILURE);
        }

        kvm_v_vlenb.supported = true;
        cpu->cfg.vlenb = val;
    }
}

static void kvm_riscv_init_multiext_cfg(RISCVCPU *cpu, KVMScratchCPU *kvmcpu)
{
    KVMCPUConfig *multi_ext_cfg;
    struct kvm_one_reg reg;
    struct kvm_reg_list rl_struct;
    struct kvm_reg_list *reglist;
    uint64_t val, reg_id, *reg_search;
    int i, ret;

    rl_struct.n = 0;
    ret = ioctl(kvmcpu->cpufd, KVM_GET_REG_LIST, &rl_struct);

    /*
     * If KVM_GET_REG_LIST isn't supported we'll get errno 22
     * (EINVAL). Use read_legacy() in this case.
     */
    if (errno == EINVAL) {
        return kvm_riscv_read_multiext_legacy(cpu, kvmcpu);
    } else if (errno != E2BIG) {
        /*
         * E2BIG is an expected error message for the API since we
         * don't know the number of registers. The right amount will
         * be written in rl_struct.n.
         *
         * Error out if we get any other errno.
         */
        error_report("Error when accessing get-reg-list: %s",
                     strerror(errno));
        exit(EXIT_FAILURE);
    }

    reglist = g_malloc(sizeof(struct kvm_reg_list) +
                       rl_struct.n * sizeof(uint64_t));
    reglist->n = rl_struct.n;
    ret = ioctl(kvmcpu->cpufd, KVM_GET_REG_LIST, reglist);
    if (ret) {
        error_report("Error when reading KVM_GET_REG_LIST: %s",
                     strerror(errno));
        exit(EXIT_FAILURE);
    }

    /* sort reglist to use bsearch() */
    qsort(&reglist->reg, reglist->n, sizeof(uint64_t), uint64_cmp);

    for (i = 0; i < ARRAY_SIZE(kvm_multi_ext_cfgs); i++) {
        multi_ext_cfg = &kvm_multi_ext_cfgs[i];
        reg_id = kvm_riscv_reg_id_ulong(&cpu->env, KVM_REG_RISCV_ISA_EXT,
                                        multi_ext_cfg->kvm_reg_id);
        reg_search = bsearch(&reg_id, reglist->reg, reglist->n,
                             sizeof(uint64_t), uint64_cmp);
        if (!reg_search) {
            continue;
        }

        reg.id = reg_id;
        reg.addr = (uint64_t)&val;
        ret = ioctl(kvmcpu->cpufd, KVM_GET_ONE_REG, &reg);
        if (ret != 0) {
            error_report("Unable to read ISA_EXT KVM register %s: %s",
                         multi_ext_cfg->name, strerror(errno));
            exit(EXIT_FAILURE);
        }

        multi_ext_cfg->supported = true;
        kvm_cpu_cfg_set(cpu, multi_ext_cfg, val);
    }

    if (cpu->cfg.ext_zicbom) {
        kvm_riscv_read_cbomz_blksize(cpu, kvmcpu, &kvm_cbom_blocksize);
    }

    if (cpu->cfg.ext_zicboz) {
        kvm_riscv_read_cbomz_blksize(cpu, kvmcpu, &kvm_cboz_blocksize);
    }

    if (riscv_has_ext(&cpu->env, RVV)) {
        kvm_riscv_read_vlenb(cpu, kvmcpu, reglist);
    }

    kvm_riscv_check_sbi_dbcn_support(cpu, kvmcpu, reglist);
}

static void riscv_init_kvm_registers(Object *cpu_obj)
{
    RISCVCPU *cpu = RISCV_CPU(cpu_obj);
    KVMScratchCPU kvmcpu;

    if (!kvm_riscv_create_scratch_vcpu(&kvmcpu)) {
        return;
    }

    kvm_riscv_init_machine_ids(cpu, &kvmcpu);
    kvm_riscv_init_misa_ext_mask(cpu, &kvmcpu);
    kvm_riscv_init_multiext_cfg(cpu, &kvmcpu);

    kvm_riscv_destroy_scratch_vcpu(&kvmcpu);
}

const KVMCapabilityInfo kvm_arch_required_capabilities[] = {
    KVM_CAP_LAST_INFO
};

int kvm_arch_get_registers(CPUState *cs, Error **errp)
{
    int ret = 0;

    ret = kvm_riscv_get_regs_core(cs);
    if (ret) {
        return ret;
    }

    ret = kvm_riscv_get_regs_csr(cs);
    if (ret) {
        return ret;
    }

    ret = kvm_riscv_get_regs_fp(cs);
    if (ret) {
        return ret;
    }

    ret = kvm_riscv_get_regs_vector(cs);
    if (ret) {
        return ret;
    }

    return ret;
}

int kvm_riscv_sync_mpstate_to_kvm(RISCVCPU *cpu, int state)
{
    if (cap_has_mp_state) {
        struct kvm_mp_state mp_state = {
            .mp_state = state
        };

        int ret = kvm_vcpu_ioctl(CPU(cpu), KVM_SET_MP_STATE, &mp_state);
        if (ret) {
            fprintf(stderr, "%s: failed to sync MP_STATE %d/%s\n",
                    __func__, ret, strerror(-ret));
            return -1;
        }
    }

    return 0;
}

int kvm_arch_put_registers(CPUState *cs, int level, Error **errp)
{
    int ret = 0;

    ret = kvm_riscv_put_regs_core(cs);
    if (ret) {
        return ret;
    }

    ret = kvm_riscv_put_regs_csr(cs);
    if (ret) {
        return ret;
    }

    ret = kvm_riscv_put_regs_fp(cs);
    if (ret) {
        return ret;
    }

    ret = kvm_riscv_put_regs_vector(cs);
    if (ret) {
        return ret;
    }

    if (KVM_PUT_RESET_STATE == level) {
        RISCVCPU *cpu = RISCV_CPU(cs);
        if (cs->cpu_index == 0) {
            ret = kvm_riscv_sync_mpstate_to_kvm(cpu, KVM_MP_STATE_RUNNABLE);
        } else {
            ret = kvm_riscv_sync_mpstate_to_kvm(cpu, KVM_MP_STATE_STOPPED);
        }
        if (ret) {
            return ret;
        }
    }

    return ret;
}

int kvm_arch_release_virq_post(int virq)
{
    return 0;
}

int kvm_arch_fixup_msi_route(struct kvm_irq_routing_entry *route,
                             uint64_t address, uint32_t data, PCIDevice *dev)
{
    return 0;
}

int kvm_arch_destroy_vcpu(CPUState *cs)
{
    return 0;
}

unsigned long kvm_arch_vcpu_id(CPUState *cpu)
{
    return cpu->cpu_index;
}

static void kvm_riscv_vm_state_change(void *opaque, bool running,
                                      RunState state)
{
    CPUState *cs = opaque;

    if (running) {
        kvm_riscv_put_regs_timer(cs);
    } else {
        kvm_riscv_get_regs_timer(cs);
    }
}

void kvm_arch_init_irq_routing(KVMState *s)
{
}

static int kvm_vcpu_set_machine_ids(RISCVCPU *cpu, CPUState *cs)
{
    CPURISCVState *env = &cpu->env;
    target_ulong reg;
    uint64_t id;
    int ret;

    id = RISCV_CONFIG_REG(env, mvendorid);
    /*
     * cfg.mvendorid is an uint32 but a target_ulong will
     * be written. Assign it to a target_ulong var to avoid
     * writing pieces of other cpu->cfg fields in the reg.
     */
    reg = cpu->cfg.mvendorid;
    ret = kvm_set_one_reg(cs, id, &reg);
    if (ret != 0) {
        return ret;
    }

    id = RISCV_CONFIG_REG(env, marchid);
    ret = kvm_set_one_reg(cs, id, &cpu->cfg.marchid);
    if (ret != 0) {
        return ret;
    }

    id = RISCV_CONFIG_REG(env, mimpid);
    ret = kvm_set_one_reg(cs, id, &cpu->cfg.mimpid);

    return ret;
}

static int kvm_vcpu_enable_sbi_dbcn(RISCVCPU *cpu, CPUState *cs)
{
    target_ulong reg = 1;

    if (!kvm_sbi_dbcn.supported) {
        return 0;
    }

    return kvm_set_one_reg(cs, kvm_sbi_dbcn.kvm_reg_id, &reg);
}

int kvm_arch_init_vcpu(CPUState *cs)
{
    int ret = 0;
    RISCVCPU *cpu = RISCV_CPU(cs);

    qemu_add_vm_change_state_handler(kvm_riscv_vm_state_change, cs);

    if (!object_dynamic_cast(OBJECT(cpu), TYPE_RISCV_CPU_HOST)) {
        ret = kvm_vcpu_set_machine_ids(cpu, cs);
        if (ret != 0) {
            return ret;
        }
    }

    kvm_riscv_update_cpu_misa_ext(cpu, cs);
    kvm_riscv_update_cpu_cfg_isa_ext(cpu, cs);

    ret = kvm_vcpu_enable_sbi_dbcn(cpu, cs);

    return ret;
}

int kvm_arch_msi_data_to_gsi(uint32_t data)
{
    abort();
}

int kvm_arch_add_msi_route_post(struct kvm_irq_routing_entry *route,
                                int vector, PCIDevice *dev)
{
    return 0;
}

int kvm_arch_get_default_type(MachineState *ms)
{
    return 0;
}

int kvm_arch_init(MachineState *ms, KVMState *s)
{
    cap_has_mp_state = kvm_check_extension(s, KVM_CAP_MP_STATE);
    return 0;
}

int kvm_arch_irqchip_create(KVMState *s)
{
    if (kvm_kernel_irqchip_split()) {
        error_report("-machine kernel_irqchip=split is not supported on RISC-V.");
        exit(1);
    }

    /*
     * We can create the VAIA using the newer device control API.
     */
    return kvm_check_extension(s, KVM_CAP_DEVICE_CTRL);
}

int kvm_arch_process_async_events(CPUState *cs)
{
    return 0;
}

void kvm_arch_pre_run(CPUState *cs, struct kvm_run *run)
{
}

MemTxAttrs kvm_arch_post_run(CPUState *cs, struct kvm_run *run)
{
    return MEMTXATTRS_UNSPECIFIED;
}

bool kvm_arch_stop_on_emulation_error(CPUState *cs)
{
    return true;
}

static void kvm_riscv_handle_sbi_dbcn(CPUState *cs, struct kvm_run *run)
{
    g_autofree uint8_t *buf = NULL;
    RISCVCPU *cpu = RISCV_CPU(cs);
    target_ulong num_bytes;
    uint64_t addr;
    unsigned char ch;
    int ret;

    switch (run->riscv_sbi.function_id) {
    case SBI_EXT_DBCN_CONSOLE_READ:
    case SBI_EXT_DBCN_CONSOLE_WRITE:
        num_bytes = run->riscv_sbi.args[0];

        if (num_bytes == 0) {
            run->riscv_sbi.ret[0] = SBI_SUCCESS;
            run->riscv_sbi.ret[1] = 0;
            break;
        }

        addr = run->riscv_sbi.args[1];

        /*
         * Handle the case where a 32 bit CPU is running in a
         * 64 bit addressing env.
         */
        if (riscv_cpu_mxl(&cpu->env) == MXL_RV32) {
            addr |= (uint64_t)run->riscv_sbi.args[2] << 32;
        }

        buf = g_malloc0(num_bytes);

        if (run->riscv_sbi.function_id == SBI_EXT_DBCN_CONSOLE_READ) {
            ret = qemu_chr_fe_read_all(serial_hd(0)->be, buf, num_bytes);
            if (ret < 0) {
                error_report("SBI_EXT_DBCN_CONSOLE_READ: error when "
                             "reading chardev");
                exit(1);
            }

            cpu_physical_memory_write(addr, buf, ret);
        } else {
            cpu_physical_memory_read(addr, buf, num_bytes);

            ret = qemu_chr_fe_write_all(serial_hd(0)->be, buf, num_bytes);
            if (ret < 0) {
                error_report("SBI_EXT_DBCN_CONSOLE_WRITE: error when "
                             "writing chardev");
                exit(1);
            }
        }

        run->riscv_sbi.ret[0] = SBI_SUCCESS;
        run->riscv_sbi.ret[1] = ret;
        break;
    case SBI_EXT_DBCN_CONSOLE_WRITE_BYTE:
        ch = run->riscv_sbi.args[0];
        ret = qemu_chr_fe_write(serial_hd(0)->be, &ch, sizeof(ch));

        if (ret < 0) {
            error_report("SBI_EXT_DBCN_CONSOLE_WRITE_BYTE: error when "
                         "writing chardev");
            exit(1);
        }

        run->riscv_sbi.ret[0] = SBI_SUCCESS;
        run->riscv_sbi.ret[1] = 0;
        break;
    default:
        run->riscv_sbi.ret[0] = SBI_ERR_NOT_SUPPORTED;
    }
}

static int kvm_riscv_handle_sbi(CPUState *cs, struct kvm_run *run)
{
    int ret = 0;
    unsigned char ch;
    switch (run->riscv_sbi.extension_id) {
    case SBI_EXT_0_1_CONSOLE_PUTCHAR:
        ch = run->riscv_sbi.args[0];
        qemu_chr_fe_write(serial_hd(0)->be, &ch, sizeof(ch));
        break;
    case SBI_EXT_0_1_CONSOLE_GETCHAR:
        ret = qemu_chr_fe_read_all(serial_hd(0)->be, &ch, sizeof(ch));
        if (ret == sizeof(ch)) {
            run->riscv_sbi.ret[0] = ch;
        } else {
            run->riscv_sbi.ret[0] = -1;
        }
        ret = 0;
        break;
    case SBI_EXT_DBCN:
        kvm_riscv_handle_sbi_dbcn(cs, run);
        break;
    default:
        qemu_log_mask(LOG_UNIMP,
                      "%s: un-handled SBI EXIT, specific reasons is %lu\n",
                      __func__, run->riscv_sbi.extension_id);
        ret = -1;
        break;
    }
    return ret;
}

static int kvm_riscv_handle_csr(CPUState *cs, struct kvm_run *run)
{
    target_ulong csr_num = run->riscv_csr.csr_num;
    target_ulong new_value = run->riscv_csr.new_value;
    target_ulong write_mask = run->riscv_csr.write_mask;
    int ret = 0;

    switch (csr_num) {
    case CSR_SEED:
        run->riscv_csr.ret_value = riscv_new_csr_seed(new_value, write_mask);
        break;
    default:
        qemu_log_mask(LOG_UNIMP,
                      "%s: un-handled CSR EXIT for CSR %lx\n",
                      __func__, csr_num);
        ret = -1;
        break;
    }

    return ret;
}

<<<<<<< HEAD
=======
static bool kvm_riscv_handle_debug(CPUState *cs)
{
    RISCVCPU *cpu = RISCV_CPU(cs);
    CPURISCVState *env = &cpu->env;

    /* Ensure PC is synchronised */
    kvm_cpu_synchronize_state(cs);

    if (kvm_find_sw_breakpoint(cs, env->pc)) {
        return true;
    }

    return false;
}

>>>>>>> ae35f033
int kvm_arch_handle_exit(CPUState *cs, struct kvm_run *run)
{
    int ret = 0;
    switch (run->exit_reason) {
    case KVM_EXIT_RISCV_SBI:
        ret = kvm_riscv_handle_sbi(cs, run);
        break;
    case KVM_EXIT_RISCV_CSR:
        ret = kvm_riscv_handle_csr(cs, run);
        break;
<<<<<<< HEAD
=======
    case KVM_EXIT_DEBUG:
        if (kvm_riscv_handle_debug(cs)) {
            ret = EXCP_DEBUG;
        }
        break;
>>>>>>> ae35f033
    default:
        qemu_log_mask(LOG_UNIMP, "%s: un-handled exit reason %d\n",
                      __func__, run->exit_reason);
        ret = -1;
        break;
    }
    return ret;
}

void kvm_riscv_reset_vcpu(RISCVCPU *cpu)
{
    CPURISCVState *env = &cpu->env;
    int i;

    if (!kvm_enabled()) {
        return;
    }
    for (i = 0; i < 32; i++) {
        env->gpr[i] = 0;
    }
    env->pc = cpu->env.kernel_addr;
    env->gpr[10] = kvm_arch_vcpu_id(CPU(cpu)); /* a0 */
    env->gpr[11] = cpu->env.fdt_addr;          /* a1 */
    env->satp = 0;
    env->mie = 0;
    env->stvec = 0;
    env->sscratch = 0;
    env->sepc = 0;
    env->scause = 0;
    env->stval = 0;
    env->mip = 0;
}

void kvm_riscv_set_irq(RISCVCPU *cpu, int irq, int level)
{
    int ret;
    unsigned virq = level ? KVM_INTERRUPT_SET : KVM_INTERRUPT_UNSET;

    if (irq != IRQ_S_EXT) {
        perror("kvm riscv set irq != IRQ_S_EXT\n");
        abort();
    }

    ret = kvm_vcpu_ioctl(CPU(cpu), KVM_INTERRUPT, &virq);
    if (ret < 0) {
        perror("Set irq failed");
        abort();
    }
}

static int aia_mode;

static const char *kvm_aia_mode_str(uint64_t mode)
{
    switch (mode) {
    case KVM_DEV_RISCV_AIA_MODE_EMUL:
        return "emul";
    case KVM_DEV_RISCV_AIA_MODE_HWACCEL:
        return "hwaccel";
    case KVM_DEV_RISCV_AIA_MODE_AUTO:
    default:
        return "auto";
    };
}

static char *riscv_get_kvm_aia(Object *obj, Error **errp)
{
    return g_strdup(kvm_aia_mode_str(aia_mode));
}

static void riscv_set_kvm_aia(Object *obj, const char *val, Error **errp)
{
    if (!strcmp(val, "emul")) {
        aia_mode = KVM_DEV_RISCV_AIA_MODE_EMUL;
    } else if (!strcmp(val, "hwaccel")) {
        aia_mode = KVM_DEV_RISCV_AIA_MODE_HWACCEL;
    } else if (!strcmp(val, "auto")) {
        aia_mode = KVM_DEV_RISCV_AIA_MODE_AUTO;
    } else {
        error_setg(errp, "Invalid KVM AIA mode");
        error_append_hint(errp, "Valid values are emul, hwaccel, and auto.\n");
    }
}

void kvm_arch_accel_class_init(ObjectClass *oc)
{
    object_class_property_add_str(oc, "riscv-aia", riscv_get_kvm_aia,
                                  riscv_set_kvm_aia);
    object_class_property_set_description(oc, "riscv-aia",
        "Set KVM AIA mode. Valid values are 'emul', 'hwaccel' and 'auto'. "
        "Changing KVM AIA modes relies on host support. Defaults to 'auto' "
        "if the host supports it");
    object_property_set_default_str(object_class_property_find(oc, "riscv-aia"),
                                    "auto");
}

void kvm_riscv_aia_create(MachineState *machine, uint64_t group_shift,
                          uint64_t aia_irq_num, uint64_t aia_msi_num,
                          uint64_t aplic_base, uint64_t imsic_base,
                          uint64_t guest_num)
{
    int ret, i;
    int aia_fd = -1;
    uint64_t default_aia_mode;
    uint64_t socket_count = riscv_socket_count(machine);
    uint64_t max_hart_per_socket = 0;
    uint64_t socket, base_hart, hart_count, socket_imsic_base, imsic_addr;
    uint64_t socket_bits, hart_bits, guest_bits;
    uint64_t max_group_id;

    aia_fd = kvm_create_device(kvm_state, KVM_DEV_TYPE_RISCV_AIA, false);

    if (aia_fd < 0) {
        error_report("Unable to create in-kernel irqchip");
        exit(1);
    }

    ret = kvm_device_access(aia_fd, KVM_DEV_RISCV_AIA_GRP_CONFIG,
                            KVM_DEV_RISCV_AIA_CONFIG_MODE,
                            &default_aia_mode, false, NULL);
    if (ret < 0) {
        error_report("KVM AIA: failed to get current KVM AIA mode");
        exit(1);
    }

    if (default_aia_mode != aia_mode) {
        ret = kvm_device_access(aia_fd, KVM_DEV_RISCV_AIA_GRP_CONFIG,
                                KVM_DEV_RISCV_AIA_CONFIG_MODE,
                                &aia_mode, true, NULL);
        if (ret < 0) {
            warn_report("KVM AIA: failed to set KVM AIA mode '%s', using "
                        "default host mode '%s'",
                        kvm_aia_mode_str(aia_mode),
                        kvm_aia_mode_str(default_aia_mode));

            /* failed to change AIA mode, use default */
            aia_mode = default_aia_mode;
        }
    }

    ret = kvm_device_access(aia_fd, KVM_DEV_RISCV_AIA_GRP_CONFIG,
                            KVM_DEV_RISCV_AIA_CONFIG_SRCS,
                            &aia_irq_num, true, NULL);
    if (ret < 0) {
        error_report("KVM AIA: failed to set number of input irq lines");
        exit(1);
    }

    ret = kvm_device_access(aia_fd, KVM_DEV_RISCV_AIA_GRP_CONFIG,
                            KVM_DEV_RISCV_AIA_CONFIG_IDS,
                            &aia_msi_num, true, NULL);
    if (ret < 0) {
        error_report("KVM AIA: failed to set number of msi");
        exit(1);
    }


    if (socket_count > 1) {
        max_group_id = socket_count - 1;
        socket_bits = find_last_bit(&max_group_id, BITS_PER_LONG) + 1;
        ret = kvm_device_access(aia_fd, KVM_DEV_RISCV_AIA_GRP_CONFIG,
                                KVM_DEV_RISCV_AIA_CONFIG_GROUP_BITS,
                                &socket_bits, true, NULL);
        if (ret < 0) {
            error_report("KVM AIA: failed to set group_bits");
            exit(1);
        }

        ret = kvm_device_access(aia_fd, KVM_DEV_RISCV_AIA_GRP_CONFIG,
                                KVM_DEV_RISCV_AIA_CONFIG_GROUP_SHIFT,
                                &group_shift, true, NULL);
        if (ret < 0) {
            error_report("KVM AIA: failed to set group_shift");
            exit(1);
        }
    }

    guest_bits = guest_num == 0 ? 0 :
                 find_last_bit(&guest_num, BITS_PER_LONG) + 1;
    ret = kvm_device_access(aia_fd, KVM_DEV_RISCV_AIA_GRP_CONFIG,
                            KVM_DEV_RISCV_AIA_CONFIG_GUEST_BITS,
                            &guest_bits, true, NULL);
    if (ret < 0) {
        error_report("KVM AIA: failed to set guest_bits");
        exit(1);
    }

    ret = kvm_device_access(aia_fd, KVM_DEV_RISCV_AIA_GRP_ADDR,
                            KVM_DEV_RISCV_AIA_ADDR_APLIC,
                            &aplic_base, true, NULL);
    if (ret < 0) {
        error_report("KVM AIA: failed to set the base address of APLIC");
        exit(1);
    }

    for (socket = 0; socket < socket_count; socket++) {
        socket_imsic_base = imsic_base + socket * (1U << group_shift);
        hart_count = riscv_socket_hart_count(machine, socket);
        base_hart = riscv_socket_first_hartid(machine, socket);

        if (max_hart_per_socket < hart_count) {
            max_hart_per_socket = hart_count;
        }

        for (i = 0; i < hart_count; i++) {
            imsic_addr = socket_imsic_base + i * IMSIC_HART_SIZE(guest_bits);
            ret = kvm_device_access(aia_fd, KVM_DEV_RISCV_AIA_GRP_ADDR,
                                    KVM_DEV_RISCV_AIA_ADDR_IMSIC(i + base_hart),
                                    &imsic_addr, true, NULL);
            if (ret < 0) {
                error_report("KVM AIA: failed to set the IMSIC address for hart %d", i);
                exit(1);
            }
        }
    }


    if (max_hart_per_socket > 1) {
        max_hart_per_socket--;
        hart_bits = find_last_bit(&max_hart_per_socket, BITS_PER_LONG) + 1;
    } else {
        hart_bits = 0;
    }

    ret = kvm_device_access(aia_fd, KVM_DEV_RISCV_AIA_GRP_CONFIG,
                            KVM_DEV_RISCV_AIA_CONFIG_HART_BITS,
                            &hart_bits, true, NULL);
    if (ret < 0) {
        error_report("KVM AIA: failed to set hart_bits");
        exit(1);
    }

    if (kvm_has_gsi_routing()) {
        for (uint64_t idx = 0; idx < aia_irq_num + 1; ++idx) {
            /* KVM AIA only has one APLIC instance */
            kvm_irqchip_add_irq_route(kvm_state, idx, 0, idx);
        }
        kvm_gsi_routing_allowed = true;
        kvm_irqchip_commit_routes(kvm_state);
    }

    ret = kvm_device_access(aia_fd, KVM_DEV_RISCV_AIA_GRP_CTRL,
                            KVM_DEV_RISCV_AIA_CTRL_INIT,
                            NULL, true, NULL);
    if (ret < 0) {
        error_report("KVM AIA: initialized fail");
        exit(1);
    }

    kvm_msi_via_irqfd_allowed = true;
}

static void kvm_cpu_instance_init(CPUState *cs)
{
    Object *obj = OBJECT(RISCV_CPU(cs));

    riscv_init_kvm_registers(obj);

    kvm_riscv_add_cpu_user_properties(obj);
}

/*
 * We'll get here via the following path:
 *
 * riscv_cpu_realize()
 *   -> cpu_exec_realizefn()
 *      -> kvm_cpu_realize() (via accel_cpu_common_realize())
 */
static bool kvm_cpu_realize(CPUState *cs, Error **errp)
{
    RISCVCPU *cpu = RISCV_CPU(cs);
    int ret;

    if (riscv_has_ext(&cpu->env, RVV)) {
        ret = prctl(PR_RISCV_V_SET_CONTROL, PR_RISCV_V_VSTATE_CTRL_ON);
        if (ret) {
            error_setg(errp, "Error in prctl PR_RISCV_V_SET_CONTROL, code: %s",
                       strerrorname_np(errno));
            return false;
        }
    }

   return true;
}

void riscv_kvm_cpu_finalize_features(RISCVCPU *cpu, Error **errp)
{
    CPURISCVState *env = &cpu->env;
    KVMScratchCPU kvmcpu;
    struct kvm_one_reg reg;
    uint64_t val;
    int ret;

    /* short-circuit without spinning the scratch CPU */
    if (!cpu->cfg.ext_zicbom && !cpu->cfg.ext_zicboz &&
        !riscv_has_ext(env, RVV)) {
        return;
    }

    if (!kvm_riscv_create_scratch_vcpu(&kvmcpu)) {
        error_setg(errp, "Unable to create scratch KVM cpu");
        return;
    }

    if (cpu->cfg.ext_zicbom &&
        riscv_cpu_option_set(kvm_cbom_blocksize.name)) {

        reg.id = kvm_riscv_reg_id_ulong(env, KVM_REG_RISCV_CONFIG,
                                        kvm_cbom_blocksize.kvm_reg_id);
        reg.addr = (uint64_t)&val;
        ret = ioctl(kvmcpu.cpufd, KVM_GET_ONE_REG, &reg);
        if (ret != 0) {
            error_setg(errp, "Unable to read cbom_blocksize, error %d", errno);
            return;
        }

        if (cpu->cfg.cbom_blocksize != val) {
            error_setg(errp, "Unable to set cbom_blocksize to a different "
                       "value than the host (%lu)", val);
            return;
        }
    }

    if (cpu->cfg.ext_zicboz &&
        riscv_cpu_option_set(kvm_cboz_blocksize.name)) {

        reg.id = kvm_riscv_reg_id_ulong(env, KVM_REG_RISCV_CONFIG,
                                        kvm_cboz_blocksize.kvm_reg_id);
        reg.addr = (uint64_t)&val;
        ret = ioctl(kvmcpu.cpufd, KVM_GET_ONE_REG, &reg);
        if (ret != 0) {
            error_setg(errp, "Unable to read cboz_blocksize, error %d", errno);
            return;
        }

        if (cpu->cfg.cboz_blocksize != val) {
            error_setg(errp, "Unable to set cboz_blocksize to a different "
                       "value than the host (%lu)", val);
            return;
        }
    }

    /* Users are setting vlen, not vlenb */
    if (riscv_has_ext(env, RVV) && riscv_cpu_option_set("vlen")) {
        if (!kvm_v_vlenb.supported) {
            error_setg(errp, "Unable to set 'vlenb': register not supported");
            return;
        }

        reg.id = kvm_v_vlenb.kvm_reg_id;
        reg.addr = (uint64_t)&val;
        ret = ioctl(kvmcpu.cpufd, KVM_GET_ONE_REG, &reg);
        if (ret != 0) {
            error_setg(errp, "Unable to read vlenb register, error %d", errno);
            return;
        }

        if (cpu->cfg.vlenb != val) {
            error_setg(errp, "Unable to set 'vlen' to a different "
                       "value than the host (%lu)", val * 8);
            return;
        }
    }

    kvm_riscv_destroy_scratch_vcpu(&kvmcpu);
}

static void kvm_cpu_accel_class_init(ObjectClass *oc, void *data)
{
    AccelCPUClass *acc = ACCEL_CPU_CLASS(oc);

    acc->cpu_instance_init = kvm_cpu_instance_init;
    acc->cpu_target_realize = kvm_cpu_realize;
}

static const TypeInfo kvm_cpu_accel_type_info = {
    .name = ACCEL_CPU_NAME("kvm"),

    .parent = TYPE_ACCEL_CPU,
    .class_init = kvm_cpu_accel_class_init,
    .abstract = true,
};
static void kvm_cpu_accel_register_types(void)
{
    type_register_static(&kvm_cpu_accel_type_info);
}
type_init(kvm_cpu_accel_register_types);

static void riscv_host_cpu_class_init(ObjectClass *c, void *data)
{
    RISCVCPUClass *mcc = RISCV_CPU_CLASS(c);

#if defined(TARGET_RISCV32)
    mcc->misa_mxl_max = MXL_RV32;
#elif defined(TARGET_RISCV64)
    mcc->misa_mxl_max = MXL_RV64;
#endif
}

static const TypeInfo riscv_kvm_cpu_type_infos[] = {
    {
        .name = TYPE_RISCV_CPU_HOST,
        .parent = TYPE_RISCV_CPU,
        .class_init = riscv_host_cpu_class_init,
    }
};

DEFINE_TYPES(riscv_kvm_cpu_type_infos)

static const uint32_t ebreak_insn = 0x00100073;
static const uint16_t c_ebreak_insn = 0x9002;

int kvm_arch_insert_sw_breakpoint(CPUState *cs, struct kvm_sw_breakpoint *bp)
{
    if (cpu_memory_rw_debug(cs, bp->pc, (uint8_t *)&bp->saved_insn, 2, 0)) {
        return -EINVAL;
    }

    if ((bp->saved_insn & 0x3) == 0x3) {
        if (cpu_memory_rw_debug(cs, bp->pc, (uint8_t *)&bp->saved_insn, 4, 0)
            || cpu_memory_rw_debug(cs, bp->pc, (uint8_t *)&ebreak_insn, 4, 1)) {
            return -EINVAL;
        }
    } else {
        if (cpu_memory_rw_debug(cs, bp->pc, (uint8_t *)&c_ebreak_insn, 2, 1)) {
            return -EINVAL;
        }
    }

    return 0;
}

int kvm_arch_remove_sw_breakpoint(CPUState *cs, struct kvm_sw_breakpoint *bp)
{
    uint32_t ebreak;
    uint16_t c_ebreak;

    if ((bp->saved_insn & 0x3) == 0x3) {
        if (cpu_memory_rw_debug(cs, bp->pc, (uint8_t *)&ebreak, 4, 0) ||
            ebreak != ebreak_insn ||
            cpu_memory_rw_debug(cs, bp->pc, (uint8_t *)&bp->saved_insn, 4, 1)) {
            return -EINVAL;
        }
    } else {
        if (cpu_memory_rw_debug(cs, bp->pc, (uint8_t *)&c_ebreak, 2, 0) ||
            c_ebreak != c_ebreak_insn ||
            cpu_memory_rw_debug(cs, bp->pc, (uint8_t *)&bp->saved_insn, 2, 1)) {
            return -EINVAL;
        }
    }

    return 0;
}

int kvm_arch_insert_hw_breakpoint(vaddr addr, vaddr len, int type)
{
    /* TODO; To be implemented later. */
    return -EINVAL;
}

int kvm_arch_remove_hw_breakpoint(vaddr addr, vaddr len, int type)
{
    /* TODO; To be implemented later. */
    return -EINVAL;
}

void kvm_arch_remove_all_hw_breakpoints(void)
{
    /* TODO; To be implemented later. */
}

void kvm_arch_update_guest_debug(CPUState *cs, struct kvm_guest_debug *dbg)
{
    if (kvm_sw_breakpoints_active(cs)) {
        dbg->control |= KVM_GUESTDBG_ENABLE;
    }
}<|MERGE_RESOLUTION|>--- conflicted
+++ resolved
@@ -1564,8 +1564,6 @@
     return ret;
 }
 
-<<<<<<< HEAD
-=======
 static bool kvm_riscv_handle_debug(CPUState *cs)
 {
     RISCVCPU *cpu = RISCV_CPU(cs);
@@ -1581,7 +1579,6 @@
     return false;
 }
 
->>>>>>> ae35f033
 int kvm_arch_handle_exit(CPUState *cs, struct kvm_run *run)
 {
     int ret = 0;
@@ -1592,14 +1589,11 @@
     case KVM_EXIT_RISCV_CSR:
         ret = kvm_riscv_handle_csr(cs, run);
         break;
-<<<<<<< HEAD
-=======
     case KVM_EXIT_DEBUG:
         if (kvm_riscv_handle_debug(cs)) {
             ret = EXCP_DEBUG;
         }
         break;
->>>>>>> ae35f033
     default:
         qemu_log_mask(LOG_UNIMP, "%s: un-handled exit reason %d\n",
                       __func__, run->exit_reason);
