/*
 *  AArch64 specific helpers
 *
 *  Copyright (c) 2013 Alexander Graf <agraf@suse.de>
 *
 * This library is free software; you can redistribute it and/or
 * modify it under the terms of the GNU Lesser General Public
 * License as published by the Free Software Foundation; either
 * version 2.1 of the License, or (at your option) any later version.
 *
 * This library is distributed in the hope that it will be useful,
 * but WITHOUT ANY WARRANTY; without even the implied warranty of
 * MERCHANTABILITY or FITNESS FOR A PARTICULAR PURPOSE.  See the GNU
 * Lesser General Public License for more details.
 *
 * You should have received a copy of the GNU Lesser General Public
 * License along with this library; if not, see <http://www.gnu.org/licenses/>.
 */

#include "qemu/osdep.h"
#include "qemu/units.h"
#include "cpu.h"
#include "exec/gdbstub.h"
#include "exec/helper-proto.h"
#include "qemu/host-utils.h"
#include "qemu/log.h"
#include "qemu/main-loop.h"
#include "qemu/bitops.h"
#include "internals.h"
#include "qemu/crc32c.h"
#include "exec/exec-all.h"
#include "exec/cpu_ldst.h"
#include "qemu/int128.h"
#include "qemu/atomic128.h"
#include "tcg/tcg.h"
#include "fpu/softfloat.h"
#include <zlib.h> /* For crc32 */

/* C2.4.7 Multiply and divide */
/* special cases for 0 and LLONG_MIN are mandated by the standard */
uint64_t HELPER(udiv64)(uint64_t num, uint64_t den)
{
    if (den == 0) {
        return 0;
    }
    return num / den;
}

int64_t HELPER(sdiv64)(int64_t num, int64_t den)
{
    if (den == 0) {
        return 0;
    }
    if (num == LLONG_MIN && den == -1) {
        return LLONG_MIN;
    }
    return num / den;
}

uint64_t HELPER(rbit64)(uint64_t x)
{
    return revbit64(x);
}

void HELPER(msr_i_spsel)(CPUARMState *env, uint32_t imm)
{
    update_spsel(env, imm);
}

static void daif_check(CPUARMState *env, uint32_t op,
                       uint32_t imm, uintptr_t ra)
{
    /* DAIF update to PSTATE. This is OK from EL0 only if UMA is set.  */
    if (arm_current_el(env) == 0 && !(arm_sctlr(env, 0) & SCTLR_UMA)) {
        raise_exception_ra(env, EXCP_UDEF,
                           syn_aa64_sysregtrap(0, extract32(op, 0, 3),
                                               extract32(op, 3, 3), 4,
                                               imm, 0x1f, 0),
                           exception_target_el(env), ra);
    }
}

void HELPER(msr_i_daifset)(CPUARMState *env, uint32_t imm)
{
    daif_check(env, 0x1e, imm, GETPC());
    env->daif |= (imm << 6) & PSTATE_DAIF;
}

void HELPER(msr_i_daifclear)(CPUARMState *env, uint32_t imm)
{
    daif_check(env, 0x1f, imm, GETPC());
    env->daif &= ~((imm << 6) & PSTATE_DAIF);
}

/* Convert a softfloat float_relation_ (as returned by
 * the float*_compare functions) to the correct ARM
 * NZCV flag state.
 */
static inline uint32_t float_rel_to_flags(int res)
{
    uint64_t flags;
    switch (res) {
    case float_relation_equal:
        flags = PSTATE_Z | PSTATE_C;
        break;
    case float_relation_less:
        flags = PSTATE_N;
        break;
    case float_relation_greater:
        flags = PSTATE_C;
        break;
    case float_relation_unordered:
    default:
        flags = PSTATE_C | PSTATE_V;
        break;
    }
    return flags;
}

uint64_t HELPER(vfp_cmph_a64)(uint32_t x, uint32_t y, void *fp_status)
{
    return float_rel_to_flags(float16_compare_quiet(x, y, fp_status));
}

uint64_t HELPER(vfp_cmpeh_a64)(uint32_t x, uint32_t y, void *fp_status)
{
    return float_rel_to_flags(float16_compare(x, y, fp_status));
}

uint64_t HELPER(vfp_cmps_a64)(float32 x, float32 y, void *fp_status)
{
    return float_rel_to_flags(float32_compare_quiet(x, y, fp_status));
}

uint64_t HELPER(vfp_cmpes_a64)(float32 x, float32 y, void *fp_status)
{
    return float_rel_to_flags(float32_compare(x, y, fp_status));
}

uint64_t HELPER(vfp_cmpd_a64)(float64 x, float64 y, void *fp_status)
{
    return float_rel_to_flags(float64_compare_quiet(x, y, fp_status));
}

uint64_t HELPER(vfp_cmped_a64)(float64 x, float64 y, void *fp_status)
{
    return float_rel_to_flags(float64_compare(x, y, fp_status));
}

float32 HELPER(vfp_mulxs)(float32 a, float32 b, void *fpstp)
{
    float_status *fpst = fpstp;

    a = float32_squash_input_denormal(a, fpst);
    b = float32_squash_input_denormal(b, fpst);

    if ((float32_is_zero(a) && float32_is_infinity(b)) ||
        (float32_is_infinity(a) && float32_is_zero(b))) {
        /* 2.0 with the sign bit set to sign(A) XOR sign(B) */
        return make_float32((1U << 30) |
                            ((float32_val(a) ^ float32_val(b)) & (1U << 31)));
    }
    return float32_mul(a, b, fpst);
}

float64 HELPER(vfp_mulxd)(float64 a, float64 b, void *fpstp)
{
    float_status *fpst = fpstp;

    a = float64_squash_input_denormal(a, fpst);
    b = float64_squash_input_denormal(b, fpst);

    if ((float64_is_zero(a) && float64_is_infinity(b)) ||
        (float64_is_infinity(a) && float64_is_zero(b))) {
        /* 2.0 with the sign bit set to sign(A) XOR sign(B) */
        return make_float64((1ULL << 62) |
                            ((float64_val(a) ^ float64_val(b)) & (1ULL << 63)));
    }
    return float64_mul(a, b, fpst);
}

/* 64bit/double versions of the neon float compare functions */
uint64_t HELPER(neon_ceq_f64)(float64 a, float64 b, void *fpstp)
{
    float_status *fpst = fpstp;
    return -float64_eq_quiet(a, b, fpst);
}

uint64_t HELPER(neon_cge_f64)(float64 a, float64 b, void *fpstp)
{
    float_status *fpst = fpstp;
    return -float64_le(b, a, fpst);
}

uint64_t HELPER(neon_cgt_f64)(float64 a, float64 b, void *fpstp)
{
    float_status *fpst = fpstp;
    return -float64_lt(b, a, fpst);
}

/* Reciprocal step and sqrt step. Note that unlike the A32/T32
 * versions, these do a fully fused multiply-add or
 * multiply-add-and-halve.
 */

uint32_t HELPER(recpsf_f16)(uint32_t a, uint32_t b, void *fpstp)
{
    float_status *fpst = fpstp;

    a = float16_squash_input_denormal(a, fpst);
    b = float16_squash_input_denormal(b, fpst);

    a = float16_chs(a);
    if ((float16_is_infinity(a) && float16_is_zero(b)) ||
        (float16_is_infinity(b) && float16_is_zero(a))) {
        return float16_two;
    }
    return float16_muladd(a, b, float16_two, 0, fpst);
}

float32 HELPER(recpsf_f32)(float32 a, float32 b, void *fpstp)
{
    float_status *fpst = fpstp;

    a = float32_squash_input_denormal(a, fpst);
    b = float32_squash_input_denormal(b, fpst);

    a = float32_chs(a);
    if ((float32_is_infinity(a) && float32_is_zero(b)) ||
        (float32_is_infinity(b) && float32_is_zero(a))) {
        return float32_two;
    }
    return float32_muladd(a, b, float32_two, 0, fpst);
}

float64 HELPER(recpsf_f64)(float64 a, float64 b, void *fpstp)
{
    float_status *fpst = fpstp;

    a = float64_squash_input_denormal(a, fpst);
    b = float64_squash_input_denormal(b, fpst);

    a = float64_chs(a);
    if ((float64_is_infinity(a) && float64_is_zero(b)) ||
        (float64_is_infinity(b) && float64_is_zero(a))) {
        return float64_two;
    }
    return float64_muladd(a, b, float64_two, 0, fpst);
}

uint32_t HELPER(rsqrtsf_f16)(uint32_t a, uint32_t b, void *fpstp)
{
    float_status *fpst = fpstp;

    a = float16_squash_input_denormal(a, fpst);
    b = float16_squash_input_denormal(b, fpst);

    a = float16_chs(a);
    if ((float16_is_infinity(a) && float16_is_zero(b)) ||
        (float16_is_infinity(b) && float16_is_zero(a))) {
        return float16_one_point_five;
    }
    return float16_muladd(a, b, float16_three, float_muladd_halve_result, fpst);
}

float32 HELPER(rsqrtsf_f32)(float32 a, float32 b, void *fpstp)
{
    float_status *fpst = fpstp;

    a = float32_squash_input_denormal(a, fpst);
    b = float32_squash_input_denormal(b, fpst);

    a = float32_chs(a);
    if ((float32_is_infinity(a) && float32_is_zero(b)) ||
        (float32_is_infinity(b) && float32_is_zero(a))) {
        return float32_one_point_five;
    }
    return float32_muladd(a, b, float32_three, float_muladd_halve_result, fpst);
}

float64 HELPER(rsqrtsf_f64)(float64 a, float64 b, void *fpstp)
{
    float_status *fpst = fpstp;

    a = float64_squash_input_denormal(a, fpst);
    b = float64_squash_input_denormal(b, fpst);

    a = float64_chs(a);
    if ((float64_is_infinity(a) && float64_is_zero(b)) ||
        (float64_is_infinity(b) && float64_is_zero(a))) {
        return float64_one_point_five;
    }
    return float64_muladd(a, b, float64_three, float_muladd_halve_result, fpst);
}

/* Pairwise long add: add pairs of adjacent elements into
 * double-width elements in the result (eg _s8 is an 8x8->16 op)
 */
uint64_t HELPER(neon_addlp_s8)(uint64_t a)
{
    uint64_t nsignmask = 0x0080008000800080ULL;
    uint64_t wsignmask = 0x8000800080008000ULL;
    uint64_t elementmask = 0x00ff00ff00ff00ffULL;
    uint64_t tmp1, tmp2;
    uint64_t res, signres;

    /* Extract odd elements, sign extend each to a 16 bit field */
    tmp1 = a & elementmask;
    tmp1 ^= nsignmask;
    tmp1 |= wsignmask;
    tmp1 = (tmp1 - nsignmask) ^ wsignmask;
    /* Ditto for the even elements */
    tmp2 = (a >> 8) & elementmask;
    tmp2 ^= nsignmask;
    tmp2 |= wsignmask;
    tmp2 = (tmp2 - nsignmask) ^ wsignmask;

    /* calculate the result by summing bits 0..14, 16..22, etc,
     * and then adjusting the sign bits 15, 23, etc manually.
     * This ensures the addition can't overflow the 16 bit field.
     */
    signres = (tmp1 ^ tmp2) & wsignmask;
    res = (tmp1 & ~wsignmask) + (tmp2 & ~wsignmask);
    res ^= signres;

    return res;
}

uint64_t HELPER(neon_addlp_u8)(uint64_t a)
{
    uint64_t tmp;

    tmp = a & 0x00ff00ff00ff00ffULL;
    tmp += (a >> 8) & 0x00ff00ff00ff00ffULL;
    return tmp;
}

uint64_t HELPER(neon_addlp_s16)(uint64_t a)
{
    int32_t reslo, reshi;

    reslo = (int32_t)(int16_t)a + (int32_t)(int16_t)(a >> 16);
    reshi = (int32_t)(int16_t)(a >> 32) + (int32_t)(int16_t)(a >> 48);

    return (uint32_t)reslo | (((uint64_t)reshi) << 32);
}

uint64_t HELPER(neon_addlp_u16)(uint64_t a)
{
    uint64_t tmp;

    tmp = a & 0x0000ffff0000ffffULL;
    tmp += (a >> 16) & 0x0000ffff0000ffffULL;
    return tmp;
}

/* Floating-point reciprocal exponent - see FPRecpX in ARM ARM */
uint32_t HELPER(frecpx_f16)(uint32_t a, void *fpstp)
{
    float_status *fpst = fpstp;
    uint16_t val16, sbit;
    int16_t exp;

    if (float16_is_any_nan(a)) {
        float16 nan = a;
        if (float16_is_signaling_nan(a, fpst)) {
            float_raise(float_flag_invalid, fpst);
            if (!fpst->default_nan_mode) {
                nan = float16_silence_nan(a, fpst);
            }
        }
        if (fpst->default_nan_mode) {
            nan = float16_default_nan(fpst);
        }
        return nan;
    }

    a = float16_squash_input_denormal(a, fpst);

    val16 = float16_val(a);
    sbit = 0x8000 & val16;
    exp = extract32(val16, 10, 5);

    if (exp == 0) {
        return make_float16(deposit32(sbit, 10, 5, 0x1e));
    } else {
        return make_float16(deposit32(sbit, 10, 5, ~exp));
    }
}

float32 HELPER(frecpx_f32)(float32 a, void *fpstp)
{
    float_status *fpst = fpstp;
    uint32_t val32, sbit;
    int32_t exp;

    if (float32_is_any_nan(a)) {
        float32 nan = a;
        if (float32_is_signaling_nan(a, fpst)) {
            float_raise(float_flag_invalid, fpst);
            if (!fpst->default_nan_mode) {
                nan = float32_silence_nan(a, fpst);
            }
        }
        if (fpst->default_nan_mode) {
            nan = float32_default_nan(fpst);
        }
        return nan;
    }

    a = float32_squash_input_denormal(a, fpst);

    val32 = float32_val(a);
    sbit = 0x80000000ULL & val32;
    exp = extract32(val32, 23, 8);

    if (exp == 0) {
        return make_float32(sbit | (0xfe << 23));
    } else {
        return make_float32(sbit | (~exp & 0xff) << 23);
    }
}

float64 HELPER(frecpx_f64)(float64 a, void *fpstp)
{
    float_status *fpst = fpstp;
    uint64_t val64, sbit;
    int64_t exp;

    if (float64_is_any_nan(a)) {
        float64 nan = a;
        if (float64_is_signaling_nan(a, fpst)) {
            float_raise(float_flag_invalid, fpst);
            if (!fpst->default_nan_mode) {
                nan = float64_silence_nan(a, fpst);
            }
        }
        if (fpst->default_nan_mode) {
            nan = float64_default_nan(fpst);
        }
        return nan;
    }

    a = float64_squash_input_denormal(a, fpst);

    val64 = float64_val(a);
    sbit = 0x8000000000000000ULL & val64;
    exp = extract64(float64_val(a), 52, 11);

    if (exp == 0) {
        return make_float64(sbit | (0x7feULL << 52));
    } else {
        return make_float64(sbit | (~exp & 0x7ffULL) << 52);
    }
}

float32 HELPER(fcvtx_f64_to_f32)(float64 a, CPUARMState *env)
{
    /* Von Neumann rounding is implemented by using round-to-zero
     * and then setting the LSB of the result if Inexact was raised.
     */
    float32 r;
    float_status *fpst = &env->vfp.fp_status;
    float_status tstat = *fpst;
    int exflags;

    set_float_rounding_mode(float_round_to_zero, &tstat);
    set_float_exception_flags(0, &tstat);
    r = float64_to_float32(a, &tstat);
    exflags = get_float_exception_flags(&tstat);
    if (exflags & float_flag_inexact) {
        r = make_float32(float32_val(r) | 1);
    }
    exflags |= get_float_exception_flags(fpst);
    set_float_exception_flags(exflags, fpst);
    return r;
}

/* 64-bit versions of the CRC helpers. Note that although the operation
 * (and the prototypes of crc32c() and crc32() mean that only the bottom
 * 32 bits of the accumulator and result are used, we pass and return
 * uint64_t for convenience of the generated code. Unlike the 32-bit
 * instruction set versions, val may genuinely have 64 bits of data in it.
 * The upper bytes of val (above the number specified by 'bytes') must have
 * been zeroed out by the caller.
 */
uint64_t HELPER(crc32_64)(uint64_t acc, uint64_t val, uint32_t bytes)
{
    uint8_t buf[8];

    stq_le_p(buf, val);

    /* zlib crc32 converts the accumulator and output to one's complement.  */
    return crc32(acc ^ 0xffffffff, buf, bytes) ^ 0xffffffff;
}

uint64_t HELPER(crc32c_64)(uint64_t acc, uint64_t val, uint32_t bytes)
{
    uint8_t buf[8];

    stq_le_p(buf, val);

    /* Linux crc32c converts the output to one's complement.  */
    return crc32c(acc, buf, bytes) ^ 0xffffffff;
}

uint64_t HELPER(paired_cmpxchg64_le)(CPUARMState *env, uint64_t addr,
                                     uint64_t new_lo, uint64_t new_hi)
{
    Int128 cmpv = int128_make128(env->exclusive_val, env->exclusive_high);
    Int128 newv = int128_make128(new_lo, new_hi);
    Int128 oldv;
    uintptr_t ra = GETPC();
    uint64_t o0, o1;
    bool success;

#ifdef CONFIG_USER_ONLY
    /* ??? Enforce alignment.  */
    uint64_t *haddr = g2h(env_cpu(env), addr);

    set_helper_retaddr(ra);
    o0 = ldq_le_p(haddr + 0);
    o1 = ldq_le_p(haddr + 1);
    oldv = int128_make128(o0, o1);

    success = int128_eq(oldv, cmpv);
    if (success) {
        stq_le_p(haddr + 0, int128_getlo(newv));
        stq_le_p(haddr + 1, int128_gethi(newv));
    }
    clear_helper_retaddr();
#else
    int mem_idx = cpu_mmu_index(env, false);
    TCGMemOpIdx oi0 = make_memop_idx(MO_LEQ | MO_ALIGN_16, mem_idx);
    TCGMemOpIdx oi1 = make_memop_idx(MO_LEQ, mem_idx);

    o0 = helper_le_ldq_mmu(env, addr + 0, oi0, ra);
    o1 = helper_le_ldq_mmu(env, addr + 8, oi1, ra);
    oldv = int128_make128(o0, o1);

    success = int128_eq(oldv, cmpv);
    if (success) {
        helper_le_stq_mmu(env, addr + 0, int128_getlo(newv), oi1, ra);
        helper_le_stq_mmu(env, addr + 8, int128_gethi(newv), oi1, ra);
    }
#endif

    return !success;
}

uint64_t HELPER(paired_cmpxchg64_le_parallel)(CPUARMState *env, uint64_t addr,
                                              uint64_t new_lo, uint64_t new_hi)
{
    Int128 oldv, cmpv, newv;
    uintptr_t ra = GETPC();
    bool success;
    int mem_idx;
    TCGMemOpIdx oi;

    assert(HAVE_CMPXCHG128);

    mem_idx = cpu_mmu_index(env, false);
    oi = make_memop_idx(MO_LEQ | MO_ALIGN_16, mem_idx);

    cmpv = int128_make128(env->exclusive_val, env->exclusive_high);
    newv = int128_make128(new_lo, new_hi);
    oldv = cpu_atomic_cmpxchgo_le_mmu(env, addr, cmpv, newv, oi, ra);

    success = int128_eq(oldv, cmpv);
    return !success;
}

uint64_t HELPER(paired_cmpxchg64_be)(CPUARMState *env, uint64_t addr,
                                     uint64_t new_lo, uint64_t new_hi)
{
    /*
     * High and low need to be switched here because this is not actually a
     * 128bit store but two doublewords stored consecutively
     */
    Int128 cmpv = int128_make128(env->exclusive_high, env->exclusive_val);
    Int128 newv = int128_make128(new_hi, new_lo);
    Int128 oldv;
    uintptr_t ra = GETPC();
    uint64_t o0, o1;
    bool success;

#ifdef CONFIG_USER_ONLY
    /* ??? Enforce alignment.  */
    uint64_t *haddr = g2h(env_cpu(env), addr);

    set_helper_retaddr(ra);
    o1 = ldq_be_p(haddr + 0);
    o0 = ldq_be_p(haddr + 1);
    oldv = int128_make128(o0, o1);

    success = int128_eq(oldv, cmpv);
    if (success) {
        stq_be_p(haddr + 0, int128_gethi(newv));
        stq_be_p(haddr + 1, int128_getlo(newv));
    }
    clear_helper_retaddr();
#else
    int mem_idx = cpu_mmu_index(env, false);
    TCGMemOpIdx oi0 = make_memop_idx(MO_BEQ | MO_ALIGN_16, mem_idx);
    TCGMemOpIdx oi1 = make_memop_idx(MO_BEQ, mem_idx);

    o1 = helper_be_ldq_mmu(env, addr + 0, oi0, ra);
    o0 = helper_be_ldq_mmu(env, addr + 8, oi1, ra);
    oldv = int128_make128(o0, o1);

    success = int128_eq(oldv, cmpv);
    if (success) {
        helper_be_stq_mmu(env, addr + 0, int128_gethi(newv), oi1, ra);
        helper_be_stq_mmu(env, addr + 8, int128_getlo(newv), oi1, ra);
    }
#endif

    return !success;
}

uint64_t HELPER(paired_cmpxchg64_be_parallel)(CPUARMState *env, uint64_t addr,
                                              uint64_t new_lo, uint64_t new_hi)
{
    Int128 oldv, cmpv, newv;
    uintptr_t ra = GETPC();
    bool success;
    int mem_idx;
    TCGMemOpIdx oi;

    assert(HAVE_CMPXCHG128);

    mem_idx = cpu_mmu_index(env, false);
    oi = make_memop_idx(MO_BEQ | MO_ALIGN_16, mem_idx);

    /*
     * High and low need to be switched here because this is not actually a
     * 128bit store but two doublewords stored consecutively
     */
    cmpv = int128_make128(env->exclusive_high, env->exclusive_val);
    newv = int128_make128(new_hi, new_lo);
    oldv = cpu_atomic_cmpxchgo_be_mmu(env, addr, cmpv, newv, oi, ra);

    success = int128_eq(oldv, cmpv);
    return !success;
}

/* Writes back the old data into Rs.  */
void HELPER(casp_le_parallel)(CPUARMState *env, uint32_t rs, uint64_t addr,
                              uint64_t new_lo, uint64_t new_hi)
{
    Int128 oldv, cmpv, newv;
    uintptr_t ra = GETPC();
    int mem_idx;
    TCGMemOpIdx oi;

    assert(HAVE_CMPXCHG128);

    mem_idx = cpu_mmu_index(env, false);
    oi = make_memop_idx(MO_LEQ | MO_ALIGN_16, mem_idx);

    cmpv = int128_make128(env->xregs[rs], env->xregs[rs + 1]);
    newv = int128_make128(new_lo, new_hi);
    oldv = cpu_atomic_cmpxchgo_le_mmu(env, addr, cmpv, newv, oi, ra);

    env->xregs[rs] = int128_getlo(oldv);
    env->xregs[rs + 1] = int128_gethi(oldv);
}

void HELPER(casp_be_parallel)(CPUARMState *env, uint32_t rs, uint64_t addr,
                              uint64_t new_hi, uint64_t new_lo)
{
    Int128 oldv, cmpv, newv;
    uintptr_t ra = GETPC();
    int mem_idx;
    TCGMemOpIdx oi;

    assert(HAVE_CMPXCHG128);

    mem_idx = cpu_mmu_index(env, false);
    oi = make_memop_idx(MO_LEQ | MO_ALIGN_16, mem_idx);

    cmpv = int128_make128(env->xregs[rs + 1], env->xregs[rs]);
    newv = int128_make128(new_lo, new_hi);
    oldv = cpu_atomic_cmpxchgo_be_mmu(env, addr, cmpv, newv, oi, ra);

    env->xregs[rs + 1] = int128_getlo(oldv);
    env->xregs[rs] = int128_gethi(oldv);
}

/*
 * AdvSIMD half-precision
 */

#define ADVSIMD_HELPER(name, suffix) HELPER(glue(glue(advsimd_, name), suffix))

#define ADVSIMD_HALFOP(name) \
uint32_t ADVSIMD_HELPER(name, h)(uint32_t a, uint32_t b, void *fpstp) \
{ \
    float_status *fpst = fpstp; \
    return float16_ ## name(a, b, fpst);    \
}

ADVSIMD_HALFOP(add)
ADVSIMD_HALFOP(sub)
ADVSIMD_HALFOP(mul)
ADVSIMD_HALFOP(div)
ADVSIMD_HALFOP(min)
ADVSIMD_HALFOP(max)
ADVSIMD_HALFOP(minnum)
ADVSIMD_HALFOP(maxnum)

#define ADVSIMD_TWOHALFOP(name)                                         \
uint32_t ADVSIMD_HELPER(name, 2h)(uint32_t two_a, uint32_t two_b, void *fpstp) \
{ \
    float16  a1, a2, b1, b2;                        \
    uint32_t r1, r2;                                \
    float_status *fpst = fpstp;                     \
    a1 = extract32(two_a, 0, 16);                   \
    a2 = extract32(two_a, 16, 16);                  \
    b1 = extract32(two_b, 0, 16);                   \
    b2 = extract32(two_b, 16, 16);                  \
    r1 = float16_ ## name(a1, b1, fpst);            \
    r2 = float16_ ## name(a2, b2, fpst);            \
    return deposit32(r1, 16, 16, r2);               \
}

ADVSIMD_TWOHALFOP(add)
ADVSIMD_TWOHALFOP(sub)
ADVSIMD_TWOHALFOP(mul)
ADVSIMD_TWOHALFOP(div)
ADVSIMD_TWOHALFOP(min)
ADVSIMD_TWOHALFOP(max)
ADVSIMD_TWOHALFOP(minnum)
ADVSIMD_TWOHALFOP(maxnum)

/* Data processing - scalar floating-point and advanced SIMD */
static float16 float16_mulx(float16 a, float16 b, void *fpstp)
{
    float_status *fpst = fpstp;

    a = float16_squash_input_denormal(a, fpst);
    b = float16_squash_input_denormal(b, fpst);

    if ((float16_is_zero(a) && float16_is_infinity(b)) ||
        (float16_is_infinity(a) && float16_is_zero(b))) {
        /* 2.0 with the sign bit set to sign(A) XOR sign(B) */
        return make_float16((1U << 14) |
                            ((float16_val(a) ^ float16_val(b)) & (1U << 15)));
    }
    return float16_mul(a, b, fpst);
}

ADVSIMD_HALFOP(mulx)
ADVSIMD_TWOHALFOP(mulx)

/* fused multiply-accumulate */
uint32_t HELPER(advsimd_muladdh)(uint32_t a, uint32_t b, uint32_t c,
                                 void *fpstp)
{
    float_status *fpst = fpstp;
    return float16_muladd(a, b, c, 0, fpst);
}

uint32_t HELPER(advsimd_muladd2h)(uint32_t two_a, uint32_t two_b,
                                  uint32_t two_c, void *fpstp)
{
    float_status *fpst = fpstp;
    float16  a1, a2, b1, b2, c1, c2;
    uint32_t r1, r2;
    a1 = extract32(two_a, 0, 16);
    a2 = extract32(two_a, 16, 16);
    b1 = extract32(two_b, 0, 16);
    b2 = extract32(two_b, 16, 16);
    c1 = extract32(two_c, 0, 16);
    c2 = extract32(two_c, 16, 16);
    r1 = float16_muladd(a1, b1, c1, 0, fpst);
    r2 = float16_muladd(a2, b2, c2, 0, fpst);
    return deposit32(r1, 16, 16, r2);
}

/*
 * Floating point comparisons produce an integer result. Softfloat
 * routines return float_relation types which we convert to the 0/-1
 * Neon requires.
 */

#define ADVSIMD_CMPRES(test) (test) ? 0xffff : 0

uint32_t HELPER(advsimd_ceq_f16)(uint32_t a, uint32_t b, void *fpstp)
{
    float_status *fpst = fpstp;
    int compare = float16_compare_quiet(a, b, fpst);
    return ADVSIMD_CMPRES(compare == float_relation_equal);
}

uint32_t HELPER(advsimd_cge_f16)(uint32_t a, uint32_t b, void *fpstp)
{
    float_status *fpst = fpstp;
    int compare = float16_compare(a, b, fpst);
    return ADVSIMD_CMPRES(compare == float_relation_greater ||
                          compare == float_relation_equal);
}

uint32_t HELPER(advsimd_cgt_f16)(uint32_t a, uint32_t b, void *fpstp)
{
    float_status *fpst = fpstp;
    int compare = float16_compare(a, b, fpst);
    return ADVSIMD_CMPRES(compare == float_relation_greater);
}

uint32_t HELPER(advsimd_acge_f16)(uint32_t a, uint32_t b, void *fpstp)
{
    float_status *fpst = fpstp;
    float16 f0 = float16_abs(a);
    float16 f1 = float16_abs(b);
    int compare = float16_compare(f0, f1, fpst);
    return ADVSIMD_CMPRES(compare == float_relation_greater ||
                          compare == float_relation_equal);
}

uint32_t HELPER(advsimd_acgt_f16)(uint32_t a, uint32_t b, void *fpstp)
{
    float_status *fpst = fpstp;
    float16 f0 = float16_abs(a);
    float16 f1 = float16_abs(b);
    int compare = float16_compare(f0, f1, fpst);
    return ADVSIMD_CMPRES(compare == float_relation_greater);
}

/* round to integral */
uint32_t HELPER(advsimd_rinth_exact)(uint32_t x, void *fp_status)
{
    return float16_round_to_int(x, fp_status);
}

uint32_t HELPER(advsimd_rinth)(uint32_t x, void *fp_status)
{
    int old_flags = get_float_exception_flags(fp_status), new_flags;
    float16 ret;

    ret = float16_round_to_int(x, fp_status);

    /* Suppress any inexact exceptions the conversion produced */
    if (!(old_flags & float_flag_inexact)) {
        new_flags = get_float_exception_flags(fp_status);
        set_float_exception_flags(new_flags & ~float_flag_inexact, fp_status);
    }

    return ret;
}

/*
 * Half-precision floating point conversion functions
 *
 * There are a multitude of conversion functions with various
 * different rounding modes. This is dealt with by the calling code
 * setting the mode appropriately before calling the helper.
 */

uint32_t HELPER(advsimd_f16tosinth)(uint32_t a, void *fpstp)
{
    float_status *fpst = fpstp;

    /* Invalid if we are passed a NaN */
    if (float16_is_any_nan(a)) {
        float_raise(float_flag_invalid, fpst);
        return 0;
    }
    return float16_to_int16(a, fpst);
}

uint32_t HELPER(advsimd_f16touinth)(uint32_t a, void *fpstp)
{
    float_status *fpst = fpstp;

    /* Invalid if we are passed a NaN */
    if (float16_is_any_nan(a)) {
        float_raise(float_flag_invalid, fpst);
        return 0;
    }
    return float16_to_uint16(a, fpst);
}

static int el_from_spsr(uint32_t spsr)
{
    /* Return the exception level that this SPSR is requesting a return to,
     * or -1 if it is invalid (an illegal return)
     */
    if (spsr & PSTATE_nRW) {
        switch (spsr & CPSR_M) {
        case ARM_CPU_MODE_USR:
            return 0;
        case ARM_CPU_MODE_HYP:
            return 2;
        case ARM_CPU_MODE_FIQ:
        case ARM_CPU_MODE_IRQ:
        case ARM_CPU_MODE_SVC:
        case ARM_CPU_MODE_ABT:
        case ARM_CPU_MODE_UND:
        case ARM_CPU_MODE_SYS:
            return 1;
        case ARM_CPU_MODE_MON:
            /* Returning to Mon from AArch64 is never possible,
             * so this is an illegal return.
             */
        default:
            return -1;
        }
    } else {
        if (extract32(spsr, 1, 1)) {
            /* Return with reserved M[1] bit set */
            return -1;
        }
        if (extract32(spsr, 0, 4) == 1) {
            /* return to EL0 with M[0] bit set */
            return -1;
        }
        return extract32(spsr, 2, 2);
    }
}

static void cpsr_write_from_spsr_elx(CPUARMState *env,
                                     uint32_t val)
{
    uint32_t mask;

    /* Save SPSR_ELx.SS into PSTATE. */
    env->pstate = (env->pstate & ~PSTATE_SS) | (val & PSTATE_SS);
    val &= ~PSTATE_SS;

    /* Move DIT to the correct location for CPSR */
    if (val & PSTATE_DIT) {
        val &= ~PSTATE_DIT;
        val |= CPSR_DIT;
    }

    mask = aarch32_cpsr_valid_mask(env->features, \
        &env_archcpu(env)->isar);
    cpsr_write(env, val, mask, CPSRWriteRaw);
}

void HELPER(exception_return)(CPUARMState *env, uint64_t new_pc)
{
    int cur_el = arm_current_el(env);
    unsigned int spsr_idx = aarch64_banked_spsr_index(cur_el);
    uint32_t spsr = 0;
    int new_el;
    bool return_to_aa64;

    if (env->gxf.guarded) { 
        spsr = env->gxf.spsr_gl[cur_el];
    } else {
        spsr = env->banked_spsr[spsr_idx];
    }

    return_to_aa64 = (spsr & PSTATE_nRW) == 0;

    aarch64_save_sp(env, cur_el);

    arm_clear_exclusive(env);

    /* We must squash the PSTATE.SS bit to zero unless both of the
     * following hold:
     *  1. debug exceptions are currently disabled
     *  2. singlestep will be active in the EL we return to
     * We check 1 here and 2 after we've done the pstate/cpsr write() to
     * transition to the EL we're going to.
     */
    if (arm_generate_debug_exceptions(env)) {
        spsr &= ~PSTATE_SS;
    }

    new_el = el_from_spsr(spsr);
    if (new_el == -1) {
        goto illegal_return;
    }
    if (new_el > cur_el || (new_el == 2 && !arm_is_el2_enabled(env))) {
        /* Disallow return to an EL which is unimplemented or higher
         * than the current one.
         */
        goto illegal_return;
    }

    if (new_el != 0 && arm_el_is_aa64(env, new_el) != return_to_aa64) {
        /* Return to an EL which is configured for a different register width */
        goto illegal_return;
    }

    if (new_el == 1 && (arm_hcr_el2_eff(env) & HCR_TGE)) {
        goto illegal_return;
    }

    qemu_mutex_lock_iothread();
    arm_call_pre_el_change_hook(env_archcpu(env));
    qemu_mutex_unlock_iothread();

    if (!return_to_aa64) {
        env->aarch64 = 0;
        /* We do a raw CPSR write because aarch64_sync_64_to_32()
         * will sort the register banks out for us, and we've already
         * caught all the bad-mode cases in el_from_spsr().
         */
        cpsr_write_from_spsr_elx(env, spsr);
        if (!arm_singlestep_active(env)) {
            env->pstate &= ~PSTATE_SS;
        }
        aarch64_sync_64_to_32(env);

        if (spsr & CPSR_T) {
            env->regs[15] = new_pc & ~0x1;
        } else {
            env->regs[15] = new_pc & ~0x3;
        }
        helper_rebuild_hflags_a32(env, new_el);
        qemu_log_mask(CPU_LOG_INT, "Exception return from AArch64 EL%d to "
                      "AArch32 EL%d PC 0x%" PRIx32 "\n",
                      cur_el, new_el, env->regs[15]);
    } else {
        int tbii;

        env->aarch64 = 1;
        spsr &= aarch64_pstate_valid_mask(&env_archcpu(env)->isar);
        pstate_write(env, spsr);
        if (!arm_singlestep_active(env)) {
            env->pstate &= ~PSTATE_SS;
        }
        aarch64_restore_sp(env, new_el);
        helper_rebuild_hflags_a64(env, new_el);

        /*
         * Apply TBI to the exception return address.  We had to delay this
         * until after we selected the new EL, so that we could select the
         * correct TBI+TBID bits.  This is made easier by waiting until after
         * the hflags rebuild, since we can pull the composite TBII field
         * from there.
         */
<<<<<<< HEAD
        tbii = FIELD_EX64(env->hflags, TBFLAG_A64, TBII);
=======
        tbii = EX_TBFLAG_A64(env->hflags, TBII);
>>>>>>> f9baca54
        if ((tbii >> extract64(new_pc, 55, 1)) & 1) {
            /* TBI is enabled. */
            int core_mmu_idx = cpu_mmu_index(env, false);
            if (regime_has_2_ranges(core_to_aa64_mmu_idx(core_mmu_idx))) {
                new_pc = sextract64(new_pc, 0, 56);
            } else {
                new_pc = extract64(new_pc, 0, 56);
            }
        }
        env->pc = new_pc;

        qemu_log_mask(CPU_LOG_INT, "Exception return from AArch64 EL%d to "
                      "AArch64 EL%d PC 0x%" PRIx64 "\n",
                      cur_el, new_el, env->pc);
    }

    /*
     * Note that cur_el can never be 0.  If new_el is 0, then
     * el0_a64 is return_to_aa64, else el0_a64 is ignored.
     */
    aarch64_sve_change_el(env, cur_el, new_el, return_to_aa64);

    qemu_mutex_lock_iothread();
    arm_call_el_change_hook(env_archcpu(env));
    qemu_mutex_unlock_iothread();

    return;

illegal_return:
    /* Illegal return events of various kinds have architecturally
     * mandated behaviour:
     * restore NZCV and DAIF from SPSR_ELx
     * set PSTATE.IL
     * restore PC from ELR_ELx
     * no change to exception level, execution state or stack pointer
     */
    env->pstate |= PSTATE_IL;
    env->pc = new_pc;
    spsr &= PSTATE_NZCV | PSTATE_DAIF;
    spsr |= pstate_read(env) & ~(PSTATE_NZCV | PSTATE_DAIF);
    pstate_write(env, spsr);
    if (!arm_singlestep_active(env)) {
        env->pstate &= ~PSTATE_SS;
    }
    qemu_log_mask(LOG_GUEST_ERROR, "Illegal exception return at EL%d: "
                  "resuming execution at 0x%" PRIx64 "\n", cur_el, env->pc);
}

void HELPER(gexit)(CPUARMState *env)
{
    int cur_el = arm_current_el(env);
    uint32_t spsr = env->gxf.spsr_gl[cur_el];
    //TODO: Illegal gexit?

    aarch64_save_sp(env, cur_el);

    if (arm_generate_debug_exceptions(env)) {
        spsr &= ~PSTATE_SS;
    }

    spsr &= aarch64_pstate_valid_mask(&env_archcpu(env)->isar);
    pstate_write(env, spsr);

    if (!arm_singlestep_active(env)) {
        env->pstate &= ~PSTATE_SS;
    }

    env->gxf.guarded = false;
    aarch64_restore_sp(env, cur_el);
    env->pc = env->gxf.elr_gl[cur_el];
    helper_rebuild_hflags_a64(env, cur_el);
    qemu_log_mask(CPU_LOG_INT, "Guarded execution exit from AArch64 GL%d to "
                      "AArch64 EL%d PC 0x%" PRIx64 "\n",
                      cur_el, cur_el, env->pc);
    return;
}

/*
 * Square Root and Reciprocal square root
 */

uint32_t HELPER(sqrt_f16)(uint32_t a, void *fpstp)
{
    float_status *s = fpstp;

    return float16_sqrt(a, s);
}

void HELPER(dc_zva)(CPUARMState *env, uint64_t vaddr_in)
{
    /*
     * Implement DC ZVA, which zeroes a fixed-length block of memory.
     * Note that we do not implement the (architecturally mandated)
     * alignment fault for attempts to use this on Device memory
     * (which matches the usual QEMU behaviour of not implementing either
     * alignment faults or any memory attribute handling).
     */
    int blocklen = 4 << env_archcpu(env)->dcz_blocksize;
    uint64_t vaddr = vaddr_in & ~(blocklen - 1);
    int mmu_idx = cpu_mmu_index(env, false);
    void *mem;

    /*
     * Trapless lookup.  In addition to actual invalid page, may
     * return NULL for I/O, watchpoints, clean pages, etc.
     */
    mem = tlb_vaddr_to_host(env, vaddr, MMU_DATA_STORE, mmu_idx);

#ifndef CONFIG_USER_ONLY
    if (unlikely(!mem)) {
        uintptr_t ra = GETPC();

        /*
         * Trap if accessing an invalid page.  DC_ZVA requires that we supply
         * the original pointer for an invalid page.  But watchpoints require
         * that we probe the actual space.  So do both.
         */
        (void) probe_write(env, vaddr_in, 1, mmu_idx, ra);
        mem = probe_write(env, vaddr, blocklen, mmu_idx, ra);

        if (unlikely(!mem)) {
            /*
             * The only remaining reason for mem == NULL is I/O.
             * Just do a series of byte writes as the architecture demands.
             */
            for (int i = 0; i < blocklen; i++) {
                cpu_stb_mmuidx_ra(env, vaddr + i, 0, mmu_idx, ra);
            }
            return;
        }
    }
#endif

    memset(mem, 0, blocklen);
}<|MERGE_RESOLUTION|>--- conflicted
+++ resolved
@@ -947,7 +947,7 @@
     int new_el;
     bool return_to_aa64;
 
-    if (env->gxf.guarded) { 
+    if (env->gxf.guarded) {
         spsr = env->gxf.spsr_gl[cur_el];
     } else {
         spsr = env->banked_spsr[spsr_idx];
@@ -1034,11 +1034,7 @@
          * the hflags rebuild, since we can pull the composite TBII field
          * from there.
          */
-<<<<<<< HEAD
-        tbii = FIELD_EX64(env->hflags, TBFLAG_A64, TBII);
-=======
         tbii = EX_TBFLAG_A64(env->hflags, TBII);
->>>>>>> f9baca54
         if ((tbii >> extract64(new_pc, 55, 1)) & 1) {
             /* TBI is enabled. */
             int core_mmu_idx = cpu_mmu_index(env, false);
