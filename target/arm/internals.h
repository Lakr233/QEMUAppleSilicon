/*
 * QEMU ARM CPU -- internal functions and types
 *
 * Copyright (c) 2014 Linaro Ltd
 *
 * This program is free software; you can redistribute it and/or
 * modify it under the terms of the GNU General Public License
 * as published by the Free Software Foundation; either version 2
 * of the License, or (at your option) any later version.
 *
 * This program is distributed in the hope that it will be useful,
 * but WITHOUT ANY WARRANTY; without even the implied warranty of
 * MERCHANTABILITY or FITNESS FOR A PARTICULAR PURPOSE.  See the
 * GNU General Public License for more details.
 *
 * You should have received a copy of the GNU General Public License
 * along with this program; if not, see
 * <http://www.gnu.org/licenses/gpl-2.0.html>
 *
 * This header defines functions, types, etc which need to be shared
 * between different source files within target/arm/ but which are
 * private to it and not required by the rest of QEMU.
 */

#ifndef TARGET_ARM_INTERNALS_H
#define TARGET_ARM_INTERNALS_H

#include "exec/breakpoint.h"
#include "hw/registerfields.h"
#include "qemu/error-report.h"
#include "tcg/tcg-gvec-desc.h"
#include "syndrome.h"
#include "cpu-features.h"

/* register banks for CPU modes */
#define BANK_USRSYS 0
#define BANK_SVC    1
#define BANK_ABT    2
#define BANK_UND    3
#define BANK_IRQ    4
#define BANK_FIQ    5
#define BANK_HYP    6
#define BANK_MON    7

static inline int arm_env_mmu_index(CPUARMState *env)
{
    return EX_TBFLAG_ANY(env->hflags, MMUIDX);
}

static inline bool excp_is_internal(int excp)
{
    /* Return true if this exception number represents a QEMU-internal
     * exception that will not be passed to the guest.
     */
    return excp == EXCP_INTERRUPT
        || excp == EXCP_HLT
        || excp == EXCP_DEBUG
        || excp == EXCP_HALTED
        || excp == EXCP_EXCEPTION_EXIT
        || excp == EXCP_KERNEL_TRAP
        || excp == EXCP_SEMIHOST;
}

/*
 * Default frequency for the generic timer, in Hz.
 * ARMv8.6 and later CPUs architecturally must use a 1GHz timer; before
 * that it was an IMPDEF choice, and QEMU initially picked 62.5MHz,
 * which gives a 16ns tick period.
 *
 * We will use the back-compat value:
 *  - for QEMU CPU types added before we standardized on 1GHz
 *  - for versioned machine types with a version of 9.0 or earlier
 * In any case, the machine model may override via the cntfrq property.
 */
#define GTIMER_DEFAULT_HZ 1000000000
#define GTIMER_BACKCOMPAT_HZ 62500000

/* Bit definitions for the v7M CONTROL register */
FIELD(V7M_CONTROL, NPRIV, 0, 1)
FIELD(V7M_CONTROL, SPSEL, 1, 1)
FIELD(V7M_CONTROL, FPCA, 2, 1)
FIELD(V7M_CONTROL, SFPA, 3, 1)

/* Bit definitions for v7M exception return payload */
FIELD(V7M_EXCRET, ES, 0, 1)
FIELD(V7M_EXCRET, RES0, 1, 1)
FIELD(V7M_EXCRET, SPSEL, 2, 1)
FIELD(V7M_EXCRET, MODE, 3, 1)
FIELD(V7M_EXCRET, FTYPE, 4, 1)
FIELD(V7M_EXCRET, DCRS, 5, 1)
FIELD(V7M_EXCRET, S, 6, 1)
FIELD(V7M_EXCRET, RES1, 7, 25) /* including the must-be-1 prefix */

/* Minimum value which is a magic number for exception return */
#define EXC_RETURN_MIN_MAGIC 0xff000000
/* Minimum number which is a magic number for function or exception return
 * when using v8M security extension
 */
#define FNC_RETURN_MIN_MAGIC 0xfefffffe

/* Bit definitions for DBGWCRn and DBGWCRn_EL1 */
FIELD(DBGWCR, E, 0, 1)
FIELD(DBGWCR, PAC, 1, 2)
FIELD(DBGWCR, LSC, 3, 2)
FIELD(DBGWCR, BAS, 5, 8)
FIELD(DBGWCR, HMC, 13, 1)
FIELD(DBGWCR, SSC, 14, 2)
FIELD(DBGWCR, LBN, 16, 4)
FIELD(DBGWCR, WT, 20, 1)
FIELD(DBGWCR, MASK, 24, 5)
FIELD(DBGWCR, SSCE, 29, 1)

#define VTCR_NSW (1u << 29)
#define VTCR_NSA (1u << 30)
#define VSTCR_SW VTCR_NSW
#define VSTCR_SA VTCR_NSA

/* Bit definitions for CPACR (AArch32 only) */
FIELD(CPACR, CP10, 20, 2)
FIELD(CPACR, CP11, 22, 2)
FIELD(CPACR, TRCDIS, 28, 1)    /* matches CPACR_EL1.TTA */
FIELD(CPACR, D32DIS, 30, 1)    /* up to v7; RAZ in v8 */
FIELD(CPACR, ASEDIS, 31, 1)

/* Bit definitions for CPACR_EL1 (AArch64 only) */
FIELD(CPACR_EL1, ZEN, 16, 2)
FIELD(CPACR_EL1, FPEN, 20, 2)
FIELD(CPACR_EL1, SMEN, 24, 2)
FIELD(CPACR_EL1, TTA, 28, 1)   /* matches CPACR.TRCDIS */

/* Bit definitions for HCPTR (AArch32 only) */
FIELD(HCPTR, TCP10, 10, 1)
FIELD(HCPTR, TCP11, 11, 1)
FIELD(HCPTR, TASE, 15, 1)
FIELD(HCPTR, TTA, 20, 1)
FIELD(HCPTR, TAM, 30, 1)       /* matches CPTR_EL2.TAM */
FIELD(HCPTR, TCPAC, 31, 1)     /* matches CPTR_EL2.TCPAC */

/* Bit definitions for CPTR_EL2 (AArch64 only) */
FIELD(CPTR_EL2, TZ, 8, 1)      /* !E2H */
FIELD(CPTR_EL2, TFP, 10, 1)    /* !E2H, matches HCPTR.TCP10 */
FIELD(CPTR_EL2, TSM, 12, 1)    /* !E2H */
FIELD(CPTR_EL2, ZEN, 16, 2)    /* E2H */
FIELD(CPTR_EL2, FPEN, 20, 2)   /* E2H */
FIELD(CPTR_EL2, SMEN, 24, 2)   /* E2H */
FIELD(CPTR_EL2, TTA, 28, 1)
FIELD(CPTR_EL2, TAM, 30, 1)    /* matches HCPTR.TAM */
FIELD(CPTR_EL2, TCPAC, 31, 1)  /* matches HCPTR.TCPAC */

/* Bit definitions for CPTR_EL3 (AArch64 only) */
FIELD(CPTR_EL3, EZ, 8, 1)
FIELD(CPTR_EL3, TFP, 10, 1)
FIELD(CPTR_EL3, ESM, 12, 1)
FIELD(CPTR_EL3, TTA, 20, 1)
FIELD(CPTR_EL3, TAM, 30, 1)
FIELD(CPTR_EL3, TCPAC, 31, 1)

#define MDCR_MTPME    (1U << 28)
#define MDCR_TDCC     (1U << 27)
#define MDCR_HLP      (1U << 26)  /* MDCR_EL2 */
#define MDCR_SCCD     (1U << 23)  /* MDCR_EL3 */
#define MDCR_HCCD     (1U << 23)  /* MDCR_EL2 */
#define MDCR_EPMAD    (1U << 21)
#define MDCR_EDAD     (1U << 20)
#define MDCR_TTRF     (1U << 19)
#define MDCR_STE      (1U << 18)  /* MDCR_EL3 */
#define MDCR_SPME     (1U << 17)  /* MDCR_EL3 */
#define MDCR_HPMD     (1U << 17)  /* MDCR_EL2 */
#define MDCR_SDD      (1U << 16)
#define MDCR_SPD      (3U << 14)
#define MDCR_TDRA     (1U << 11)
#define MDCR_TDOSA    (1U << 10)
#define MDCR_TDA      (1U << 9)
#define MDCR_TDE      (1U << 8)
#define MDCR_HPME     (1U << 7)
#define MDCR_TPM      (1U << 6)
#define MDCR_TPMCR    (1U << 5)
#define MDCR_HPMN     (0x1fU)

/* Not all of the MDCR_EL3 bits are present in the 32-bit SDCR */
#define SDCR_VALID_MASK (MDCR_MTPME | MDCR_TDCC | MDCR_SCCD | \
                         MDCR_EPMAD | MDCR_EDAD | MDCR_TTRF | \
                         MDCR_STE | MDCR_SPME | MDCR_SPD)

#define TTBCR_N      (7U << 0) /* TTBCR.EAE==0 */
#define TTBCR_T0SZ   (7U << 0) /* TTBCR.EAE==1 */
#define TTBCR_PD0    (1U << 4)
#define TTBCR_PD1    (1U << 5)
#define TTBCR_EPD0   (1U << 7)
#define TTBCR_IRGN0  (3U << 8)
#define TTBCR_ORGN0  (3U << 10)
#define TTBCR_SH0    (3U << 12)
#define TTBCR_T1SZ   (3U << 16)
#define TTBCR_A1     (1U << 22)
#define TTBCR_EPD1   (1U << 23)
#define TTBCR_IRGN1  (3U << 24)
#define TTBCR_ORGN1  (3U << 26)
#define TTBCR_SH1    (1U << 28)
#define TTBCR_EAE    (1U << 31)

FIELD(VTCR, T0SZ, 0, 6)
FIELD(VTCR, SL0, 6, 2)
FIELD(VTCR, IRGN0, 8, 2)
FIELD(VTCR, ORGN0, 10, 2)
FIELD(VTCR, SH0, 12, 2)
FIELD(VTCR, TG0, 14, 2)
FIELD(VTCR, PS, 16, 3)
FIELD(VTCR, VS, 19, 1)
FIELD(VTCR, HA, 21, 1)
FIELD(VTCR, HD, 22, 1)
FIELD(VTCR, HWU59, 25, 1)
FIELD(VTCR, HWU60, 26, 1)
FIELD(VTCR, HWU61, 27, 1)
FIELD(VTCR, HWU62, 28, 1)
FIELD(VTCR, NSW, 29, 1)
FIELD(VTCR, NSA, 30, 1)
FIELD(VTCR, DS, 32, 1)
FIELD(VTCR, SL2, 33, 1)

#define HCRX_ENAS0    (1ULL << 0)
#define HCRX_ENALS    (1ULL << 1)
#define HCRX_ENASR    (1ULL << 2)
#define HCRX_FNXS     (1ULL << 3)
#define HCRX_FGTNXS   (1ULL << 4)
#define HCRX_SMPME    (1ULL << 5)
#define HCRX_TALLINT  (1ULL << 6)
#define HCRX_VINMI    (1ULL << 7)
#define HCRX_VFNMI    (1ULL << 8)
#define HCRX_CMOW     (1ULL << 9)
#define HCRX_MCE2     (1ULL << 10)
#define HCRX_MSCEN    (1ULL << 11)

#define HPFAR_NS      (1ULL << 63)

#define HSTR_TTEE (1 << 16)
#define HSTR_TJDBX (1 << 17)

/*
 * Depending on the value of HCR_EL2.E2H, bits 0 and 1
 * have different bit definitions, and EL1PCTEN might be
 * bit 0 or bit 10. We use _E2H1 and _E2H0 suffixes to
 * disambiguate if necessary.
 */
FIELD(CNTHCTL, EL0PCTEN_E2H1, 0, 1)
FIELD(CNTHCTL, EL0VCTEN_E2H1, 1, 1)
FIELD(CNTHCTL, EL1PCTEN_E2H0, 0, 1)
FIELD(CNTHCTL, EL1PCEN_E2H0, 1, 1)
FIELD(CNTHCTL, EVNTEN, 2, 1)
FIELD(CNTHCTL, EVNTDIR, 3, 1)
FIELD(CNTHCTL, EVNTI, 4, 4)
FIELD(CNTHCTL, EL0VTEN, 8, 1)
FIELD(CNTHCTL, EL0PTEN, 9, 1)
FIELD(CNTHCTL, EL1PCTEN_E2H1, 10, 1)
FIELD(CNTHCTL, EL1PTEN, 11, 1)
FIELD(CNTHCTL, ECV, 12, 1)
FIELD(CNTHCTL, EL1TVT, 13, 1)
FIELD(CNTHCTL, EL1TVCT, 14, 1)
FIELD(CNTHCTL, EL1NVPCT, 15, 1)
FIELD(CNTHCTL, EL1NVVCT, 16, 1)
FIELD(CNTHCTL, EVNTIS, 17, 1)
FIELD(CNTHCTL, CNTVMASK, 18, 1)
FIELD(CNTHCTL, CNTPMASK, 19, 1)

/* We use a few fake FSR values for internal purposes in M profile.
 * M profile cores don't have A/R format FSRs, but currently our
 * get_phys_addr() code assumes A/R profile and reports failures via
 * an A/R format FSR value. We then translate that into the proper
 * M profile exception and FSR status bit in arm_v7m_cpu_do_interrupt().
 * Mostly the FSR values we use for this are those defined for v7PMSA,
 * since we share some of that codepath. A few kinds of fault are
 * only for M profile and have no A/R equivalent, though, so we have
 * to pick a value from the reserved range (which we never otherwise
 * generate) to use for these.
 * These values will never be visible to the guest.
 */
#define M_FAKE_FSR_NSC_EXEC 0xf /* NS executing in S&NSC memory */
#define M_FAKE_FSR_SFAULT 0xe /* SecureFault INVTRAN, INVEP or AUVIOL */

/**
 * raise_exception: Raise the specified exception.
 * Raise a guest exception with the specified value, syndrome register
 * and target exception level. This should be called from helper functions,
 * and never returns because we will longjump back up to the CPU main loop.
 */
G_NORETURN void raise_exception(CPUARMState *env, uint32_t excp,
                                uint32_t syndrome, uint32_t target_el);

/*
 * Similarly, but also use unwinding to restore cpu state.
 */
G_NORETURN void raise_exception_ra(CPUARMState *env, uint32_t excp,
                                      uint32_t syndrome, uint32_t target_el,
                                      uintptr_t ra);

/*
 * For AArch64, map a given EL to an index in the banked_spsr array.
 * Note that this mapping and the AArch32 mapping defined in bank_number()
 * must agree such that the AArch64<->AArch32 SPSRs have the architecturally
 * mandated mapping between each other.
 */
static inline unsigned int aarch64_banked_spsr_index(unsigned int el)
{
    static const unsigned int map[4] = {
        [1] = BANK_SVC, /* EL1.  */
        [2] = BANK_HYP, /* EL2.  */
        [3] = BANK_MON, /* EL3.  */
    };
    assert(el >= 1 && el <= 3);
    return map[el];
}

/* Map CPU modes onto saved register banks.  */
static inline int bank_number(int mode)
{
    switch (mode) {
    case ARM_CPU_MODE_USR:
    case ARM_CPU_MODE_SYS:
        return BANK_USRSYS;
    case ARM_CPU_MODE_SVC:
        return BANK_SVC;
    case ARM_CPU_MODE_ABT:
        return BANK_ABT;
    case ARM_CPU_MODE_UND:
        return BANK_UND;
    case ARM_CPU_MODE_IRQ:
        return BANK_IRQ;
    case ARM_CPU_MODE_FIQ:
        return BANK_FIQ;
    case ARM_CPU_MODE_HYP:
        return BANK_HYP;
    case ARM_CPU_MODE_MON:
        return BANK_MON;
    }
    g_assert_not_reached();
}

/**
 * r14_bank_number: Map CPU mode onto register bank for r14
 *
 * Given an AArch32 CPU mode, return the index into the saved register
 * banks to use for the R14 (LR) in that mode. This is the same as
 * bank_number(), except for the special case of Hyp mode, where
 * R14 is shared with USR and SYS, unlike its R13 and SPSR.
 * This should be used as the index into env->banked_r14[], and
 * bank_number() used for the index into env->banked_r13[] and
 * env->banked_spsr[].
 */
static inline int r14_bank_number(int mode)
{
    return (mode == ARM_CPU_MODE_HYP) ? BANK_USRSYS : bank_number(mode);
}

void arm_cpu_register(const ARMCPUInfo *info);
void aarch64_cpu_register(const ARMCPUInfo *info);

void register_cp_regs_for_features(ARMCPU *cpu);
void init_cpreg_list(ARMCPU *cpu);

void arm_cpu_register_gdb_regs_for_features(ARMCPU *cpu);
void arm_translate_init(void);

void arm_cpu_register_gdb_commands(ARMCPU *cpu);
void aarch64_cpu_register_gdb_commands(ARMCPU *cpu, GString *,
                                       GPtrArray *, GPtrArray *);

void arm_restore_state_to_opc(CPUState *cs,
                              const TranslationBlock *tb,
                              const uint64_t *data);

#ifdef CONFIG_TCG
void arm_cpu_synchronize_from_tb(CPUState *cs, const TranslationBlock *tb);

/* Our implementation of TCGCPUOps::cpu_exec_halt */
bool arm_cpu_exec_halt(CPUState *cs);
#endif /* CONFIG_TCG */

typedef enum ARMFPRounding {
    FPROUNDING_TIEEVEN,
    FPROUNDING_POSINF,
    FPROUNDING_NEGINF,
    FPROUNDING_ZERO,
    FPROUNDING_TIEAWAY,
    FPROUNDING_ODD
} ARMFPRounding;

extern const FloatRoundMode arm_rmode_to_sf_map[6];

static inline FloatRoundMode arm_rmode_to_sf(ARMFPRounding rmode)
{
    assert((unsigned)rmode < ARRAY_SIZE(arm_rmode_to_sf_map));
    return arm_rmode_to_sf_map[rmode];
}

static inline void aarch64_save_sp(CPUARMState *env, int el)
{
    if (env->pstate & PSTATE_SP) {
        if (arm_is_guarded(env)) {
            env->gxf.sp_gl[el] = env->xregs[31];
        } else {
            env->sp_el[el] = env->xregs[31];
        }
    } else {
        env->sp_el[0] = env->xregs[31];
    }
}

static inline void aarch64_restore_sp(CPUARMState *env, int el)
{
    if (env->pstate & PSTATE_SP) {
        if (arm_is_guarded(env)) {
            env->xregs[31] = env->gxf.sp_gl[el];
        } else {
            env->xregs[31] = env->sp_el[el];
        }
    } else {
        env->xregs[31] = env->sp_el[0];
    }
}

static inline void update_spsel(CPUARMState *env, uint32_t imm)
{
    unsigned int cur_el = arm_current_el(env);
    /* Update PSTATE SPSel bit; this requires us to update the
     * working stack pointer in xregs[31].
     */
    if (!((imm ^ env->pstate) & PSTATE_SP)) {
        return;
    }
    aarch64_save_sp(env, cur_el);
    env->pstate = deposit32(env->pstate, 0, 1, imm);

    /* We rely on illegal updates to SPsel from EL0 to get trapped
     * at translation time.
     */
    assert(cur_el >= 1 && cur_el <= 3);
    aarch64_restore_sp(env, cur_el);
}

/*
 * arm_pamax
 * @cpu: ARMCPU
 *
 * Returns the implementation defined bit-width of physical addresses.
 * The ARMv8 reference manuals refer to this as PAMax().
 */
unsigned int arm_pamax(ARMCPU *cpu);

/*
 * round_down_to_parange_index
 * @bit_size: uint8_t
 *
 * Rounds down the bit_size supplied to the first supported ARM physical
 * address range and returns the index for this. The index is intended to
 * be used to set ID_AA64MMFR0_EL1's PARANGE bits.
 */
uint8_t round_down_to_parange_index(uint8_t bit_size);

/*
 * round_down_to_parange_bit_size
 * @bit_size: uint8_t
 *
 * Rounds down the bit_size supplied to the first supported ARM physical
 * address range bit size and returns this.
 */
uint8_t round_down_to_parange_bit_size(uint8_t bit_size);

/* Return true if extended addresses are enabled.
 * This is always the case if our translation regime is 64 bit,
 * but depends on TTBCR.EAE for 32 bit.
 */
static inline bool extended_addresses_enabled(CPUARMState *env)
{
    uint64_t tcr = env->cp15.tcr_el[arm_is_secure(env) ? 3 : 1];
    if (arm_feature(env, ARM_FEATURE_PMSA) &&
        arm_feature(env, ARM_FEATURE_V8)) {
        return true;
    }
    return arm_el_is_aa64(env, 1) ||
           (arm_feature(env, ARM_FEATURE_LPAE) && (tcr & TTBCR_EAE));
}

/* Update a QEMU watchpoint based on the information the guest has set in the
 * DBGWCR<n>_EL1 and DBGWVR<n>_EL1 registers.
 */
void hw_watchpoint_update(ARMCPU *cpu, int n);
/* Update the QEMU watchpoints for every guest watchpoint. This does a
 * complete delete-and-reinstate of the QEMU watchpoint list and so is
 * suitable for use after migration or on reset.
 */
void hw_watchpoint_update_all(ARMCPU *cpu);
/* Update a QEMU breakpoint based on the information the guest has set in the
 * DBGBCR<n>_EL1 and DBGBVR<n>_EL1 registers.
 */
void hw_breakpoint_update(ARMCPU *cpu, int n);
/* Update the QEMU breakpoints for every guest breakpoint. This does a
 * complete delete-and-reinstate of the QEMU breakpoint list and so is
 * suitable for use after migration or on reset.
 */
void hw_breakpoint_update_all(ARMCPU *cpu);

/* Callback function for checking if a breakpoint should trigger. */
bool arm_debug_check_breakpoint(CPUState *cs);

/* Callback function for checking if a watchpoint should trigger. */
bool arm_debug_check_watchpoint(CPUState *cs, CPUWatchpoint *wp);

/* Adjust addresses (in BE32 mode) before testing against watchpoint
 * addresses.
 */
vaddr arm_adjust_watchpoint_address(CPUState *cs, vaddr addr, int len);

/* Callback function for when a watchpoint or breakpoint triggers. */
void arm_debug_excp_handler(CPUState *cs);

#if defined(CONFIG_USER_ONLY) || !defined(CONFIG_TCG)
static inline bool arm_is_psci_call(ARMCPU *cpu, int excp_type)
{
    return false;
}
static inline void arm_handle_psci_call(ARMCPU *cpu)
{
    g_assert_not_reached();
}
#else
/* Return true if the r0/x0 value indicates that this SMC/HVC is a PSCI call. */
bool arm_is_psci_call(ARMCPU *cpu, int excp_type);
/* Actually handle a PSCI call */
void arm_handle_psci_call(ARMCPU *cpu);
#endif

/**
 * arm_clear_exclusive: clear the exclusive monitor
 * @env: CPU env
 * Clear the CPU's exclusive monitor, like the guest CLREX instruction.
 */
static inline void arm_clear_exclusive(CPUARMState *env)
{
    env->exclusive_addr = -1;
}

/**
 * ARMFaultType: type of an ARM MMU fault
 * This corresponds to the v8A pseudocode's Fault enumeration,
 * with extensions for QEMU internal conditions.
 */
typedef enum ARMFaultType {
    ARMFault_None,
    ARMFault_AccessFlag,
    ARMFault_Alignment,
    ARMFault_Background,
    ARMFault_Domain,
    ARMFault_Permission,
    ARMFault_Translation,
    ARMFault_AddressSize,
    ARMFault_SyncExternal,
    ARMFault_SyncExternalOnWalk,
    ARMFault_SyncParity,
    ARMFault_SyncParityOnWalk,
    ARMFault_AsyncParity,
    ARMFault_AsyncExternal,
    ARMFault_Debug,
    ARMFault_TLBConflict,
    ARMFault_UnsuppAtomicUpdate,
    ARMFault_Lockdown,
    ARMFault_Exclusive,
    ARMFault_ICacheMaint,
    ARMFault_QEMU_NSCExec, /* v8M: NS executing in S&NSC memory */
    ARMFault_QEMU_SFault, /* v8M: SecureFault INVTRAN, INVEP or AUVIOL */
    ARMFault_GPCFOnWalk,
    ARMFault_GPCFOnOutput,
    ARMFault_GXF_Abort,
} ARMFaultType;

typedef enum ARMGPCF {
    GPCF_None,
    GPCF_AddressSize,
    GPCF_Walk,
    GPCF_EABT,
    GPCF_Fail,
} ARMGPCF;

/**
 * ARMMMUFaultInfo: Information describing an ARM MMU Fault
 * @type: Type of fault
 * @gpcf: Subtype of ARMFault_GPCFOn{Walk,Output}.
 * @level: Table walk level (for translation, access flag and permission faults)
 * @domain: Domain of the fault address (for non-LPAE CPUs only)
 * @s2addr: Address that caused a fault at stage 2
 * @paddr: physical address that caused a fault for gpc
 * @paddr_space: physical address space that caused a fault for gpc
 * @stage2: True if we faulted at stage 2
 * @s1ptw: True if we faulted at stage 2 while doing a stage 1 page-table walk
 * @s1ns: True if we faulted on a non-secure IPA while in secure state
 * @ea: True if we should set the EA (external abort type) bit in syndrome
 */
typedef struct ARMMMUFaultInfo ARMMMUFaultInfo;
struct ARMMMUFaultInfo {
    ARMFaultType type;
    ARMGPCF gpcf;
    target_ulong s2addr;
    target_ulong paddr;
    ARMSecuritySpace paddr_space;
    int level;
    int domain;
    bool stage2;
    bool s1ptw;
    bool s1ns;
    bool ea;
};

/**
 * arm_fi_to_sfsc: Convert fault info struct to short-format FSC
 * Compare pseudocode EncodeSDFSC(), though unlike that function
 * we set up a whole FSR-format code including domain field and
 * putting the high bit of the FSC into bit 10.
 */
static inline uint32_t arm_fi_to_sfsc(ARMMMUFaultInfo *fi)
{
    uint32_t fsc;

    switch (fi->type) {
    case ARMFault_None:
        return 0;
    case ARMFault_AccessFlag:
        fsc = fi->level == 1 ? 0x3 : 0x6;
        break;
    case ARMFault_Alignment:
        fsc = 0x1;
        break;
    case ARMFault_Permission:
        fsc = fi->level == 1 ? 0xd : 0xf;
        break;
    case ARMFault_Domain:
        fsc = fi->level == 1 ? 0x9 : 0xb;
        break;
    case ARMFault_Translation:
        fsc = fi->level == 1 ? 0x5 : 0x7;
        break;
    case ARMFault_SyncExternal:
        fsc = 0x8 | (fi->ea << 12);
        break;
    case ARMFault_SyncExternalOnWalk:
        fsc = fi->level == 1 ? 0xc : 0xe;
        fsc |= (fi->ea << 12);
        break;
    case ARMFault_SyncParity:
        fsc = 0x409;
        break;
    case ARMFault_SyncParityOnWalk:
        fsc = fi->level == 1 ? 0x40c : 0x40e;
        break;
    case ARMFault_AsyncParity:
        fsc = 0x408;
        break;
    case ARMFault_AsyncExternal:
        fsc = 0x406 | (fi->ea << 12);
        break;
    case ARMFault_Debug:
        fsc = 0x2;
        break;
    case ARMFault_TLBConflict:
        fsc = 0x400;
        break;
    case ARMFault_Lockdown:
        fsc = 0x404;
        break;
    case ARMFault_Exclusive:
        fsc = 0x405;
        break;
    case ARMFault_ICacheMaint:
        fsc = 0x4;
        break;
    case ARMFault_Background:
        fsc = 0x0;
        break;
    case ARMFault_QEMU_NSCExec:
        fsc = M_FAKE_FSR_NSC_EXEC;
        break;
    case ARMFault_QEMU_SFault:
        fsc = M_FAKE_FSR_SFAULT;
        break;
    default:
        /* Other faults can't occur in a context that requires a
         * short-format status code.
         */
        g_assert_not_reached();
    }

    fsc |= (fi->domain << 4);
    return fsc;
}

/**
 * arm_fi_to_lfsc: Convert fault info struct to long-format FSC
 * Compare pseudocode EncodeLDFSC(), though unlike that function
 * we fill in also the LPAE bit 9 of a DFSR format.
 */
static inline uint32_t arm_fi_to_lfsc(ARMMMUFaultInfo *fi)
{
    uint32_t fsc;

    switch (fi->type) {
    case ARMFault_None:
        return 0;
    case ARMFault_AddressSize:
        assert(fi->level >= -1 && fi->level <= 3);
        if (fi->level < 0) {
            fsc = 0b101001;
        } else {
            fsc = fi->level;
        }
        break;
    case ARMFault_AccessFlag:
        assert(fi->level >= 0 && fi->level <= 3);
        fsc = 0b001000 | fi->level;
        break;
    case ARMFault_Permission:
        assert(fi->level >= 0 && fi->level <= 3);
        fsc = 0b001100 | fi->level;
        break;
    case ARMFault_Translation:
        assert(fi->level >= -1 && fi->level <= 3);
        if (fi->level < 0) {
            fsc = 0b101011;
        } else {
            fsc = 0b000100 | fi->level;
        }
        break;
    case ARMFault_SyncExternal:
        fsc = 0x10 | (fi->ea << 12);
        break;
    case ARMFault_SyncExternalOnWalk:
        assert(fi->level >= -1 && fi->level <= 3);
        if (fi->level < 0) {
            fsc = 0b010011;
        } else {
            fsc = 0b010100 | fi->level;
        }
        fsc |= fi->ea << 12;
        break;
    case ARMFault_SyncParity:
        fsc = 0x18;
        break;
    case ARMFault_SyncParityOnWalk:
        assert(fi->level >= -1 && fi->level <= 3);
        if (fi->level < 0) {
            fsc = 0b011011;
        } else {
            fsc = 0b011100 | fi->level;
        }
        break;
    case ARMFault_AsyncParity:
        fsc = 0x19;
        break;
    case ARMFault_AsyncExternal:
        fsc = 0x11 | (fi->ea << 12);
        break;
    case ARMFault_Alignment:
        fsc = 0x21;
        break;
    case ARMFault_Debug:
        fsc = 0x22;
        break;
    case ARMFault_TLBConflict:
        fsc = 0x30;
        break;
    case ARMFault_UnsuppAtomicUpdate:
        fsc = 0x31;
        break;
    case ARMFault_Lockdown:
        fsc = 0x34;
        break;
    case ARMFault_Exclusive:
        fsc = 0x35;
        break;
    case ARMFault_GPCFOnWalk:
        assert(fi->level >= -1 && fi->level <= 3);
        if (fi->level < 0) {
            fsc = 0b100011;
        } else {
            fsc = 0b100100 | fi->level;
        }
        break;
    case ARMFault_GPCFOnOutput:
        fsc = 0b101000;
        break;
    case ARMFault_GXF_Abort:
        /* TODO: GXF set this properly */
        fsc = (fi->level & 3) | (0x3 << 2);
        break;
    default:
        /* Other faults can't occur in a context that requires a
         * long-format status code.
         */
        g_assert_not_reached();
    }

    fsc |= 1 << 9;
    return fsc;
}

static inline bool arm_extabort_type(MemTxResult result)
{
    /* The EA bit in syndromes and fault status registers is an
     * IMPDEF classification of external aborts. ARM implementations
     * usually use this to indicate AXI bus Decode error (0) or
     * Slave error (1); in QEMU we follow that.
     */
    return result != MEMTX_DECODE_ERROR;
}

#ifdef CONFIG_USER_ONLY
void arm_cpu_record_sigsegv(CPUState *cpu, vaddr addr,
                            MMUAccessType access_type,
                            bool maperr, uintptr_t ra);
void arm_cpu_record_sigbus(CPUState *cpu, vaddr addr,
                           MMUAccessType access_type, uintptr_t ra);
#else
bool arm_cpu_tlb_fill_align(CPUState *cs, CPUTLBEntryFull *out, vaddr addr,
                            MMUAccessType access_type, int mmu_idx,
                            MemOp memop, int size, bool probe, uintptr_t ra);
#endif

static inline int arm_to_core_mmu_idx(ARMMMUIdx mmu_idx)
{
    return mmu_idx & ARM_MMU_IDX_COREIDX_MASK;
}

static inline ARMMMUIdx core_to_arm_mmu_idx(CPUARMState *env, int mmu_idx)
{
    if (arm_feature(env, ARM_FEATURE_M)) {
        return mmu_idx | ARM_MMU_IDX_M;
    } else {
        return mmu_idx | ARM_MMU_IDX_A;
    }
}

static inline ARMMMUIdx core_to_aa64_mmu_idx(int mmu_idx)
{
    /* AArch64 is always a-profile. */
    return mmu_idx | ARM_MMU_IDX_A;
}

int arm_mmu_idx_to_el(ARMMMUIdx mmu_idx);

int arm_mmu_idx_is_guarded(ARMMMUIdx mmu_idx);
/* Return the MMU index for a v7M CPU in the specified security state */
ARMMMUIdx arm_v7m_mmu_idx_for_secstate(CPUARMState *env, bool secstate);

/*
 * Return true if the stage 1 translation regime is using LPAE
 * format page tables
 */
bool arm_s1_regime_using_lpae_format(CPUARMState *env, ARMMMUIdx mmu_idx);

/* Raise a data fault alignment exception for the specified virtual address */
G_NORETURN void arm_cpu_do_unaligned_access(CPUState *cs, vaddr vaddr,
                                            MMUAccessType access_type,
                                            int mmu_idx, uintptr_t retaddr);

#ifndef CONFIG_USER_ONLY
/* arm_cpu_do_transaction_failed: handle a memory system error response
 * (eg "no device/memory present at address") by raising an external abort
 * exception
 */
void arm_cpu_do_transaction_failed(CPUState *cs, hwaddr physaddr,
                                   vaddr addr, unsigned size,
                                   MMUAccessType access_type,
                                   int mmu_idx, MemTxAttrs attrs,
                                   MemTxResult response, uintptr_t retaddr);
#endif

/* Call any registered EL change hooks */
static inline void arm_call_pre_el_change_hook(ARMCPU *cpu)
{
    ARMELChangeHook *hook, *next;
    QLIST_FOREACH_SAFE(hook, &cpu->pre_el_change_hooks, node, next) {
        hook->hook(cpu, hook->opaque);
    }
}
static inline void arm_call_el_change_hook(ARMCPU *cpu)
{
    ARMELChangeHook *hook, *next;
    QLIST_FOREACH_SAFE(hook, &cpu->el_change_hooks, node, next) {
        hook->hook(cpu, hook->opaque);
    }
}

/*
 * Return true if this address translation regime has two ranges.
 * Note that this will not return the correct answer for AArch32
 * Secure PL1&0 (i.e. mmu indexes E3, E30_0, E30_3_PAN), but it is
 * never called from a context where EL3 can be AArch32. (The
 * correct return value for ARMMMUIdx_E3 would be different for
 * that case, so we can't just make the function return the
 * correct value anyway; we would need an extra "bool e3_is_aarch32"
 * argument which all the current callsites would pass as 'false'.)
 */
static inline bool regime_has_2_ranges(ARMMMUIdx mmu_idx)
{
    switch (mmu_idx) {
    case ARMMMUIdx_Stage1_E0:
    case ARMMMUIdx_Stage1_E1:
    case ARMMMUIdx_Stage1_E1_PAN:
    case ARMMMUIdx_Stage1_GE1:
    case ARMMMUIdx_Stage1_GE1_PAN:
    case ARMMMUIdx_E10_0:
    case ARMMMUIdx_E10_1:
    case ARMMMUIdx_E10_1_PAN:
    case ARMMMUIdx_E20_0:
    case ARMMMUIdx_E20_2:
    case ARMMMUIdx_E20_2_PAN:
    case ARMMMUIdx_GE10_1:
    case ARMMMUIdx_GE10_1_PAN:
    case ARMMMUIdx_GE20_2:
    case ARMMMUIdx_GE20_2_PAN:
        return true;
    default:
        return false;
    }
}

static inline bool regime_is_pan(CPUARMState *env, ARMMMUIdx mmu_idx)
{
    switch (mmu_idx) {
    case ARMMMUIdx_Stage1_E1_PAN:
    case ARMMMUIdx_Stage1_GE1_PAN:
    case ARMMMUIdx_E10_1_PAN:
    case ARMMMUIdx_E20_2_PAN:
<<<<<<< HEAD
    case ARMMMUIdx_GE10_1_PAN:
    case ARMMMUIdx_GE20_2_PAN:
=======
    case ARMMMUIdx_E30_3_PAN:
>>>>>>> ae35f033
        return true;
    default:
        return false;
    }
}

static inline bool regime_is_stage2(ARMMMUIdx mmu_idx)
{
    return mmu_idx == ARMMMUIdx_Stage2 || mmu_idx == ARMMMUIdx_Stage2_S;
}

/* Return the exception level which controls this address translation regime */
static inline uint32_t regime_el(CPUARMState *env, ARMMMUIdx mmu_idx)
{
    switch (mmu_idx) {
    case ARMMMUIdx_E20_0:
    case ARMMMUIdx_E20_2:
    case ARMMMUIdx_E20_2_PAN:
    case ARMMMUIdx_Stage2:
    case ARMMMUIdx_Stage2_S:
    case ARMMMUIdx_E2:
    case ARMMMUIdx_GE20_2:
    case ARMMMUIdx_GE20_2_PAN:
    case ARMMMUIdx_GE2:
        return 2;
    case ARMMMUIdx_E3:
    case ARMMMUIdx_E30_0:
    case ARMMMUIdx_E30_3_PAN:
        return 3;
    case ARMMMUIdx_E10_0:
    case ARMMMUIdx_Stage1_E0:
    case ARMMMUIdx_Stage1_E1:
    case ARMMMUIdx_Stage1_E1_PAN:
    case ARMMMUIdx_Stage1_GE1_PAN:
    case ARMMMUIdx_Stage1_GE1:
    case ARMMMUIdx_E10_1:
    case ARMMMUIdx_E10_1_PAN:
    case ARMMMUIdx_GE10_1:
    case ARMMMUIdx_GE10_1_PAN:
    case ARMMMUIdx_MPrivNegPri:
    case ARMMMUIdx_MUserNegPri:
    case ARMMMUIdx_MPriv:
    case ARMMMUIdx_MUser:
    case ARMMMUIdx_MSPrivNegPri:
    case ARMMMUIdx_MSUserNegPri:
    case ARMMMUIdx_MSPriv:
    case ARMMMUIdx_MSUser:
        return 1;
    default:
        g_assert_not_reached();
    }
}

static inline bool regime_is_user(CPUARMState *env, ARMMMUIdx mmu_idx)
{
    switch (mmu_idx) {
    case ARMMMUIdx_E10_0:
    case ARMMMUIdx_E20_0:
    case ARMMMUIdx_E30_0:
    case ARMMMUIdx_Stage1_E0:
    case ARMMMUIdx_MUser:
    case ARMMMUIdx_MSUser:
    case ARMMMUIdx_MUserNegPri:
    case ARMMMUIdx_MSUserNegPri:
        return true;
    default:
        return false;
<<<<<<< HEAD
    case ARMMMUIdx_E10_0:
    case ARMMMUIdx_E10_1:
    case ARMMMUIdx_E10_1_PAN:
    case ARMMMUIdx_GE10_1:
    case ARMMMUIdx_GE10_1_PAN:
        g_assert_not_reached();
=======
>>>>>>> ae35f033
    }
}

/* Return the SCTLR value which controls this address translation regime */
static inline uint64_t regime_sctlr(CPUARMState *env, ARMMMUIdx mmu_idx)
{
    return env->cp15.sctlr_el[regime_el(env, mmu_idx)];
}

/*
 * These are the fields in VTCR_EL2 which affect both the Secure stage 2
 * and the Non-Secure stage 2 translation regimes (and hence which are
 * not present in VSTCR_EL2).
 */
#define VTCR_SHARED_FIELD_MASK \
    (R_VTCR_IRGN0_MASK | R_VTCR_ORGN0_MASK | R_VTCR_SH0_MASK | \
     R_VTCR_PS_MASK | R_VTCR_VS_MASK | R_VTCR_HA_MASK | R_VTCR_HD_MASK | \
     R_VTCR_DS_MASK)

/* Return the value of the TCR controlling this translation regime */
static inline uint64_t regime_tcr(CPUARMState *env, ARMMMUIdx mmu_idx)
{
    if (mmu_idx == ARMMMUIdx_Stage2) {
        return env->cp15.vtcr_el2;
    }
    if (mmu_idx == ARMMMUIdx_Stage2_S) {
        /*
         * Secure stage 2 shares fields from VTCR_EL2. We merge those
         * in with the VSTCR_EL2 value to synthesize a single VTCR_EL2 format
         * value so the callers don't need to special case this.
         *
         * If a future architecture change defines bits in VSTCR_EL2 that
         * overlap with these VTCR_EL2 fields we may need to revisit this.
         */
        uint64_t v = env->cp15.vstcr_el2 & ~VTCR_SHARED_FIELD_MASK;
        v |= env->cp15.vtcr_el2 & VTCR_SHARED_FIELD_MASK;
        return v;
    }
    return env->cp15.tcr_el[regime_el(env, mmu_idx)];
}

/* Return true if the translation regime is using LPAE format page tables */
static inline bool regime_using_lpae_format(CPUARMState *env, ARMMMUIdx mmu_idx)
{
    int el = regime_el(env, mmu_idx);
    if (el == 2 || arm_el_is_aa64(env, el)) {
        return true;
    }
    if (arm_feature(env, ARM_FEATURE_PMSA) &&
        arm_feature(env, ARM_FEATURE_V8)) {
        return true;
    }
    if (arm_feature(env, ARM_FEATURE_LPAE)
        && (regime_tcr(env, mmu_idx) & TTBCR_EAE)) {
        return true;
    }
    return false;
}

/**
 * arm_num_brps: Return number of implemented breakpoints.
 * Note that the ID register BRPS field is "number of bps - 1",
 * and we return the actual number of breakpoints.
 */
static inline int arm_num_brps(ARMCPU *cpu)
{
    if (arm_feature(&cpu->env, ARM_FEATURE_AARCH64)) {
        return FIELD_EX64(cpu->isar.id_aa64dfr0, ID_AA64DFR0, BRPS) + 1;
    } else {
        return FIELD_EX32(cpu->isar.dbgdidr, DBGDIDR, BRPS) + 1;
    }
}

/**
 * arm_num_wrps: Return number of implemented watchpoints.
 * Note that the ID register WRPS field is "number of wps - 1",
 * and we return the actual number of watchpoints.
 */
static inline int arm_num_wrps(ARMCPU *cpu)
{
    if (arm_feature(&cpu->env, ARM_FEATURE_AARCH64)) {
        return FIELD_EX64(cpu->isar.id_aa64dfr0, ID_AA64DFR0, WRPS) + 1;
    } else {
        return FIELD_EX32(cpu->isar.dbgdidr, DBGDIDR, WRPS) + 1;
    }
}

/**
 * arm_num_ctx_cmps: Return number of implemented context comparators.
 * Note that the ID register CTX_CMPS field is "number of cmps - 1",
 * and we return the actual number of comparators.
 */
static inline int arm_num_ctx_cmps(ARMCPU *cpu)
{
    if (arm_feature(&cpu->env, ARM_FEATURE_AARCH64)) {
        return FIELD_EX64(cpu->isar.id_aa64dfr0, ID_AA64DFR0, CTX_CMPS) + 1;
    } else {
        return FIELD_EX32(cpu->isar.dbgdidr, DBGDIDR, CTX_CMPS) + 1;
    }
}

/**
 * v7m_using_psp: Return true if using process stack pointer
 * Return true if the CPU is currently using the process stack
 * pointer, or false if it is using the main stack pointer.
 */
static inline bool v7m_using_psp(CPUARMState *env)
{
    /* Handler mode always uses the main stack; for thread mode
     * the CONTROL.SPSEL bit determines the answer.
     * Note that in v7M it is not possible to be in Handler mode with
     * CONTROL.SPSEL non-zero, but in v8M it is, so we must check both.
     */
    return !arm_v7m_is_handler_mode(env) &&
        env->v7m.control[env->v7m.secure] & R_V7M_CONTROL_SPSEL_MASK;
}

/**
 * v7m_sp_limit: Return SP limit for current CPU state
 * Return the SP limit value for the current CPU security state
 * and stack pointer.
 */
static inline uint32_t v7m_sp_limit(CPUARMState *env)
{
    if (v7m_using_psp(env)) {
        return env->v7m.psplim[env->v7m.secure];
    } else {
        return env->v7m.msplim[env->v7m.secure];
    }
}

/**
 * v7m_cpacr_pass:
 * Return true if the v7M CPACR permits access to the FPU for the specified
 * security state and privilege level.
 */
static inline bool v7m_cpacr_pass(CPUARMState *env,
                                  bool is_secure, bool is_priv)
{
    switch (extract32(env->v7m.cpacr[is_secure], 20, 2)) {
    case 0:
    case 2: /* UNPREDICTABLE: we treat like 0 */
        return false;
    case 1:
        return is_priv;
    case 3:
        return true;
    default:
        g_assert_not_reached();
    }
}

/**
 * aarch32_mode_name(): Return name of the AArch32 CPU mode
 * @psr: Program Status Register indicating CPU mode
 *
 * Returns, for debug logging purposes, a printable representation
 * of the AArch32 CPU mode ("svc", "usr", etc) as indicated by
 * the low bits of the specified PSR.
 */
static inline const char *aarch32_mode_name(uint32_t psr)
{
    static const char cpu_mode_names[16][4] = {
        "usr", "fiq", "irq", "svc", "???", "???", "mon", "abt",
        "???", "???", "hyp", "und", "???", "???", "???", "sys"
    };

    return cpu_mode_names[psr & 0xf];
}

/**
 * arm_cpu_update_virq: Update CPU_INTERRUPT_VIRQ bit in cs->interrupt_request
 *
 * Update the CPU_INTERRUPT_VIRQ bit in cs->interrupt_request, following
 * a change to either the input VIRQ line from the GIC or the HCR_EL2.VI bit.
 * Must be called with the BQL held.
 */
void arm_cpu_update_virq(ARMCPU *cpu);

/**
 * arm_cpu_update_vfiq: Update CPU_INTERRUPT_VFIQ bit in cs->interrupt_request
 *
 * Update the CPU_INTERRUPT_VFIQ bit in cs->interrupt_request, following
 * a change to either the input VFIQ line from the GIC or the HCR_EL2.VF bit.
 * Must be called with the BQL held.
 */
void arm_cpu_update_vfiq(ARMCPU *cpu);

/**
 * arm_cpu_update_vinmi: Update CPU_INTERRUPT_VINMI bit in cs->interrupt_request
 *
 * Update the CPU_INTERRUPT_VINMI bit in cs->interrupt_request, following
 * a change to either the input VNMI line from the GIC or the HCRX_EL2.VINMI.
 * Must be called with the BQL held.
 */
void arm_cpu_update_vinmi(ARMCPU *cpu);

/**
 * arm_cpu_update_vfnmi: Update CPU_INTERRUPT_VFNMI bit in cs->interrupt_request
 *
 * Update the CPU_INTERRUPT_VFNMI bit in cs->interrupt_request, following
 * a change to the HCRX_EL2.VFNMI.
 * Must be called with the BQL held.
 */
void arm_cpu_update_vfnmi(ARMCPU *cpu);

/**
 * arm_cpu_update_vserr: Update CPU_INTERRUPT_VSERR bit
 *
 * Update the CPU_INTERRUPT_VSERR bit in cs->interrupt_request,
 * following a change to the HCR_EL2.VSE bit.
 */
void arm_cpu_update_vserr(ARMCPU *cpu);

/**
 * arm_mmu_idx_el:
 * @env: The cpu environment
 * @el: The EL to use.
 *
 * Return the full ARMMMUIdx for the translation regime for EL.
 */
ARMMMUIdx arm_mmu_idx_el(CPUARMState *env, int el);

/**
 * arm_mmu_idx:
 * @env: The cpu environment
 *
 * Return the full ARMMMUIdx for the current translation regime.
 */
ARMMMUIdx arm_mmu_idx(CPUARMState *env);

/**
 * arm_stage1_mmu_idx:
 * @env: The cpu environment
 *
 * Return the ARMMMUIdx for the stage1 traversal for the current regime.
 */
#ifdef CONFIG_USER_ONLY
static inline ARMMMUIdx stage_1_mmu_idx(ARMMMUIdx mmu_idx)
{
    return ARMMMUIdx_Stage1_E0;
}
static inline ARMMMUIdx arm_stage1_mmu_idx(CPUARMState *env)
{
    return ARMMMUIdx_Stage1_E0;
}
#else
ARMMMUIdx stage_1_mmu_idx(ARMMMUIdx mmu_idx);
ARMMMUIdx arm_stage1_mmu_idx(CPUARMState *env);
#endif

/**
 * arm_mmu_idx_is_stage1_of_2:
 * @mmu_idx: The ARMMMUIdx to test
 *
 * Return true if @mmu_idx is a NOTLB mmu_idx that is the
 * first stage of a two stage regime.
 */
static inline bool arm_mmu_idx_is_stage1_of_2(ARMMMUIdx mmu_idx)
{
    switch (mmu_idx) {
    case ARMMMUIdx_Stage1_E0:
    case ARMMMUIdx_Stage1_E1:
    case ARMMMUIdx_Stage1_E1_PAN:
    case ARMMMUIdx_Stage1_GE1:
    case ARMMMUIdx_Stage1_GE1_PAN:
        return true;
    default:
        return false;
    }
}

static inline uint32_t aarch32_cpsr_valid_mask(uint64_t features,
                                               const ARMISARegisters *id)
{
    uint32_t valid = CPSR_M | CPSR_AIF | CPSR_IL | CPSR_NZCV;

    if ((features >> ARM_FEATURE_V4T) & 1) {
        valid |= CPSR_T;
    }
    if ((features >> ARM_FEATURE_V5) & 1) {
        valid |= CPSR_Q; /* V5TE in reality*/
    }
    if ((features >> ARM_FEATURE_V6) & 1) {
        valid |= CPSR_E | CPSR_GE;
    }
    if ((features >> ARM_FEATURE_THUMB2) & 1) {
        valid |= CPSR_IT;
    }
    if (isar_feature_aa32_jazelle(id)) {
        valid |= CPSR_J;
    }
    if (isar_feature_aa32_pan(id)) {
        valid |= CPSR_PAN;
    }
    if (isar_feature_aa32_dit(id)) {
        valid |= CPSR_DIT;
    }
    if (isar_feature_aa32_ssbs(id)) {
        valid |= CPSR_SSBS;
    }

    return valid;
}

static inline uint32_t aarch64_pstate_valid_mask(const ARMISARegisters *id)
{
    uint32_t valid;

    valid = PSTATE_M | PSTATE_DAIF | PSTATE_IL | PSTATE_SS | PSTATE_NZCV;
    if (isar_feature_aa64_bti(id)) {
        valid |= PSTATE_BTYPE;
    }
    if (isar_feature_aa64_pan(id)) {
        valid |= PSTATE_PAN;
    }
    if (isar_feature_aa64_uao(id)) {
        valid |= PSTATE_UAO;
    }
    if (isar_feature_aa64_dit(id)) {
        valid |= PSTATE_DIT;
    }
    if (isar_feature_aa64_ssbs(id)) {
        valid |= PSTATE_SSBS;
    }
    if (isar_feature_aa64_mte(id)) {
        valid |= PSTATE_TCO;
    }
    if (isar_feature_aa64_nmi(id)) {
        valid |= PSTATE_ALLINT;
    }

    return valid;
}

/* Granule size (i.e. page size) */
typedef enum ARMGranuleSize {
    /* Same order as TG0 encoding */
    Gran4K,
    Gran64K,
    Gran16K,
    GranInvalid,
} ARMGranuleSize;

/**
 * arm_granule_bits: Return address size of the granule in bits
 *
 * Return the address size of the granule in bits. This corresponds
 * to the pseudocode TGxGranuleBits().
 */
static inline int arm_granule_bits(ARMGranuleSize gran)
{
    switch (gran) {
    case Gran64K:
        return 16;
    case Gran16K:
        return 14;
    case Gran4K:
        return 12;
    default:
        g_assert_not_reached();
    }
}

/*
 * Parameters of a given virtual address, as extracted from the
 * translation control register (TCR) for a given regime.
 */
typedef struct ARMVAParameters {
    unsigned tsz    : 8;
    unsigned ps     : 3;
    unsigned sh     : 2;
    unsigned select : 1;
    bool tbi        : 1;
    bool epd        : 1;
    bool hpd        : 1;
    bool tsz_oob    : 1;  /* tsz has been clamped to legal range */
    bool ds         : 1;
    bool ha         : 1;
    bool hd         : 1;
    ARMGranuleSize gran : 2;
} ARMVAParameters;

/**
 * aa64_va_parameters: Return parameters for an AArch64 virtual address
 * @env: CPU
 * @va: virtual address to look up
 * @mmu_idx: determines translation regime to use
 * @data: true if this is a data access
 * @el1_is_aa32: true if we are asking about stage 2 when EL1 is AArch32
 *  (ignored if @mmu_idx is for a stage 1 regime; only affects tsz/tsz_oob)
 */
ARMVAParameters aa64_va_parameters(CPUARMState *env, uint64_t va,
                                   ARMMMUIdx mmu_idx, bool data,
                                   bool el1_is_aa32);

int aa64_va_parameter_tbi(uint64_t tcr, ARMMMUIdx mmu_idx);
int aa64_va_parameter_tbid(uint64_t tcr, ARMMMUIdx mmu_idx);
int aa64_va_parameter_tcma(uint64_t tcr, ARMMMUIdx mmu_idx);

/* Determine if allocation tags are available.  */
static inline bool allocation_tag_access_enabled(CPUARMState *env, int el,
                                                 uint64_t sctlr)
{
    if (el < 3
        && arm_feature(env, ARM_FEATURE_EL3)
        && !(env->cp15.scr_el3 & SCR_ATA)) {
        return false;
    }
    if (el < 2 && arm_is_el2_enabled(env)) {
        uint64_t hcr = arm_hcr_el2_eff(env);
        if (!(hcr & HCR_ATA) && (!(hcr & HCR_E2H) || !(hcr & HCR_TGE))) {
            return false;
        }
    }
    sctlr &= (el == 0 ? SCTLR_ATA0 : SCTLR_ATA);
    return sctlr != 0;
}

#ifndef CONFIG_USER_ONLY

/* Security attributes for an address, as returned by v8m_security_lookup. */
typedef struct V8M_SAttributes {
    bool subpage; /* true if these attrs don't cover the whole TARGET_PAGE */
    bool ns;
    bool nsc;
    uint8_t sregion;
    bool srvalid;
    uint8_t iregion;
    bool irvalid;
} V8M_SAttributes;

void v8m_security_lookup(CPUARMState *env, uint32_t address,
                         MMUAccessType access_type, ARMMMUIdx mmu_idx,
                         bool secure, V8M_SAttributes *sattrs);

/* Cacheability and shareability attributes for a memory access */
typedef struct ARMCacheAttrs {
    /*
     * If is_s2_format is true, attrs is the S2 descriptor bits [5:2]
     * Otherwise, attrs is the same as the MAIR_EL1 8-bit format
     */
    unsigned int attrs:8;
    unsigned int shareability:2; /* as in the SH field of the VMSAv8-64 PTEs */
    bool is_s2_format:1;
} ARMCacheAttrs;

/* Fields that are valid upon success. */
typedef struct GetPhysAddrResult {
    CPUTLBEntryFull f;
    ARMCacheAttrs cacheattrs;
} GetPhysAddrResult;

/**
 * get_phys_addr: get the physical address for a virtual address
 * @env: CPUARMState
 * @address: virtual address to get physical address for
 * @access_type: 0 for read, 1 for write, 2 for execute
 * @memop: memory operation feeding this access, or 0 for none
 * @mmu_idx: MMU index indicating required translation regime
 * @result: set on translation success.
 * @fi: set to fault info if the translation fails
 *
 * Find the physical address corresponding to the given virtual address,
 * by doing a translation table walk on MMU based systems or using the
 * MPU state on MPU based systems.
 *
 * Returns false if the translation was successful. Otherwise, phys_ptr, attrs,
 * prot and page_size may not be filled in, and the populated fsr value provides
 * information on why the translation aborted, in the format of a
 * DFSR/IFSR fault register, with the following caveats:
 *  * we honour the short vs long DFSR format differences.
 *  * the WnR bit is never set (the caller must do this).
 *  * for PSMAv5 based systems we don't bother to return a full FSR format
 *    value.
 */
bool get_phys_addr(CPUARMState *env, vaddr address,
                   MMUAccessType access_type, MemOp memop, ARMMMUIdx mmu_idx,
                   GetPhysAddrResult *result, ARMMMUFaultInfo *fi)
    __attribute__((nonnull));

/**
 * get_phys_addr_with_space_nogpc: get the physical address for a virtual
 *                                 address
 * @env: CPUARMState
 * @address: virtual address to get physical address for
 * @access_type: 0 for read, 1 for write, 2 for execute
 * @memop: memory operation feeding this access, or 0 for none
 * @mmu_idx: MMU index indicating required translation regime
 * @space: security space for the access
 * @result: set on translation success.
 * @fi: set to fault info if the translation fails
 *
 * Similar to get_phys_addr, but use the given security space and don't perform
 * a Granule Protection Check on the resulting address.
 */
bool get_phys_addr_with_space_nogpc(CPUARMState *env, vaddr address,
                                    MMUAccessType access_type, MemOp memop,
                                    ARMMMUIdx mmu_idx, ARMSecuritySpace space,
                                    GetPhysAddrResult *result,
                                    ARMMMUFaultInfo *fi)
    __attribute__((nonnull));

bool pmsav8_mpu_lookup(CPUARMState *env, uint32_t address,
                       MMUAccessType access_type, ARMMMUIdx mmu_idx,
                       bool is_secure, GetPhysAddrResult *result,
                       ARMMMUFaultInfo *fi, uint32_t *mregion);

void arm_log_exception(CPUState *cs);

#endif /* !CONFIG_USER_ONLY */

/*
 * SVE predicates are 1/8 the size of SVE vectors, and cannot use
 * the same simd_desc() encoding due to restrictions on size.
 * Use these instead.
 */
FIELD(PREDDESC, OPRSZ, 0, 6)
FIELD(PREDDESC, ESZ, 6, 2)
FIELD(PREDDESC, DATA, 8, 24)

/*
 * The SVE simd_data field, for memory ops, contains either
 * rd (5 bits) or a shift count (2 bits).
 */
#define SVE_MTEDESC_SHIFT 5

/* Bits within a descriptor passed to the helper_mte_check* functions. */
FIELD(MTEDESC, MIDX,  0, 4)
FIELD(MTEDESC, TBI,   4, 2)
FIELD(MTEDESC, TCMA,  6, 2)
FIELD(MTEDESC, WRITE, 8, 1)
FIELD(MTEDESC, ALIGN, 9, 3)
FIELD(MTEDESC, SIZEM1, 12, SIMD_DATA_BITS - SVE_MTEDESC_SHIFT - 12)  /* size - 1 */

bool mte_probe(CPUARMState *env, uint32_t desc, uint64_t ptr);
uint64_t mte_check(CPUARMState *env, uint32_t desc, uint64_t ptr, uintptr_t ra);

/**
 * mte_mops_probe: Check where the next MTE failure is for a FEAT_MOPS operation
 * @env: CPU env
 * @ptr: start address of memory region (dirty pointer)
 * @size: length of region (guaranteed not to cross a page boundary)
 * @desc: MTEDESC descriptor word (0 means no MTE checks)
 * Returns: the size of the region that can be copied without hitting
 *          an MTE tag failure
 *
 * Note that we assume that the caller has already checked the TBI
 * and TCMA bits with mte_checks_needed() and an MTE check is definitely
 * required.
 */
uint64_t mte_mops_probe(CPUARMState *env, uint64_t ptr, uint64_t size,
                        uint32_t desc);

/**
 * mte_mops_probe_rev: Check where the next MTE failure is for a FEAT_MOPS
 *                     operation going in the reverse direction
 * @env: CPU env
 * @ptr: *end* address of memory region (dirty pointer)
 * @size: length of region (guaranteed not to cross a page boundary)
 * @desc: MTEDESC descriptor word (0 means no MTE checks)
 * Returns: the size of the region that can be copied without hitting
 *          an MTE tag failure
 *
 * Note that we assume that the caller has already checked the TBI
 * and TCMA bits with mte_checks_needed() and an MTE check is definitely
 * required.
 */
uint64_t mte_mops_probe_rev(CPUARMState *env, uint64_t ptr, uint64_t size,
                            uint32_t desc);

/**
 * mte_check_fail: Record an MTE tag check failure
 * @env: CPU env
 * @desc: MTEDESC descriptor word
 * @dirty_ptr: Failing dirty address
 * @ra: TCG retaddr
 *
 * This may never return (if the MTE tag checks are configured to fault).
 */
void mte_check_fail(CPUARMState *env, uint32_t desc,
                    uint64_t dirty_ptr, uintptr_t ra);

/**
 * mte_mops_set_tags: Set MTE tags for a portion of a FEAT_MOPS operation
 * @env: CPU env
 * @dirty_ptr: Start address of memory region (dirty pointer)
 * @size: length of region (guaranteed not to cross page boundary)
 * @desc: MTEDESC descriptor word
 */
void mte_mops_set_tags(CPUARMState *env, uint64_t dirty_ptr, uint64_t size,
                       uint32_t desc);

static inline int allocation_tag_from_addr(uint64_t ptr)
{
    return extract64(ptr, 56, 4);
}

static inline uint64_t address_with_allocation_tag(uint64_t ptr, int rtag)
{
    return deposit64(ptr, 56, 4, rtag);
}

/* Return true if tbi bits mean that the access is checked.  */
static inline bool tbi_check(uint32_t desc, int bit55)
{
    return (desc >> (R_MTEDESC_TBI_SHIFT + bit55)) & 1;
}

/* Return true if tcma bits mean that the access is unchecked.  */
static inline bool tcma_check(uint32_t desc, int bit55, int ptr_tag)
{
    /*
     * We had extracted bit55 and ptr_tag for other reasons, so fold
     * (ptr<59:55> == 00000 || ptr<59:55> == 11111) into a single test.
     */
    bool match = ((ptr_tag + bit55) & 0xf) == 0;
    bool tcma = (desc >> (R_MTEDESC_TCMA_SHIFT + bit55)) & 1;
    return tcma && match;
}

/*
 * For TBI, ideally, we would do nothing.  Proper behaviour on fault is
 * for the tag to be present in the FAR_ELx register.  But for user-only
 * mode, we do not have a TLB with which to implement this, so we must
 * remove the top byte.
 */
static inline uint64_t useronly_clean_ptr(uint64_t ptr)
{
#ifdef CONFIG_USER_ONLY
    /* TBI0 is known to be enabled, while TBI1 is disabled. */
    ptr &= sextract64(ptr, 0, 56);
#endif
    return ptr;
}

static inline uint64_t useronly_maybe_clean_ptr(uint32_t desc, uint64_t ptr)
{
#ifdef CONFIG_USER_ONLY
    int64_t clean_ptr = sextract64(ptr, 0, 56);
    if (tbi_check(desc, clean_ptr < 0)) {
        ptr = clean_ptr;
    }
#endif
    return ptr;
}

/* Values for M-profile PSR.ECI for MVE insns */
enum MVEECIState {
    ECI_NONE = 0, /* No completed beats */
    ECI_A0 = 1, /* Completed: A0 */
    ECI_A0A1 = 2, /* Completed: A0, A1 */
    /* 3 is reserved */
    ECI_A0A1A2 = 4, /* Completed: A0, A1, A2 */
    ECI_A0A1A2B0 = 5, /* Completed: A0, A1, A2, B0 */
    /* All other values reserved */
};

/* Definitions for the PMU registers */
#define PMCRN_MASK  0xf800
#define PMCRN_SHIFT 11
#define PMCRLP  0x80
#define PMCRLC  0x40
#define PMCRDP  0x20
#define PMCRX   0x10
#define PMCRD   0x8
#define PMCRC   0x4
#define PMCRP   0x2
#define PMCRE   0x1
/*
 * Mask of PMCR bits writable by guest (not including WO bits like C, P,
 * which can be written as 1 to trigger behaviour but which stay RAZ).
 */
#define PMCR_WRITABLE_MASK (PMCRLP | PMCRLC | PMCRDP | PMCRX | PMCRD | PMCRE)

#define PMXEVTYPER_P          0x80000000
#define PMXEVTYPER_U          0x40000000
#define PMXEVTYPER_NSK        0x20000000
#define PMXEVTYPER_NSU        0x10000000
#define PMXEVTYPER_NSH        0x08000000
#define PMXEVTYPER_M          0x04000000
#define PMXEVTYPER_MT         0x02000000
#define PMXEVTYPER_EVTCOUNT   0x0000ffff
#define PMXEVTYPER_MASK       (PMXEVTYPER_P | PMXEVTYPER_U | PMXEVTYPER_NSK | \
                               PMXEVTYPER_NSU | PMXEVTYPER_NSH | \
                               PMXEVTYPER_M | PMXEVTYPER_MT | \
                               PMXEVTYPER_EVTCOUNT)

#define PMCCFILTR             0xf8000000
#define PMCCFILTR_M           PMXEVTYPER_M
#define PMCCFILTR_EL0         (PMCCFILTR | PMCCFILTR_M)

static inline uint32_t pmu_num_counters(CPUARMState *env)
{
    ARMCPU *cpu = env_archcpu(env);

    return (cpu->isar.reset_pmcr_el0 & PMCRN_MASK) >> PMCRN_SHIFT;
}

/* Bits allowed to be set/cleared for PMCNTEN* and PMINTEN* */
static inline uint64_t pmu_counter_mask(CPUARMState *env)
{
  return (1ULL << 31) | ((1ULL << pmu_num_counters(env)) - 1);
}

#ifdef TARGET_AARCH64
GDBFeature *arm_gen_dynamic_svereg_feature(CPUState *cpu, int base_reg);
int aarch64_gdb_get_sve_reg(CPUState *cs, GByteArray *buf, int reg);
int aarch64_gdb_set_sve_reg(CPUState *cs, uint8_t *buf, int reg);
int aarch64_gdb_get_fpu_reg(CPUState *cs, GByteArray *buf, int reg);
int aarch64_gdb_set_fpu_reg(CPUState *cs, uint8_t *buf, int reg);
int aarch64_gdb_get_pauth_reg(CPUState *cs, GByteArray *buf, int reg);
int aarch64_gdb_set_pauth_reg(CPUState *cs, uint8_t *buf, int reg);
int aarch64_gdb_get_tag_ctl_reg(CPUState *cs, GByteArray *buf, int reg);
int aarch64_gdb_set_tag_ctl_reg(CPUState *cs, uint8_t *buf, int reg);
void arm_cpu_sve_finalize(ARMCPU *cpu, Error **errp);
void arm_cpu_sme_finalize(ARMCPU *cpu, Error **errp);
void arm_cpu_pauth_finalize(ARMCPU *cpu, Error **errp);
void arm_cpu_lpa2_finalize(ARMCPU *cpu, Error **errp);
void aarch64_max_tcg_initfn(Object *obj);
void aarch64_add_pauth_properties(Object *obj);
void aarch64_add_sve_properties(Object *obj);
void aarch64_add_sme_properties(Object *obj);
#endif

/* Read the CONTROL register as the MRS instruction would. */
uint32_t arm_v7m_mrs_control(CPUARMState *env, uint32_t secure);

/*
 * Return a pointer to the location where we currently store the
 * stack pointer for the requested security state and thread mode.
 * This pointer will become invalid if the CPU state is updated
 * such that the stack pointers are switched around (eg changing
 * the SPSEL control bit).
 */
uint32_t *arm_v7m_get_sp_ptr(CPUARMState *env, bool secure,
                             bool threadmode, bool spsel);

bool el_is_in_host(CPUARMState *env, int el);

void aa32_max_features(ARMCPU *cpu);
int exception_target_el(CPUARMState *env);
bool arm_singlestep_active(CPUARMState *env);
bool arm_generate_debug_exceptions(CPUARMState *env);

/**
 * pauth_ptr_mask:
 * @param: parameters defining the MMU setup
 *
 * Return a mask of the address bits that contain the authentication code,
 * given the MMU config defined by @param.
 */
static inline uint64_t pauth_ptr_mask(ARMVAParameters param)
{
    int bot_pac_bit = 64 - param.tsz;
    int top_pac_bit = 64 - 8 * param.tbi;

    return MAKE_64BIT_MASK(bot_pac_bit, top_pac_bit - bot_pac_bit);
}

/* Add the cpreg definitions for debug related system registers */
void define_debug_regs(ARMCPU *cpu);

/* Effective value of MDCR_EL2 */
static inline uint64_t arm_mdcr_el2_eff(CPUARMState *env)
{
    return arm_is_el2_enabled(env) ? env->cp15.mdcr_el2 : 0;
}

/* Powers of 2 for sve_vq_map et al. */
#define SVE_VQ_POW2_MAP                                 \
    ((1 << (1 - 1)) | (1 << (2 - 1)) |                  \
     (1 << (4 - 1)) | (1 << (8 - 1)) | (1 << (16 - 1)))

/*
 * Return true if it is possible to take a fine-grained-trap to EL2.
 */
static inline bool arm_fgt_active(CPUARMState *env, int el)
{
    /*
     * The Arm ARM only requires the "{E2H,TGE} != {1,1}" test for traps
     * that can affect EL0, but it is harmless to do the test also for
     * traps on registers that are only accessible at EL1 because if the test
     * returns true then we can't be executing at EL1 anyway.
     * FGT traps only happen when EL2 is enabled and EL1 is AArch64;
     * traps from AArch32 only happen for the EL0 is AArch32 case.
     */
    return cpu_isar_feature(aa64_fgt, env_archcpu(env)) &&
        el < 2 && arm_is_el2_enabled(env) &&
        arm_el_is_aa64(env, 1) &&
        (arm_hcr_el2_eff(env) & (HCR_E2H | HCR_TGE)) != (HCR_E2H | HCR_TGE) &&
        (!arm_feature(env, ARM_FEATURE_EL3) || (env->cp15.scr_el3 & SCR_FGTEN));
}

void assert_hflags_rebuild_correctly(CPUARMState *env);

/*
 * Although the ARM implementation of hardware assisted debugging
 * allows for different breakpoints per-core, the current GDB
 * interface treats them as a global pool of registers (which seems to
 * be the case for x86, ppc and s390). As a result we store one copy
 * of registers which is used for all active cores.
 *
 * Write access is serialised by virtue of the GDB protocol which
 * updates things. Read access (i.e. when the values are copied to the
 * vCPU) is also gated by GDB's run control.
 *
 * This is not unreasonable as most of the time debugging kernels you
 * never know which core will eventually execute your function.
 */

typedef struct {
    uint64_t bcr;
    uint64_t bvr;
} HWBreakpoint;

/*
 * The watchpoint registers can cover more area than the requested
 * watchpoint so we need to store the additional information
 * somewhere. We also need to supply a CPUWatchpoint to the GDB stub
 * when the watchpoint is hit.
 */
typedef struct {
    uint64_t wcr;
    uint64_t wvr;
    CPUWatchpoint details;
} HWWatchpoint;

/* Maximum and current break/watch point counts */
extern int max_hw_bps, max_hw_wps;
extern GArray *hw_breakpoints, *hw_watchpoints;

#define cur_hw_wps      (hw_watchpoints->len)
#define cur_hw_bps      (hw_breakpoints->len)
#define get_hw_bp(i)    (&g_array_index(hw_breakpoints, HWBreakpoint, i))
#define get_hw_wp(i)    (&g_array_index(hw_watchpoints, HWWatchpoint, i))

bool find_hw_breakpoint(CPUState *cpu, target_ulong pc);
int insert_hw_breakpoint(target_ulong pc);
int delete_hw_breakpoint(target_ulong pc);

bool check_watchpoint_in_range(int i, target_ulong addr);
CPUWatchpoint *find_hw_watchpoint(CPUState *cpu, target_ulong addr);
int insert_hw_watchpoint(target_ulong addr, target_ulong len, int type);
int delete_hw_watchpoint(target_ulong addr, target_ulong len, int type);

/* Return the current value of the system counter in ticks */
uint64_t gt_get_countervalue(CPUARMState *env);
/*
 * Return the currently applicable offset between the system counter
 * and CNTVCT_EL0 (this will be either 0 or the value of CNTVOFF_EL2).
 */
uint64_t gt_virt_cnt_offset(CPUARMState *env);
#endif<|MERGE_RESOLUTION|>--- conflicted
+++ resolved
@@ -843,7 +843,6 @@
 
 int arm_mmu_idx_to_el(ARMMMUIdx mmu_idx);
 
-int arm_mmu_idx_is_guarded(ARMMMUIdx mmu_idx);
 /* Return the MMU index for a v7M CPU in the specified security state */
 ARMMMUIdx arm_v7m_mmu_idx_for_secstate(CPUARMState *env, bool secstate);
 
@@ -902,18 +901,12 @@
     case ARMMMUIdx_Stage1_E0:
     case ARMMMUIdx_Stage1_E1:
     case ARMMMUIdx_Stage1_E1_PAN:
-    case ARMMMUIdx_Stage1_GE1:
-    case ARMMMUIdx_Stage1_GE1_PAN:
     case ARMMMUIdx_E10_0:
     case ARMMMUIdx_E10_1:
     case ARMMMUIdx_E10_1_PAN:
     case ARMMMUIdx_E20_0:
     case ARMMMUIdx_E20_2:
     case ARMMMUIdx_E20_2_PAN:
-    case ARMMMUIdx_GE10_1:
-    case ARMMMUIdx_GE10_1_PAN:
-    case ARMMMUIdx_GE20_2:
-    case ARMMMUIdx_GE20_2_PAN:
         return true;
     default:
         return false;
@@ -924,15 +917,9 @@
 {
     switch (mmu_idx) {
     case ARMMMUIdx_Stage1_E1_PAN:
-    case ARMMMUIdx_Stage1_GE1_PAN:
     case ARMMMUIdx_E10_1_PAN:
     case ARMMMUIdx_E20_2_PAN:
-<<<<<<< HEAD
-    case ARMMMUIdx_GE10_1_PAN:
-    case ARMMMUIdx_GE20_2_PAN:
-=======
     case ARMMMUIdx_E30_3_PAN:
->>>>>>> ae35f033
         return true;
     default:
         return false;
@@ -954,9 +941,6 @@
     case ARMMMUIdx_Stage2:
     case ARMMMUIdx_Stage2_S:
     case ARMMMUIdx_E2:
-    case ARMMMUIdx_GE20_2:
-    case ARMMMUIdx_GE20_2_PAN:
-    case ARMMMUIdx_GE2:
         return 2;
     case ARMMMUIdx_E3:
     case ARMMMUIdx_E30_0:
@@ -966,12 +950,8 @@
     case ARMMMUIdx_Stage1_E0:
     case ARMMMUIdx_Stage1_E1:
     case ARMMMUIdx_Stage1_E1_PAN:
-    case ARMMMUIdx_Stage1_GE1_PAN:
-    case ARMMMUIdx_Stage1_GE1:
     case ARMMMUIdx_E10_1:
     case ARMMMUIdx_E10_1_PAN:
-    case ARMMMUIdx_GE10_1:
-    case ARMMMUIdx_GE10_1_PAN:
     case ARMMMUIdx_MPrivNegPri:
     case ARMMMUIdx_MUserNegPri:
     case ARMMMUIdx_MPriv:
@@ -1000,15 +980,6 @@
         return true;
     default:
         return false;
-<<<<<<< HEAD
-    case ARMMMUIdx_E10_0:
-    case ARMMMUIdx_E10_1:
-    case ARMMMUIdx_E10_1_PAN:
-    case ARMMMUIdx_GE10_1:
-    case ARMMMUIdx_GE10_1_PAN:
-        g_assert_not_reached();
-=======
->>>>>>> ae35f033
     }
 }
 
@@ -1273,8 +1244,6 @@
     case ARMMMUIdx_Stage1_E0:
     case ARMMMUIdx_Stage1_E1:
     case ARMMMUIdx_Stage1_E1_PAN:
-    case ARMMMUIdx_Stage1_GE1:
-    case ARMMMUIdx_Stage1_GE1_PAN:
         return true;
     default:
         return false;
