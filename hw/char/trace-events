# See docs/devel/tracing.rst for syntax documentation.

# parallel.c
parallel_ioport_read(const char *desc, uint16_t addr, uint8_t value) "read [%s] addr 0x%02x val 0x%02x"
parallel_ioport_write(const char *desc, uint16_t addr, uint8_t value) "write [%s] addr 0x%02x val 0x%02x"

# serial.c
serial_read(uint16_t addr, uint8_t value) "read addr 0x%02x val 0x%02x"
serial_write(uint16_t addr, uint8_t value) "write addr 0x%02x val 0x%02x"
serial_update_parameters(uint64_t baudrate, char parity, int data_bits, int stop_bits) "baudrate=%"PRIu64" parity='%c' data=%d stop=%d"

# virtio-serial-bus.c
virtio_serial_send_control_event(unsigned int port, uint16_t event, uint16_t value) "port %u, event %u, value %u"
virtio_serial_throttle_port(unsigned int port, bool throttle) "port %u, throttle %d"
virtio_serial_handle_control_message(uint16_t event, uint16_t value) "event %u, value %u"
virtio_serial_handle_control_message_port(unsigned int port) "port %u"

# virtio-console.c
virtio_console_flush_buf(unsigned int port, size_t len, ssize_t ret) "port %u, in_len %zu, out_len %zd"
virtio_console_chr_read(unsigned int port, int size) "port %u, size %d"
virtio_console_chr_event(unsigned int port, int event) "port %u, event %d"

# goldfish_tty.c
goldfish_tty_read(void *dev, unsigned int addr, unsigned int size, uint64_t value) "tty: %p reg: 0x%02x size: %d value: 0x%"PRIx64
goldfish_tty_write(void *dev, unsigned int addr, unsigned int size, uint64_t value) "tty: %p reg: 0x%02x size: %d value: 0x%"PRIx64
goldfish_tty_can_receive(void *dev, unsigned int available) "tty: %p available: %u"
goldfish_tty_receive(void *dev, unsigned int size) "tty: %p size: %u"
goldfish_tty_reset(void *dev) "tty: %p"
goldfish_tty_realize(void *dev) "tty: %p"
goldfish_tty_unrealize(void *dev) "tty: %p"
goldfish_tty_instance_init(void *dev) "tty: %p"

# grlib_apbuart.c
grlib_apbuart_event(int event) "event:%d"
grlib_apbuart_writel_unknown(uint64_t addr, uint32_t value) "addr 0x%"PRIx64" value 0x%x"
grlib_apbuart_readl_unknown(uint64_t addr) "addr 0x%"PRIx64

# escc.c
escc_hard_reset(void) "hard reset"
escc_soft_reset_chn(char channel) "soft reset channel %c"
escc_put_queue(char channel, int b) "channel %c put: 0x%02x"
escc_get_queue(char channel, int val) "channel %c get 0x%02x"
escc_update_irq(int irq) "IRQ = %d"
escc_update_parameters(char channel, int speed, int parity, int data_bits, int stop_bits) "channel %c: speed=%d parity=%c data=%d stop=%d"
escc_mem_writeb_ctrl(char channel, uint32_t reg, uint32_t val) "Write channel %c, reg[%d] = 0x%2.2x"
escc_mem_writeb_data(char channel, uint32_t val) "Write channel %c, ch %d"
escc_mem_readb_ctrl(char channel, uint32_t reg, uint8_t val) "Read channel %c, reg[%d] = 0x%2.2x"
escc_mem_readb_data(char channel, uint32_t ret) "Read channel %c, ch %d"
escc_serial_receive_byte(char channel, int ch) "channel %c put ch %d"
escc_sunkbd_event_in(int ch, const char *name, int down) "QKeyCode 0x%2.2x [%s], down %d"
escc_sunkbd_event_out(int ch) "Translated keycode 0x%2.2x"
escc_kbd_command(int val) "Command %d"
escc_sunmouse_event(int dx, int dy, int buttons_state) "dx=%d dy=%d buttons=0x%01x"

# imx_serial.c
imx_serial_read(const char *chrname, uint64_t addr, uint64_t value) "%s:[0x%03" PRIu64 "] -> 0x%08" PRIx64
imx_serial_write(const char *chrname, uint64_t addr, uint64_t value) "%s:[0x%03" PRIu64 "] <- 0x%08" PRIx64
imx_serial_put_data(const char *chrname, uint32_t value) "%s: 0x%" PRIx32

# pl011.c
pl011_irq_state(int level) "irq state %d"
pl011_read(uint32_t addr, uint32_t value, const char *regname) "addr 0x%03x value 0x%08x reg %s"
pl011_read_fifo(unsigned rx_fifo_used, size_t rx_fifo_depth) "RX FIFO read, used %u/%zu"
pl011_write(uint32_t addr, uint32_t value, const char *regname) "addr 0x%03x value 0x%08x reg %s"
pl011_can_receive(uint32_t lcr, unsigned rx_fifo_used, size_t rx_fifo_depth, unsigned rx_fifo_available) "LCR 0x%02x, RX FIFO used %u/%zu, can_receive %u chars"
pl011_fifo_rx_put(uint32_t c, unsigned read_count, size_t rx_fifo_depth) "RX FIFO push char [0x%02x] %d/%zu depth used"
pl011_fifo_rx_full(void) "RX FIFO now full, RXFF set"
pl011_baudrate_change(unsigned int baudrate, uint64_t clock, uint32_t ibrd, uint32_t fbrd) "new baudrate %u (clk: %" PRIu64 "hz, ibrd: %" PRIu32 ", fbrd: %" PRIu32 ")"
pl011_receive(int size) "recv %d chars"

# cmsdk-apb-uart.c
cmsdk_apb_uart_read(uint64_t offset, uint64_t data, unsigned size) "CMSDK APB UART read: offset 0x%" PRIx64 " data 0x%" PRIx64 " size %u"
cmsdk_apb_uart_write(uint64_t offset, uint64_t data, unsigned size) "CMSDK APB UART write: offset 0x%" PRIx64 " data 0x%" PRIx64 " size %u"
cmsdk_apb_uart_reset(void) "CMSDK APB UART: reset"
cmsdk_apb_uart_receive(uint8_t c) "CMSDK APB UART: got character 0x%x from backend"
cmsdk_apb_uart_tx_pending(void) "CMSDK APB UART: character send to backend pending"
cmsdk_apb_uart_tx(uint8_t c) "CMSDK APB UART: character 0x%x sent to backend"
cmsdk_apb_uart_set_params(int speed) "CMSDK APB UART: params set to %d 8N1"

# nrf51_uart.c
nrf51_uart_read(uint64_t addr, uint64_t r, unsigned int size) "addr 0x%" PRIx64 " value 0x%" PRIx64 " size %u"
nrf51_uart_write(uint64_t addr, uint64_t value, unsigned int size) "addr 0x%" PRIx64 " value 0x%" PRIx64 " size %u"

# shakti_uart.c
shakti_uart_read(uint64_t addr, uint16_t r, unsigned int size) "addr 0x%" PRIx64 " value 0x%" PRIx16 " size %u"
shakti_uart_write(uint64_t addr, uint64_t value, unsigned int size) "addr 0x%" PRIx64 " value 0x%" PRIx64 " size %u"

# exynos4210_uart.c
exynos_uart_dmabusy(uint32_t channel) "UART%d: DMA busy (Rx buffer empty)"
exynos_uart_dmaready(uint32_t channel) "UART%d: DMA ready"
exynos_uart_irq_raised(uint32_t channel, uint32_t reg) "UART%d: IRQ raised: 0x%08"PRIx32
exynos_uart_irq_lowered(uint32_t channel) "UART%d: IRQ lowered"
exynos_uart_update_params(uint32_t channel, int speed, uint8_t parity, int data, int stop, uint64_t wordtime) "UART%d: speed: %d, parity: %c, data bits: %d, stop bits: %d wordtime: %"PRId64"ns"
exynos_uart_write(uint32_t channel, uint32_t offset, const char *name, uint64_t val) "UART%d: <0x%04x> %s <- 0x%" PRIx64
exynos_uart_read(uint32_t channel, uint32_t offset, const char *name, uint64_t val) "UART%d: <0x%04x> %s -> 0x%" PRIx64
exynos_uart_rx_fifo_reset(uint32_t channel) "UART%d: Rx FIFO Reset"
exynos_uart_tx_fifo_reset(uint32_t channel) "UART%d: Tx FIFO Reset"
exynos_uart_tx(uint32_t channel, uint8_t ch) "UART%d: Tx 0x%02"PRIx32
exynos_uart_intclr(uint32_t channel, uint32_t reg) "UART%d: interrupts cleared: 0x%08"PRIx32
exynos_uart_ro_write(uint32_t channel, const char *name, uint32_t reg) "UART%d: Trying to write into RO register: %s [0x%04"PRIx32"]"
exynos_uart_rx(uint32_t channel, uint8_t ch) "UART%d: Rx 0x%02"PRIx32
exynos_uart_rx_error(uint32_t channel) "UART%d: Rx error"
exynos_uart_wo_read(uint32_t channel, const char *name, uint32_t reg) "UART%d: Trying to read from WO register: %s [0x%04"PRIx32"]"
exynos_uart_rxsize(uint32_t channel, uint32_t size) "UART%d: Rx FIFO size: %d"
exynos_uart_channel_error(uint32_t channel) "Wrong UART channel number: %d"
exynos_uart_rx_timeout(uint32_t channel, uint32_t stat, uint32_t intsp) "UART%d: Rx timeout stat=0x%x intsp=0x%x"

# cadence_uart.c
cadence_uart_baudrate(unsigned baudrate) "baudrate %u"

# sh_serial.c
sh_serial_read(char *id, unsigned size, uint64_t offs, uint64_t val) " %s size %d offs 0x%02" PRIx64 " -> 0x%02" PRIx64
sh_serial_write(char *id, unsigned size, uint64_t offs, uint64_t val) "%s size %d offs 0x%02" PRIx64 " <- 0x%02" PRIx64

# stm32l4x5_usart.c
stm32l4x5_usart_read(uint64_t addr, uint32_t data) "USART: Read <0x%" PRIx64 "> -> 0x%" PRIx32 ""
stm32l4x5_usart_write(uint64_t addr, uint32_t data) "USART: Write <0x%" PRIx64 "> <- 0x%" PRIx32 ""
stm32l4x5_usart_rx(uint8_t c) "USART: got character 0x%x from backend"
stm32l4x5_usart_tx(uint8_t c) "USART: character 0x%x sent to backend"
stm32l4x5_usart_tx_pending(void) "USART: character send to backend pending"
stm32l4x5_usart_irq_raised(uint32_t reg) "USART: IRQ raised: 0x%08"PRIx32
stm32l4x5_usart_irq_lowered(void) "USART: IRQ lowered"
stm32l4x5_usart_overrun_detected(uint8_t current, uint8_t received) "USART: Overrun detected, RDR='0x%x', received 0x%x"
stm32l4x5_usart_receiver_not_enabled(uint8_t ue_bit, uint8_t re_bit) "USART: Receiver not enabled, UE=0x%x, RE=0x%x"
stm32l4x5_usart_update_params(int speed, uint8_t parity, int data, int stop) "USART: speed: %d, parity: %c, data bits: %d, stop bits: %d"

# xen_console.c
xen_console_connect(unsigned int idx, unsigned int ring_ref, unsigned int port, unsigned int limit) "idx %u ring_ref %u port %u limit %u"
xen_console_disconnect(unsigned int idx) "idx %u"
xen_console_unrealize(unsigned int idx) "idx %u"
xen_console_realize(unsigned int idx, const char *chrdev) "idx %u chrdev %s"
xen_console_device_create(unsigned int idx) "idx %u"
xen_console_device_destroy(unsigned int idx) "idx %u"
<<<<<<< HEAD
# apple_uart.c
apple_uart_irq_raised(uint32_t channel, uint32_t reg) "UART%d: IRQ raised: 0x%08"PRIx32
apple_uart_irq_lowered(uint32_t channel) "UART%d: IRQ lowered"
apple_uart_update_params(uint32_t channel, int speed, uint8_t parity, int data, int stop, uint64_t wordtime) "UART%d: speed: %d, parity: %c, data bits: %d, stop bits: %d wordtime: %"PRId64"ns"
apple_uart_write(uint32_t channel, uint32_t offset, const char *name, uint64_t val) "UART%d: <0x%04x> %s <- 0x%" PRIx64
apple_uart_read(uint32_t channel, uint32_t offset, const char *name, uint64_t val) "UART%d: <0x%04x> %s -> 0x%" PRIx64
apple_uart_rx_fifo_reset(uint32_t channel) "UART%d: Rx FIFO Reset"
apple_uart_tx_fifo_reset(uint32_t channel) "UART%d: Tx FIFO Reset"
apple_uart_tx(uint32_t channel, uint8_t ch) "UART%d: Tx 0x%02"PRIx32
apple_uart_intclr(uint32_t channel, uint32_t reg) "UART%d: interrupts cleared: 0x%08"PRIx32
apple_uart_ro_write(uint32_t channel, const char *name, uint32_t reg) "UART%d: Trying to write into RO register: %s [0x%04"PRIx32"]"
apple_uart_rx(uint32_t channel, uint8_t ch) "UART%d: Rx 0x%02"PRIx32
apple_uart_rx_error(uint32_t channel) "UART%d: Rx error"
apple_uart_wo_read(uint32_t channel, const char *name, uint32_t reg) "UART%d: Trying to read from WO register: %s [0x%04"PRIx32"]"
apple_uart_rxsize(uint32_t channel, uint32_t size) "UART%d: Rx FIFO size: %d"
apple_uart_channel_error(uint32_t channel) "Wrong UART channel number: %d"
apple_uart_rx_timeout(uint32_t channel, uint32_t stat, uint32_t intsp) "UART%d: Rx timeout stat=0x%x intsp=0x%x"
=======

# stm32f2xx_usart.c
stm32f2xx_usart_read(char *id, unsigned size, uint64_t ofs, uint64_t val) " %s size %d ofs 0x%02" PRIx64 " -> 0x%02" PRIx64
stm32f2xx_usart_write(char *id, unsigned size, uint64_t ofs, uint64_t val) "%s size %d ofs 0x%02" PRIx64 " <- 0x%02" PRIx64
stm32f2xx_usart_drop(char *id) " %s dropping the chars"
stm32f2xx_usart_receive(char *id, uint8_t chr) " %s receiving '%c'"

# riscv_htif.c
htif_uart_write_to_host(uint8_t device, uint8_t cmd, uint64_t payload) "device: %u cmd: %02u payload: %016" PRIx64
htif_uart_unknown_device_command(uint8_t device, uint8_t cmd, uint64_t payload) "device: %u cmd: %02u payload: %016" PRIx64
>>>>>>> 7c949c53
<|MERGE_RESOLUTION|>--- conflicted
+++ resolved
@@ -131,7 +131,17 @@
 xen_console_realize(unsigned int idx, const char *chrdev) "idx %u chrdev %s"
 xen_console_device_create(unsigned int idx) "idx %u"
 xen_console_device_destroy(unsigned int idx) "idx %u"
-<<<<<<< HEAD
+
+# stm32f2xx_usart.c
+stm32f2xx_usart_read(char *id, unsigned size, uint64_t ofs, uint64_t val) " %s size %d ofs 0x%02" PRIx64 " -> 0x%02" PRIx64
+stm32f2xx_usart_write(char *id, unsigned size, uint64_t ofs, uint64_t val) "%s size %d ofs 0x%02" PRIx64 " <- 0x%02" PRIx64
+stm32f2xx_usart_drop(char *id) " %s dropping the chars"
+stm32f2xx_usart_receive(char *id, uint8_t chr) " %s receiving '%c'"
+
+# riscv_htif.c
+htif_uart_write_to_host(uint8_t device, uint8_t cmd, uint64_t payload) "device: %u cmd: %02u payload: %016" PRIx64
+htif_uart_unknown_device_command(uint8_t device, uint8_t cmd, uint64_t payload) "device: %u cmd: %02u payload: %016" PRIx64
+
 # apple_uart.c
 apple_uart_irq_raised(uint32_t channel, uint32_t reg) "UART%d: IRQ raised: 0x%08"PRIx32
 apple_uart_irq_lowered(uint32_t channel) "UART%d: IRQ lowered"
@@ -149,15 +159,3 @@
 apple_uart_rxsize(uint32_t channel, uint32_t size) "UART%d: Rx FIFO size: %d"
 apple_uart_channel_error(uint32_t channel) "Wrong UART channel number: %d"
 apple_uart_rx_timeout(uint32_t channel, uint32_t stat, uint32_t intsp) "UART%d: Rx timeout stat=0x%x intsp=0x%x"
-=======
-
-# stm32f2xx_usart.c
-stm32f2xx_usart_read(char *id, unsigned size, uint64_t ofs, uint64_t val) " %s size %d ofs 0x%02" PRIx64 " -> 0x%02" PRIx64
-stm32f2xx_usart_write(char *id, unsigned size, uint64_t ofs, uint64_t val) "%s size %d ofs 0x%02" PRIx64 " <- 0x%02" PRIx64
-stm32f2xx_usart_drop(char *id) " %s dropping the chars"
-stm32f2xx_usart_receive(char *id, uint8_t chr) " %s receiving '%c'"
-
-# riscv_htif.c
-htif_uart_write_to_host(uint8_t device, uint8_t cmd, uint64_t payload) "device: %u cmd: %02u payload: %016" PRIx64
-htif_uart_unknown_device_command(uint8_t device, uint8_t cmd, uint64_t payload) "device: %u cmd: %02u payload: %016" PRIx64
->>>>>>> 7c949c53
