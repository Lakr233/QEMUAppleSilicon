/*
 * QEMU Machine core (related to -smp parsing)
 *
 * Copyright (c) 2021 Huawei Technologies Co., Ltd
 *
 * This program is free software; you can redistribute it and/or modify
 * it under the terms of the GNU General Public License as published by
 * the Free Software Foundation; either version 2 of the License,
 * or (at your option) any later version.
 *
 * This program is distributed in the hope that it will be useful,
 * but WITHOUT ANY WARRANTY; without even the implied warranty of
 * MERCHANTABILITY or FITNESS FOR A PARTICULAR PURPOSE.  See the
 * GNU General Public License for more details.
 *
 * You should have received a copy of the GNU General Public License
 * along with this program; if not, see <http://www.gnu.org/licenses/>.
 */

#include "qemu/osdep.h"
#include "hw/boards.h"
#include "qapi/error.h"
#include "qemu/error-report.h"


/*
 * Report information of a machine's supported CPU topology hierarchy.
 * Topology members will be ordered from the largest to the smallest
 * in the string.
 */
static char *cpu_hierarchy_to_string(MachineState *ms)
{
    MachineClass *mc = MACHINE_GET_CLASS(ms);
    GString *s = g_string_new(NULL);

    if (mc->smp_props.drawers_supported) {
        g_string_append_printf(s, "drawers (%u) * ", ms->smp.drawers);
    }

    if (mc->smp_props.books_supported) {
        g_string_append_printf(s, "books (%u) * ", ms->smp.books);
    }

    g_string_append_printf(s, "sockets (%u)", ms->smp.sockets);

    if (mc->smp_props.dies_supported) {
        g_string_append_printf(s, " * dies (%u)", ms->smp.dies);
    }

    if (mc->smp_props.clusters_supported) {
        g_string_append_printf(s, " * clusters (%u)", ms->smp.clusters);
    }

    g_string_append_printf(s, " * cores (%u)", ms->smp.cores);
    g_string_append_printf(s, " * threads (%u)", ms->smp.threads);

    return g_string_free(s, false);
}

/*
 * machine_parse_smp_config: Generic function used to parse the given
 *                           SMP configuration
 *
 * Any missing parameter in "cpus/maxcpus/sockets/cores/threads" will be
 * automatically computed based on the provided ones.
 *
 * In the calculation of omitted sockets/cores/threads: we prefer sockets
 * over cores over threads before 6.2, while preferring cores over sockets
 * over threads since 6.2.
 *
 * In the calculation of cpus/maxcpus: When both maxcpus and cpus are omitted,
 * maxcpus will be computed from the given parameters and cpus will be set
 * equal to maxcpus. When only one of maxcpus and cpus is given then the
 * omitted one will be set to its given counterpart's value. Both maxcpus and
 * cpus may be specified, but maxcpus must be equal to or greater than cpus.
 *
 * For compatibility, apart from the parameters that will be computed, newly
 * introduced topology members which are likely to be target specific should
 * be directly set as 1 if they are omitted (e.g. dies for PC since 4.1).
 */
void machine_parse_smp_config(MachineState *ms,
                              const SMPConfiguration *config, Error **errp)
{
    MachineClass *mc = MACHINE_GET_CLASS(ms);
    unsigned cpus    = config->has_cpus ? config->cpus : 0;
    unsigned drawers = config->has_drawers ? config->drawers : 0;
    unsigned books   = config->has_books ? config->books : 0;
    unsigned sockets = config->has_sockets ? config->sockets : 0;
    unsigned dies    = config->has_dies ? config->dies : 0;
    unsigned clusters = config->has_clusters ? config->clusters : 0;
    unsigned cores   = config->has_cores ? config->cores : 0;
    unsigned threads = config->has_threads ? config->threads : 0;
    unsigned maxcpus = config->has_maxcpus ? config->maxcpus : 0;
    unsigned total_cpus;

    /*
     * Specified CPU topology parameters must be greater than zero,
     * explicit configuration like "cpus=0" is not allowed.
     */
    if ((config->has_cpus && config->cpus == 0) ||
        (config->has_drawers && config->drawers == 0) ||
        (config->has_books && config->books == 0) ||
        (config->has_sockets && config->sockets == 0) ||
        (config->has_dies && config->dies == 0) ||
        (config->has_clusters && config->clusters == 0) ||
        (config->has_cores && config->cores == 0) ||
        (config->has_threads && config->threads == 0) ||
        (config->has_maxcpus && config->maxcpus == 0)) {
        error_setg(errp, "Invalid CPU topology: "
                   "CPU topology parameters must be greater than zero");
        return;
    }

    /*
<<<<<<< HEAD
     * If not supported by the machine, a topology parameter must be
     * omitted.
     */
    if (!mc->smp_props.clusters_supported && config->has_clusters) {
        if (config->clusters > 1) {
            error_setg(errp, "clusters not supported by this "
                       "machine's CPU topology");
            return;
        } else {
            /* Here clusters only equals 1 since we've checked zero case. */
            warn_report("Deprecated CPU topology (considered invalid): "
                        "Unsupported clusters parameter mustn't be "
                        "specified as 1");
        }
    }
    clusters = clusters > 0 ? clusters : 1;

    if (!mc->smp_props.dies_supported && config->has_dies) {
        if (config->dies > 1) {
            error_setg(errp, "dies not supported by this "
                       "machine's CPU topology");
            return;
        } else {
            /* Here dies only equals 1 since we've checked zero case. */
            warn_report("Deprecated CPU topology (considered invalid): "
                        "Unsupported dies parameter mustn't be "
                        "specified as 1");
        }
    }
    dies = dies > 0 ? dies : 1;

    if (!mc->smp_props.books_supported && config->has_books) {
        if (config->books > 1) {
            error_setg(errp, "books not supported by this "
                       "machine's CPU topology");
            return;
        } else {
            /* Here books only equals 1 since we've checked zero case. */
            warn_report("Deprecated CPU topology (considered invalid): "
                        "Unsupported books parameter mustn't be "
                        "specified as 1");
        }
    }
    books = books > 0 ? books : 1;

    if (!mc->smp_props.drawers_supported && config->has_drawers) {
        if (config->drawers > 1) {
            error_setg(errp, "drawers not supported by this "
                       "machine's CPU topology");
            return;
        } else {
            /* Here drawers only equals 1 since we've checked zero case. */
            warn_report("Deprecated CPU topology (considered invalid): "
                        "Unsupported drawers parameter mustn't be "
                        "specified as 1");
        }
=======
     * If not supported by the machine, a topology parameter must
     * not be set to a value greater than 1.
     */
    if (!mc->smp_props.clusters_supported &&
        config->has_clusters && config->clusters > 1) {
        error_setg(errp,
                   "clusters > 1 not supported by this machine's CPU topology");
        return;
    }
    clusters = clusters > 0 ? clusters : 1;

    if (!mc->smp_props.dies_supported &&
        config->has_dies && config->dies > 1) {
        error_setg(errp,
                   "dies > 1 not supported by this machine's CPU topology");
        return;
    }
    dies = dies > 0 ? dies : 1;

    if (!mc->smp_props.books_supported &&
        config->has_books && config->books > 1) {
        error_setg(errp,
                   "books > 1 not supported by this machine's CPU topology");
        return;
    }
    books = books > 0 ? books : 1;

    if (!mc->smp_props.drawers_supported &&
        config->has_drawers && config->drawers > 1) {
        error_setg(errp,
                   "drawers > 1 not supported by this machine's CPU topology");
        return;
>>>>>>> 5ebde3b5
    }
    drawers = drawers > 0 ? drawers : 1;

    /* compute missing values based on the provided ones */
    if (cpus == 0 && maxcpus == 0) {
        sockets = sockets > 0 ? sockets : 1;
        cores = cores > 0 ? cores : 1;
        threads = threads > 0 ? threads : 1;
    } else {
        maxcpus = maxcpus > 0 ? maxcpus : cpus;

        if (mc->smp_props.prefer_sockets) {
            /* prefer sockets over cores before 6.2 */
            if (sockets == 0) {
                cores = cores > 0 ? cores : 1;
                threads = threads > 0 ? threads : 1;
                sockets = maxcpus /
                          (drawers * books * dies * clusters * cores * threads);
            } else if (cores == 0) {
                threads = threads > 0 ? threads : 1;
                cores = maxcpus /
                        (drawers * books * sockets * dies * clusters * threads);
            }
        } else {
            /* prefer cores over sockets since 6.2 */
            if (cores == 0) {
                sockets = sockets > 0 ? sockets : 1;
                threads = threads > 0 ? threads : 1;
                cores = maxcpus /
                        (drawers * books * sockets * dies * clusters * threads);
            } else if (sockets == 0) {
                threads = threads > 0 ? threads : 1;
                sockets = maxcpus /
                          (drawers * books * dies * clusters * cores * threads);
            }
        }

        /* try to calculate omitted threads at last */
        if (threads == 0) {
            threads = maxcpus /
                      (drawers * books * sockets * dies * clusters * cores);
        }
    }

    total_cpus = drawers * books * sockets * dies * clusters * cores * threads;
    maxcpus = maxcpus > 0 ? maxcpus : total_cpus;
    cpus = cpus > 0 ? cpus : maxcpus;

    ms->smp.cpus = cpus;
    ms->smp.drawers = drawers;
    ms->smp.books = books;
    ms->smp.sockets = sockets;
    ms->smp.dies = dies;
    ms->smp.clusters = clusters;
    ms->smp.cores = cores;
    ms->smp.threads = threads;
    ms->smp.max_cpus = maxcpus;

    mc->smp_props.has_clusters = config->has_clusters;

    /* sanity-check of the computed topology */
    if (total_cpus != maxcpus) {
        g_autofree char *topo_msg = cpu_hierarchy_to_string(ms);
        error_setg(errp, "Invalid CPU topology: "
                   "product of the hierarchy must match maxcpus: "
                   "%s != maxcpus (%u)",
                   topo_msg, maxcpus);
        return;
    }

    if (maxcpus < cpus) {
        g_autofree char *topo_msg = cpu_hierarchy_to_string(ms);
        error_setg(errp, "Invalid CPU topology: "
                   "maxcpus must be equal to or greater than smp: "
                   "%s == maxcpus (%u) < smp_cpus (%u)",
                   topo_msg, maxcpus, cpus);
        return;
    }

    if (ms->smp.cpus < mc->min_cpus) {
        error_setg(errp, "Invalid SMP CPUs %d. The min CPUs "
                   "supported by machine '%s' is %d",
                   ms->smp.cpus,
                   mc->name, mc->min_cpus);
        return;
    }

    if (ms->smp.max_cpus > mc->max_cpus) {
        error_setg(errp, "Invalid SMP CPUs %d. The max CPUs "
                   "supported by machine '%s' is %d",
                   ms->smp.max_cpus,
                   mc->name, mc->max_cpus);
        return;
    }
}

unsigned int machine_topo_get_cores_per_socket(const MachineState *ms)
{
    return ms->smp.cores * ms->smp.clusters * ms->smp.dies;
}

unsigned int machine_topo_get_threads_per_socket(const MachineState *ms)
{
    return ms->smp.threads * machine_topo_get_cores_per_socket(ms);
}<|MERGE_RESOLUTION|>--- conflicted
+++ resolved
@@ -112,64 +112,6 @@
     }
 
     /*
-<<<<<<< HEAD
-     * If not supported by the machine, a topology parameter must be
-     * omitted.
-     */
-    if (!mc->smp_props.clusters_supported && config->has_clusters) {
-        if (config->clusters > 1) {
-            error_setg(errp, "clusters not supported by this "
-                       "machine's CPU topology");
-            return;
-        } else {
-            /* Here clusters only equals 1 since we've checked zero case. */
-            warn_report("Deprecated CPU topology (considered invalid): "
-                        "Unsupported clusters parameter mustn't be "
-                        "specified as 1");
-        }
-    }
-    clusters = clusters > 0 ? clusters : 1;
-
-    if (!mc->smp_props.dies_supported && config->has_dies) {
-        if (config->dies > 1) {
-            error_setg(errp, "dies not supported by this "
-                       "machine's CPU topology");
-            return;
-        } else {
-            /* Here dies only equals 1 since we've checked zero case. */
-            warn_report("Deprecated CPU topology (considered invalid): "
-                        "Unsupported dies parameter mustn't be "
-                        "specified as 1");
-        }
-    }
-    dies = dies > 0 ? dies : 1;
-
-    if (!mc->smp_props.books_supported && config->has_books) {
-        if (config->books > 1) {
-            error_setg(errp, "books not supported by this "
-                       "machine's CPU topology");
-            return;
-        } else {
-            /* Here books only equals 1 since we've checked zero case. */
-            warn_report("Deprecated CPU topology (considered invalid): "
-                        "Unsupported books parameter mustn't be "
-                        "specified as 1");
-        }
-    }
-    books = books > 0 ? books : 1;
-
-    if (!mc->smp_props.drawers_supported && config->has_drawers) {
-        if (config->drawers > 1) {
-            error_setg(errp, "drawers not supported by this "
-                       "machine's CPU topology");
-            return;
-        } else {
-            /* Here drawers only equals 1 since we've checked zero case. */
-            warn_report("Deprecated CPU topology (considered invalid): "
-                        "Unsupported drawers parameter mustn't be "
-                        "specified as 1");
-        }
-=======
      * If not supported by the machine, a topology parameter must
      * not be set to a value greater than 1.
      */
@@ -202,7 +144,6 @@
         error_setg(errp,
                    "drawers > 1 not supported by this machine's CPU topology");
         return;
->>>>>>> 5ebde3b5
     }
     drawers = drawers > 0 ? drawers : 1;
 
