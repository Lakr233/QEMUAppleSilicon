/*
 * QEMU Machine core (related to -smp parsing)
 *
 * Copyright (c) 2021 Huawei Technologies Co., Ltd
 *
 * This program is free software; you can redistribute it and/or modify
 * it under the terms of the GNU General Public License as published by
 * the Free Software Foundation; either version 2 of the License,
 * or (at your option) any later version.
 *
 * This program is distributed in the hope that it will be useful,
 * but WITHOUT ANY WARRANTY; without even the implied warranty of
 * MERCHANTABILITY or FITNESS FOR A PARTICULAR PURPOSE.  See the
 * GNU General Public License for more details.
 *
 * You should have received a copy of the GNU General Public License
 * along with this program; if not, see <http://www.gnu.org/licenses/>.
 */

#include "qemu/osdep.h"
#include "hw/boards.h"
#include "qapi/error.h"
#include "qemu/error-report.h"


/*
 * Report information of a machine's supported CPU topology hierarchy.
 * Topology members will be ordered from the largest to the smallest
 * in the string.
 */
static char *cpu_hierarchy_to_string(MachineState *ms)
{
    MachineClass *mc = MACHINE_GET_CLASS(ms);
    GString *s = g_string_new(NULL);

    if (mc->smp_props.drawers_supported) {
        g_string_append_printf(s, "drawers (%u) * ", ms->smp.drawers);
    }

    if (mc->smp_props.books_supported) {
        g_string_append_printf(s, "books (%u) * ", ms->smp.books);
    }

    g_string_append_printf(s, "sockets (%u)", ms->smp.sockets);

    if (mc->smp_props.dies_supported) {
        g_string_append_printf(s, " * dies (%u)", ms->smp.dies);
    }

    if (mc->smp_props.clusters_supported) {
        g_string_append_printf(s, " * clusters (%u)", ms->smp.clusters);
    }

    if (mc->smp_props.modules_supported) {
        g_string_append_printf(s, " * modules (%u)", ms->smp.modules);
    }

    g_string_append_printf(s, " * cores (%u)", ms->smp.cores);
    g_string_append_printf(s, " * threads (%u)", ms->smp.threads);

    return g_string_free(s, false);
}

/*
 * machine_parse_smp_config: Generic function used to parse the given
 *                           SMP configuration
 *
 * Any missing parameter in "cpus/maxcpus/sockets/cores/threads" will be
 * automatically computed based on the provided ones.
 *
 * In the calculation of omitted sockets/cores/threads: we prefer sockets
 * over cores over threads before 6.2, while preferring cores over sockets
 * over threads since 6.2.
 *
 * In the calculation of cpus/maxcpus: When both maxcpus and cpus are omitted,
 * maxcpus will be computed from the given parameters and cpus will be set
 * equal to maxcpus. When only one of maxcpus and cpus is given then the
 * omitted one will be set to its given counterpart's value. Both maxcpus and
 * cpus may be specified, but maxcpus must be equal to or greater than cpus.
 *
 * For compatibility, apart from the parameters that will be computed, newly
 * introduced topology members which are likely to be target specific should
 * be directly set as 1 if they are omitted (e.g. dies for PC since 4.1).
 */
void machine_parse_smp_config(MachineState *ms,
                              const SMPConfiguration *config, Error **errp)
{
    MachineClass *mc = MACHINE_GET_CLASS(ms);
    unsigned cpus    = config->has_cpus ? config->cpus : 0;
    unsigned drawers = config->has_drawers ? config->drawers : 0;
    unsigned books   = config->has_books ? config->books : 0;
    unsigned sockets = config->has_sockets ? config->sockets : 0;
    unsigned dies    = config->has_dies ? config->dies : 0;
    unsigned clusters = config->has_clusters ? config->clusters : 0;
    unsigned modules = config->has_modules ? config->modules : 0;
    unsigned cores   = config->has_cores ? config->cores : 0;
    unsigned threads = config->has_threads ? config->threads : 0;
    unsigned maxcpus = config->has_maxcpus ? config->maxcpus : 0;
    unsigned total_cpus;

    /*
     * Specified CPU topology parameters must be greater than zero,
     * explicit configuration like "cpus=0" is not allowed.
     */
    if ((config->has_cpus && config->cpus == 0) ||
        (config->has_drawers && config->drawers == 0) ||
        (config->has_books && config->books == 0) ||
        (config->has_sockets && config->sockets == 0) ||
        (config->has_dies && config->dies == 0) ||
        (config->has_clusters && config->clusters == 0) ||
        (config->has_modules && config->modules == 0) ||
        (config->has_cores && config->cores == 0) ||
        (config->has_threads && config->threads == 0) ||
        (config->has_maxcpus && config->maxcpus == 0)) {
        error_setg(errp, "Invalid CPU topology: "
                   "CPU topology parameters must be greater than zero");
        return;
    }

    /*
     * If not supported by the machine, a topology parameter must
     * not be set to a value greater than 1.
     */
<<<<<<< HEAD
=======
    if (!mc->smp_props.modules_supported &&
        config->has_modules && config->modules > 1) {
        error_setg(errp,
                   "modules > 1 not supported by this machine's CPU topology");
        return;
    }
    modules = modules > 0 ? modules : 1;

>>>>>>> ae35f033
    if (!mc->smp_props.clusters_supported &&
        config->has_clusters && config->clusters > 1) {
        error_setg(errp,
                   "clusters > 1 not supported by this machine's CPU topology");
        return;
    }
    clusters = clusters > 0 ? clusters : 1;

    if (!mc->smp_props.dies_supported &&
        config->has_dies && config->dies > 1) {
        error_setg(errp,
                   "dies > 1 not supported by this machine's CPU topology");
        return;
    }
    dies = dies > 0 ? dies : 1;

    if (!mc->smp_props.books_supported &&
        config->has_books && config->books > 1) {
        error_setg(errp,
                   "books > 1 not supported by this machine's CPU topology");
        return;
    }
    books = books > 0 ? books : 1;

    if (!mc->smp_props.drawers_supported &&
        config->has_drawers && config->drawers > 1) {
        error_setg(errp,
                   "drawers > 1 not supported by this machine's CPU topology");
        return;
    }
    drawers = drawers > 0 ? drawers : 1;

    /* compute missing values based on the provided ones */
    if (cpus == 0 && maxcpus == 0) {
        sockets = sockets > 0 ? sockets : 1;
        cores = cores > 0 ? cores : 1;
        threads = threads > 0 ? threads : 1;
    } else {
        maxcpus = maxcpus > 0 ? maxcpus : cpus;

        if (mc->smp_props.prefer_sockets) {
            /* prefer sockets over cores before 6.2 */
            if (sockets == 0) {
                cores = cores > 0 ? cores : 1;
                threads = threads > 0 ? threads : 1;
                sockets = maxcpus /
                          (drawers * books * dies * clusters *
                           modules * cores * threads);
            } else if (cores == 0) {
                threads = threads > 0 ? threads : 1;
                cores = maxcpus /
                        (drawers * books * sockets * dies *
                         clusters * modules * threads);
            }
        } else {
            /* prefer cores over sockets since 6.2 */
            if (cores == 0) {
                sockets = sockets > 0 ? sockets : 1;
                threads = threads > 0 ? threads : 1;
                cores = maxcpus /
                        (drawers * books * sockets * dies *
                         clusters * modules * threads);
            } else if (sockets == 0) {
                threads = threads > 0 ? threads : 1;
                sockets = maxcpus /
                          (drawers * books * dies * clusters *
                           modules * cores * threads);
            }
        }

        /* try to calculate omitted threads at last */
        if (threads == 0) {
            threads = maxcpus /
                      (drawers * books * sockets * dies *
                       clusters * modules * cores);
        }
    }

    total_cpus = drawers * books * sockets * dies *
                 clusters * modules * cores * threads;
    maxcpus = maxcpus > 0 ? maxcpus : total_cpus;
    cpus = cpus > 0 ? cpus : maxcpus;

    ms->smp.cpus = cpus;
    ms->smp.drawers = drawers;
    ms->smp.books = books;
    ms->smp.sockets = sockets;
    ms->smp.dies = dies;
    ms->smp.clusters = clusters;
    ms->smp.modules = modules;
    ms->smp.cores = cores;
    ms->smp.threads = threads;
    ms->smp.max_cpus = maxcpus;

    mc->smp_props.has_clusters = config->has_clusters;

    /* sanity-check of the computed topology */
    if (total_cpus != maxcpus) {
        g_autofree char *topo_msg = cpu_hierarchy_to_string(ms);
        error_setg(errp, "Invalid CPU topology: "
                   "product of the hierarchy must match maxcpus: "
                   "%s != maxcpus (%u)",
                   topo_msg, maxcpus);
        return;
    }

    if (maxcpus < cpus) {
        g_autofree char *topo_msg = cpu_hierarchy_to_string(ms);
        error_setg(errp, "Invalid CPU topology: "
                   "maxcpus must be equal to or greater than smp: "
                   "%s == maxcpus (%u) < smp_cpus (%u)",
                   topo_msg, maxcpus, cpus);
        return;
    }

    if (ms->smp.cpus < mc->min_cpus) {
        error_setg(errp, "Invalid SMP CPUs %d. The min CPUs "
                   "supported by machine '%s' is %d",
                   ms->smp.cpus,
                   mc->name, mc->min_cpus);
        return;
    }

    if (ms->smp.max_cpus > mc->max_cpus) {
        error_setg(errp, "Invalid SMP CPUs %d. The max CPUs "
                   "supported by machine '%s' is %d",
                   ms->smp.max_cpus,
                   mc->name, mc->max_cpus);
        return;
    }
}

static bool machine_check_topo_support(MachineState *ms,
                                       CpuTopologyLevel topo,
                                       Error **errp)
{
    MachineClass *mc = MACHINE_GET_CLASS(ms);

    if ((topo == CPU_TOPOLOGY_LEVEL_MODULE && !mc->smp_props.modules_supported) ||
        (topo == CPU_TOPOLOGY_LEVEL_CLUSTER && !mc->smp_props.clusters_supported) ||
        (topo == CPU_TOPOLOGY_LEVEL_DIE && !mc->smp_props.dies_supported) ||
        (topo == CPU_TOPOLOGY_LEVEL_BOOK && !mc->smp_props.books_supported) ||
        (topo == CPU_TOPOLOGY_LEVEL_DRAWER && !mc->smp_props.drawers_supported)) {
        error_setg(errp,
                   "Invalid topology level: %s. "
                   "The topology level is not supported by this machine",
                   CpuTopologyLevel_str(topo));
        return false;
    }

    return true;
}

bool machine_parse_smp_cache(MachineState *ms,
                             const SmpCachePropertiesList *caches,
                             Error **errp)
{
    MachineClass *mc = MACHINE_GET_CLASS(ms);
    const SmpCachePropertiesList *node;
    DECLARE_BITMAP(caches_bitmap, CACHE_LEVEL_AND_TYPE__MAX);

    bitmap_zero(caches_bitmap, CACHE_LEVEL_AND_TYPE__MAX);
    for (node = caches; node; node = node->next) {
        /* Prohibit users from repeating settings. */
        if (test_bit(node->value->cache, caches_bitmap)) {
            error_setg(errp,
                       "Invalid cache properties: %s. "
                       "The cache properties are duplicated",
                       CacheLevelAndType_str(node->value->cache));
            return false;
        }

        machine_set_cache_topo_level(ms, node->value->cache,
                                     node->value->topology);
        set_bit(node->value->cache, caches_bitmap);
    }

    for (int i = 0; i < CACHE_LEVEL_AND_TYPE__MAX; i++) {
        const SmpCacheProperties *props = &ms->smp_cache.props[i];

        /*
         * Reject non "default" topology level if the cache isn't
         * supported by the machine.
         */
        if (props->topology != CPU_TOPOLOGY_LEVEL_DEFAULT &&
            !mc->smp_props.cache_supported[props->cache]) {
            error_setg(errp,
                       "%s cache topology not supported by this machine",
                       CacheLevelAndType_str(props->cache));
            return false;
        }

        if (!machine_check_topo_support(ms, props->topology, errp)) {
            return false;
        }
    }
    return true;
}

unsigned int machine_topo_get_cores_per_socket(const MachineState *ms)
{
    return ms->smp.cores * ms->smp.modules * ms->smp.clusters * ms->smp.dies;
}

unsigned int machine_topo_get_threads_per_socket(const MachineState *ms)
{
    return ms->smp.threads * machine_topo_get_cores_per_socket(ms);
}

CpuTopologyLevel machine_get_cache_topo_level(const MachineState *ms,
                                              CacheLevelAndType cache)
{
    return ms->smp_cache.props[cache].topology;
}

void machine_set_cache_topo_level(MachineState *ms, CacheLevelAndType cache,
                                  CpuTopologyLevel level)
{
    ms->smp_cache.props[cache].topology = level;
}

/*
 * When both cache1 and cache2 are configured with specific topology levels
 * (not default level), is cache1's topology level higher than cache2?
 */
static bool smp_cache_topo_cmp(const SmpCache *smp_cache,
                               CacheLevelAndType cache1,
                               CacheLevelAndType cache2)
{
    /*
     * Before comparing, the "default" topology level should be replaced
     * with the specific level.
     */
    assert(smp_cache->props[cache1].topology != CPU_TOPOLOGY_LEVEL_DEFAULT);

    return smp_cache->props[cache1].topology > smp_cache->props[cache2].topology;
}

/*
 * Currently, we have no way to expose the arch-specific default cache model
 * because the cache model is sometimes related to the CPU model (e.g., i386).
 *
 * We can only check the correctness of the cache topology after the arch loads
 * the user-configured cache model from MachineState and consumes the special
 * "default" level by replacing it with the specific level.
 */
bool machine_check_smp_cache(const MachineState *ms, Error **errp)
{
    if (smp_cache_topo_cmp(&ms->smp_cache, CACHE_LEVEL_AND_TYPE_L1D,
                           CACHE_LEVEL_AND_TYPE_L2) ||
        smp_cache_topo_cmp(&ms->smp_cache, CACHE_LEVEL_AND_TYPE_L1I,
                           CACHE_LEVEL_AND_TYPE_L2)) {
        error_setg(errp,
                   "Invalid smp cache topology. "
                   "L2 cache topology level shouldn't be lower than L1 cache");
        return false;
    }

    if (smp_cache_topo_cmp(&ms->smp_cache, CACHE_LEVEL_AND_TYPE_L2,
                           CACHE_LEVEL_AND_TYPE_L3)) {
        error_setg(errp,
                   "Invalid smp cache topology. "
                   "L3 cache topology level shouldn't be lower than L2 cache");
        return false;
    }

    return true;
}<|MERGE_RESOLUTION|>--- conflicted
+++ resolved
@@ -121,8 +121,6 @@
      * If not supported by the machine, a topology parameter must
      * not be set to a value greater than 1.
      */
-<<<<<<< HEAD
-=======
     if (!mc->smp_props.modules_supported &&
         config->has_modules && config->modules > 1) {
         error_setg(errp,
@@ -131,7 +129,6 @@
     }
     modules = modules > 0 ? modules : 1;
 
->>>>>>> ae35f033
     if (!mc->smp_props.clusters_supported &&
         config->has_clusters && config->clusters > 1) {
         error_setg(errp,
