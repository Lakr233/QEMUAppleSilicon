/*
 * QEMU NVM Express Virtual Namespace
 *
 * Copyright (c) 2019 CNEX Labs
 * Copyright (c) 2020 Samsung Electronics
 *
 * Authors:
 *  Klaus Jensen      <k.jensen@samsung.com>
 *
 * This work is licensed under the terms of the GNU GPL, version 2. See the
 * COPYING file in the top-level directory.
 *
 */

#ifndef NVME_NS_H
#define NVME_NS_H

#include "qemu/uuid.h"

#define TYPE_NVME_NS "nvme-ns"
#define NVME_NS(obj) \
    OBJECT_CHECK(NvmeNamespace, (obj), TYPE_NVME_NS)

typedef struct NvmeZone {
    NvmeZoneDescr   d;
    uint64_t        w_ptr;
    QTAILQ_ENTRY(NvmeZone) entry;
} NvmeZone;

typedef struct NvmeNamespaceParams {
    bool     detached;
    bool     shared;
    uint32_t nsid;
<<<<<<< HEAD
    uint32_t nstype;
=======
    QemuUUID uuid;

    uint16_t ms;
    uint8_t  mset;
    uint8_t  pi;
    uint8_t  pil;

    uint16_t mssrl;
    uint32_t mcl;
    uint8_t  msrc;

    bool     zoned;
    bool     cross_zone_read;
    uint64_t zone_size_bs;
    uint64_t zone_cap_bs;
    uint32_t max_active_zones;
    uint32_t max_open_zones;
    uint32_t zd_extension_size;
>>>>>>> 609d7596
} NvmeNamespaceParams;

typedef struct NvmeNamespace {
    DeviceState  parent_obj;
    BlockConf    blkconf;
    int32_t      bootindex;
    int64_t      size;
    int64_t      mdata_offset;
    NvmeIdNs     id_ns;
    const uint32_t *iocs;
    uint8_t      csi;
    uint16_t     status;
    int          attached;

    QTAILQ_ENTRY(NvmeNamespace) entry;

    NvmeIdNsZoned   *id_ns_zoned;
    NvmeZone        *zone_array;
    QTAILQ_HEAD(, NvmeZone) exp_open_zones;
    QTAILQ_HEAD(, NvmeZone) imp_open_zones;
    QTAILQ_HEAD(, NvmeZone) closed_zones;
    QTAILQ_HEAD(, NvmeZone) full_zones;
    uint32_t        num_zones;
    uint64_t        zone_size;
    uint64_t        zone_capacity;
    uint32_t        zone_size_log2;
    uint8_t         *zd_extensions;
    int32_t         nr_open_zones;
    int32_t         nr_active_zones;

    NvmeNamespaceParams params;

    struct {
        uint32_t err_rec;
    } features;
} NvmeNamespace;

static inline uint16_t nvme_ns_status(NvmeNamespace *ns)
{
    return ns->status;
}

static inline uint32_t nvme_nsid(NvmeNamespace *ns)
{
    if (ns) {
        return ns->params.nsid;
    }

    return 0;
}

static inline NvmeLBAF *nvme_ns_lbaf(NvmeNamespace *ns)
{
    NvmeIdNs *id_ns = &ns->id_ns;
    return &id_ns->lbaf[NVME_ID_NS_FLBAS_INDEX(id_ns->flbas)];
}

static inline uint8_t nvme_ns_lbads(NvmeNamespace *ns)
{
    return nvme_ns_lbaf(ns)->ds;
}

/* convert an LBA to the equivalent in bytes */
static inline size_t nvme_l2b(NvmeNamespace *ns, uint64_t lba)
{
    return lba << nvme_ns_lbads(ns);
}

static inline size_t nvme_lsize(NvmeNamespace *ns)
{
    return 1 << nvme_ns_lbads(ns);
}

static inline uint16_t nvme_msize(NvmeNamespace *ns)
{
    return nvme_ns_lbaf(ns)->ms;
}

static inline size_t nvme_m2b(NvmeNamespace *ns, uint64_t lba)
{
    return nvme_msize(ns) * lba;
}

static inline bool nvme_ns_ext(NvmeNamespace *ns)
{
    return !!NVME_ID_NS_FLBAS_EXTENDED(ns->id_ns.flbas);
}

/* calculate the number of LBAs that the namespace can accomodate */
static inline uint64_t nvme_ns_nlbas(NvmeNamespace *ns)
{
    if (nvme_msize(ns)) {
        return ns->size / (nvme_lsize(ns) + nvme_msize(ns));
    }
    return ns->size >> nvme_ns_lbads(ns);
}

typedef struct NvmeCtrl NvmeCtrl;

static inline NvmeZoneState nvme_get_zone_state(NvmeZone *zone)
{
    return zone->d.zs >> 4;
}

static inline void nvme_set_zone_state(NvmeZone *zone, NvmeZoneState state)
{
    zone->d.zs = state << 4;
}

static inline uint64_t nvme_zone_rd_boundary(NvmeNamespace *ns, NvmeZone *zone)
{
    return zone->d.zslba + ns->zone_size;
}

static inline uint64_t nvme_zone_wr_boundary(NvmeZone *zone)
{
    return zone->d.zslba + zone->d.zcap;
}

static inline bool nvme_wp_is_valid(NvmeZone *zone)
{
    uint8_t st = nvme_get_zone_state(zone);

    return st != NVME_ZONE_STATE_FULL &&
           st != NVME_ZONE_STATE_READ_ONLY &&
           st != NVME_ZONE_STATE_OFFLINE;
}

static inline uint8_t *nvme_get_zd_extension(NvmeNamespace *ns,
                                             uint32_t zone_idx)
{
    return &ns->zd_extensions[zone_idx * ns->params.zd_extension_size];
}

static inline void nvme_aor_inc_open(NvmeNamespace *ns)
{
    assert(ns->nr_open_zones >= 0);
    if (ns->params.max_open_zones) {
        ns->nr_open_zones++;
        assert(ns->nr_open_zones <= ns->params.max_open_zones);
    }
}

static inline void nvme_aor_dec_open(NvmeNamespace *ns)
{
    if (ns->params.max_open_zones) {
        assert(ns->nr_open_zones > 0);
        ns->nr_open_zones--;
    }
    assert(ns->nr_open_zones >= 0);
}

static inline void nvme_aor_inc_active(NvmeNamespace *ns)
{
    assert(ns->nr_active_zones >= 0);
    if (ns->params.max_active_zones) {
        ns->nr_active_zones++;
        assert(ns->nr_active_zones <= ns->params.max_active_zones);
    }
}

static inline void nvme_aor_dec_active(NvmeNamespace *ns)
{
    if (ns->params.max_active_zones) {
        assert(ns->nr_active_zones > 0);
        ns->nr_active_zones--;
        assert(ns->nr_active_zones >= ns->nr_open_zones);
    }
    assert(ns->nr_active_zones >= 0);
}

void nvme_ns_init_format(NvmeNamespace *ns);
int nvme_ns_setup(NvmeCtrl *n, NvmeNamespace *ns, Error **errp);
void nvme_ns_drain(NvmeNamespace *ns);
void nvme_ns_shutdown(NvmeNamespace *ns);
void nvme_ns_cleanup(NvmeNamespace *ns);

#endif /* NVME_NS_H */<|MERGE_RESOLUTION|>--- conflicted
+++ resolved
@@ -31,9 +31,7 @@
     bool     detached;
     bool     shared;
     uint32_t nsid;
-<<<<<<< HEAD
     uint32_t nstype;
-=======
     QemuUUID uuid;
 
     uint16_t ms;
@@ -52,7 +50,6 @@
     uint32_t max_active_zones;
     uint32_t max_open_zones;
     uint32_t zd_extension_size;
->>>>>>> 609d7596
 } NvmeNamespaceParams;
 
 typedef struct NvmeNamespace {
