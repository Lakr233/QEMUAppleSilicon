#!/usr/bin/env python3
#
# Re-generate container recipes
#
# This script uses the "lcitool" available from
#
#   https://gitlab.com/libvirt/libvirt-ci
#
# Copyright (c) 2020 Red Hat Inc.
#
# This work is licensed under the terms of the GNU GPL, version 2
# or (at your option) any later version. See the COPYING file in
# the top-level directory.

import sys
import subprocess

from pathlib import Path

if len(sys.argv) != 1:
    print("syntax: %s" % sys.argv[0], file=sys.stderr)
    sys.exit(1)

self_dir = Path(__file__).parent
src_dir = self_dir.parent.parent
dockerfiles_dir = Path(src_dir, "tests", "docker", "dockerfiles")

lcitool_path = Path(self_dir, "libvirt-ci", "bin", "lcitool")

lcitool_cmd = [lcitool_path, "--data-dir", self_dir]


def atomic_write(filename, content):
    tmp = filename.with_suffix(filename.suffix + ".tmp")
    try:
        with tmp.open("w") as fp:
            print(content, file=fp, end="")
            tmp.rename(filename)
    except Exception as ex:
        tmp.unlink()
        raise


def generate(filename, cmd, trailer):
    print("Generate %s" % filename)
    lcitool = subprocess.run(cmd, capture_output=True)

    if lcitool.returncode != 0:
        raise Exception("Failed to generate %s: %s" % (filename, lcitool.stderr))

    content = lcitool.stdout.decode("utf8")
    if trailer is not None:
        content += trailer
    atomic_write(filename, content)

# Optional user setting, this will always be the last thing added
# so maximise the number of layers that are cached
add_user_mapping = [
    "# As a final step configure the user (if env is defined)",
    "ARG USER",
    "ARG UID",
    "RUN if [ \"${USER}\" ]; then \\",
    "  id ${USER} 2>/dev/null || useradd -u ${UID} -U ${USER}; fi\n"
]

def generate_dockerfile(host, target, project="qemu", cross=None, trailer=None):
    filename = Path(src_dir, "tests", "docker", "dockerfiles", host + ".docker")
    cmd = lcitool_cmd + ["dockerfile"]
    if cross is not None:
        cmd.extend(["--cross", cross])
    cmd.extend([target, project])

    if trailer is not None:
        trailer += "\n".join(add_user_mapping)
    else:
        trailer = "\n".join(add_user_mapping)

    generate(filename, cmd, trailer)


def generate_cirrus(target, trailer=None):
    filename = Path(src_dir, ".gitlab-ci.d", "cirrus", target + ".vars")
    cmd = lcitool_cmd + ["variables", target, "qemu"]
    generate(filename, cmd, trailer)


def generate_pkglist(vm, target):
    filename = Path(src_dir, "tests", "vm", "generated", vm + ".json")
    cmd = lcitool_cmd + ["variables", "--format", "json", target, "qemu"]
    generate(filename, cmd, None)


# Netmap still needs to be manually built as it is yet to be packaged
# into a distro. We also add cscope and gtags which are used in the CI
# test
debian12_extras = [
    "# netmap/cscope/global\n",
    "RUN DEBIAN_FRONTEND=noninteractive eatmydata \\\n",
    "  apt install -y --no-install-recommends \\\n",
    "  cscope\\\n",
    "  global\\\n",
    "  linux-headers-generic\n",
    "RUN git clone https://github.com/luigirizzo/netmap.git /usr/src/netmap\n",
    "RUN cd /usr/src/netmap && git checkout v11.3\n",
    "RUN cd /usr/src/netmap/LINUX && \\\n",
    "  ./configure --no-drivers --no-apps \\\n",
    "  --kernel-dir=$(ls -d /usr/src/linux-headers-*-$(dpkg --print-architecture)) \\\n",
    "  && make install\n",
    "ENV QEMU_CONFIGURE_OPTS --enable-netmap\n"
]


def cross_build(prefix, targets):
    conf = "ENV QEMU_CONFIGURE_OPTS --cross-prefix=%s\n" % (prefix)
    targets = "ENV DEF_TARGET_LIST %s\n" % (targets)
    return "".join([conf, targets])

#
# Update all the various build configurations.
# Please keep each group sorted alphabetically for easy reading.
#

try:
    #
    # Standard native builds
    #
    generate_dockerfile("alpine", "alpine-318")
<<<<<<< HEAD
    generate_dockerfile("centos8", "centos-stream-8")
=======
    generate_dockerfile("centos9", "centos-stream-9")
>>>>>>> 5ebde3b5
    generate_dockerfile("debian", "debian-12",
                        trailer="".join(debian12_extras))
    generate_dockerfile("fedora", "fedora-38")
    generate_dockerfile("opensuse-leap", "opensuse-leap-15")
    generate_dockerfile("ubuntu2004", "ubuntu-2004")
    generate_dockerfile("ubuntu2204", "ubuntu-2204")

    #
    # Cross compiling builds
    #
    generate_dockerfile("debian-amd64-cross", "debian-12",
                        cross="x86_64",
                        trailer=cross_build("x86_64-linux-gnu-",
                                            "x86_64-softmmu,"
                                            "x86_64-linux-user,"
                                            "i386-softmmu,i386-linux-user"))

    generate_dockerfile("debian-arm64-cross", "debian-12",
                        cross="aarch64",
                        trailer=cross_build("aarch64-linux-gnu-",
                                            "aarch64-softmmu,aarch64-linux-user"))

    # migration to bookworm stalled: https://lists.debian.org/debian-arm/2023/09/msg00006.html
    generate_dockerfile("debian-armel-cross", "debian-11",
                        cross="armv6l",
                        trailer=cross_build("arm-linux-gnueabi-",
                                            "arm-softmmu,arm-linux-user,armeb-linux-user"))

    generate_dockerfile("debian-armhf-cross", "debian-12",
                        cross="armv7l",
                        trailer=cross_build("arm-linux-gnueabihf-",
                                            "arm-softmmu,arm-linux-user"))

    generate_dockerfile("debian-i686-cross", "debian-11",
                        cross="i686",
                        trailer=cross_build("x86_64-linux-gnu-",
                                            "x86_64-softmmu,"
                                            "x86_64-linux-user,"
                                            "i386-softmmu,i386-linux-user"))

    generate_dockerfile("debian-mips64el-cross", "debian-11",
                        cross="mips64el",
                        trailer=cross_build("mips64el-linux-gnuabi64-",
                                            "mips64el-softmmu,mips64el-linux-user"))

    generate_dockerfile("debian-mipsel-cross", "debian-11",
                        cross="mipsel",
                        trailer=cross_build("mipsel-linux-gnu-",
                                            "mipsel-softmmu,mipsel-linux-user"))

    generate_dockerfile("debian-ppc64el-cross", "debian-12",
                        cross="ppc64le",
                        trailer=cross_build("powerpc64le-linux-gnu-",
                                            "ppc64-softmmu,ppc64-linux-user"))

    generate_dockerfile("debian-riscv64-cross", "debian-sid",
                        project="qemu-minimal",
                        cross="riscv64",
                        trailer=cross_build("riscv64-linux-gnu-",
                                            "riscv64-softmmu,riscv64-linux-user"))

    generate_dockerfile("debian-s390x-cross", "debian-12",
                        cross="s390x",
                        trailer=cross_build("s390x-linux-gnu-",
                                            "s390x-softmmu,s390x-linux-user"))

    generate_dockerfile("fedora-win64-cross", "fedora-38",
                        cross="mingw64",
                        trailer=cross_build("x86_64-w64-mingw32-",
                                            "x86_64-softmmu"))

    #
    # Cirrus packages lists for GitLab
    #
    generate_cirrus("freebsd-13")
    generate_cirrus("macos-13")
    generate_cirrus("macos-14")

    #
    # VM packages lists
    #
    generate_pkglist("freebsd", "freebsd-13")

    sys.exit(0)
except Exception as ex:
    print(str(ex), file=sys.stderr)
    sys.exit(1)<|MERGE_RESOLUTION|>--- conflicted
+++ resolved
@@ -125,11 +125,7 @@
     # Standard native builds
     #
     generate_dockerfile("alpine", "alpine-318")
-<<<<<<< HEAD
-    generate_dockerfile("centos8", "centos-stream-8")
-=======
     generate_dockerfile("centos9", "centos-stream-9")
->>>>>>> 5ebde3b5
     generate_dockerfile("debian", "debian-12",
                         trailer="".join(debian12_extras))
     generate_dockerfile("fedora", "fedora-38")
